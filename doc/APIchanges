Never assume the API of libav* to be stable unless at least 1 month has passed
since the last major version increase.

The last version increases were:
libavcodec:    2012-01-27
libavdevice:   2011-04-18
libavfilter:   2012-06-22
libavformat:   2012-01-27
libavresample: 2012-04-24
libpostproc:   2011-04-18
libswresample: 2011-09-19
libswscale:    2011-06-20
libavutil:     2011-04-18


API changes, most recent first:

<<<<<<< HEAD
2012-07-31 - xxxxxxx - lavc 54.46.100
  Add channels field to AVFrame.

2012-07-30 - xxxxxxx - lavu 51.66.100
  Add av_get_channel_description()
  and av_get_standard_channel_layout() functions.

2012-07-20 - xxxxxxx - lavc 54.43.100
  Add decode_error_flags field to AVFrame.

2012-07-20 - xxxxxxx - lavf 54.18.100
  Add avformat_match_stream_specifier() function.

2012-07-14 - xxxxxxx - lavc 54.38.100 - avcodec.h
  Add metadata to AVFrame, and the accessor functions
  av_frame_get_metadata() and av_frame_set_metadata().

2012-07-10 - xxxxxxx - lavc 54.33.100
  Add av_fast_padded_mallocz().

2012-07-10 - xxxxxxx - lavfi 3.2.0 - avfilter.h
  Add init_opaque() callback to AVFilter struct.

2012-06-26 - xxxxxxx - lavu 51.63.100 - imgutils.h
  Add functions to libavutil/imgutils.h:
  av_image_get_buffer_size()
  av_image_fill_arrays()
  av_image_copy_to_buffer()

2012-06-24 - xxxxxxx - lavu 51.62.100 - version.h
  version moved from avutil.h to version.h

2012-04-11 - xxxxxxx - lavu 51.58.100 - error.h
  Add av_make_error_string() and av_err2str() utilities to
  libavutil/error.h.

2012-06-05 - xxxxxxx - lavc 54.24.100
  Add pkt_duration field to AVFrame.

2012-05-24 - xxxxxxx - lavu 51.54.100
  Move AVPALETTE_SIZE and AVPALETTE_COUNT macros from
  libavcodec/avcodec.h to libavutil/pixfmt.h.

2012-05-07 - xxxxxxx - lavf 54.5.100
  Add av_guess_sample_aspect_ratio() function.

2012-04-20 - xxxxxxx - lavfi 2.70.100
  Add avfilter_unref_bufferp() to avfilter.h.

2012-04-12 - xxxxxxx - lavfi 2.68.100
  Install libavfilter/asrc_abuffer.h public header.

2012-03-26 - a67d9cf - lavfi 2.66.100
  Add avfilter_fill_frame_from_{audio_,}buffer_ref() functions.
=======
2012-08-08 - xxxxxxx - lavu 51.38 - dict.h
  Add av_dict_count().
>>>>>>> 885da7b0

2012-08-xx - xxxxxxx - lavc 54.25 - avcodec.h
  Rename CodecID to AVCodecID and all CODEC_ID_* to AV_CODEC_ID_*.
  To provide backwards compatibility, CodecID is now #defined as AVCodecID.
  Note that this can break user code that includes avcodec.h and uses the
  'CodecID' identifier. Such code should either #undef CodecID or stop using the
  CodecID name.

2012-08-03 - xxxxxxx - lavu 51.37.1 - cpu.h
                       lsws 2.1.1   - swscale.h
  Rename AV_CPU_FLAG_MMX2  ---> AV_CPU_FLAG_MMXEXT.
  Rename SWS_CPU_CAPS_MMX2 ---> SWS_CPU_CAPS_MMXEXT.

2012-07-xx - xxxxxxx - lavf 54.13.0 - avformat.h
  Add AVFMT_FLAG_NOBUFFER for low latency use cases.

2012-07-10 - 5fade8a - lavu 51.37.0
  Add av_malloc_array() and av_mallocz_array()

2012-06-22 - d3d3a32 - lavu 51.34.0
  Add av_usleep()

2012-06-20 - ae0a301 - lavu 51.33.0
  Move av_gettime() to libavutil, add libavutil/time.h

2012-06-09 - 3971be0 - lavr 0.0.3
  Add a parameter to avresample_build_matrix() for Dolby/DPLII downmixing.

2012-06-12 - 9baeff9 - lavfi 2.23.0 - avfilter.h
  Add AVFilterContext.nb_inputs/outputs. Deprecate
  AVFilterContext.input/output_count.

2012-06-12 - 84b9fbe - lavfi 2.22.0 - avfilter.h
  Add avfilter_pad_get_type() and avfilter_pad_get_name(). Those
  should now be used instead of accessing AVFilterPad members
  directly.

2012-06-12 - b0f0dfc - lavu 51.32.0 - audioconvert.h
  Add av_get_channel_layout_channel_index(), av_get_channel_name()
  and av_channel_layout_extract_channel().

2012-05-25 - 154486f - lavu 51.31.0 - opt.h
  Add av_opt_set_bin()

2012-05-15 - lavfi 2.17.0
  Add support for audio filters
  ac71230/a2cd9be - add video/audio buffer sink in a new installed
                    header buffersink.h
  720c6b7 - add av_buffersrc_write_frame(), deprecate
            av_vsrc_buffer_add_frame()
  ab16504 - add avfilter_copy_buf_props()
  9453c9e - add extended_data to AVFilterBuffer
  1b8c927 - add avfilter_get_audio_buffer_ref_from_arrays()

2012-05-09 - lavu 51.30.0 - samplefmt.h
  142e740 - add av_samples_copy()
  6d7f617 - add av_samples_set_silence()

2012-05-09 - a5117a2 - lavc 54.13.1
  For audio formats with fixed frame size, the last frame
  no longer needs to be padded with silence, libavcodec
  will handle this internally (effectively all encoders
  behave as if they had CODEC_CAP_SMALL_LAST_FRAME set).

2012-05-07 - 828bd08 - lavc 54.13.0 - avcodec.h
  Add sample_rate and channel_layout fields to AVFrame.

2012-05-01 - 4010d72 - lavr 0.0.1
  Change AV_MIX_COEFF_TYPE_Q6 to AV_MIX_COEFF_TYPE_Q8.

2012-04-25 - 3527a73 - lavu 51.29.0 - cpu.h
  Add av_parse_cpu_flags()

2012-04-24 - c8af852 - lavr 0.0.0
  Add libavresample audio conversion library

2012-04-20 - 0c0d1bc - lavu 51.28.0 - audio_fifo.h
  Add audio FIFO functions:
    av_audio_fifo_free()
    av_audio_fifo_alloc()
    av_audio_fifo_realloc()
    av_audio_fifo_write()
    av_audio_fifo_read()
    av_audio_fifo_drain()
    av_audio_fifo_reset()
    av_audio_fifo_size()
    av_audio_fifo_space()

2012-04-14 - lavfi 2.16.0 - avfiltergraph.h
  d7bcc71 Add avfilter_graph_parse2().

2012-04-08 - 4d693b0 - lavu 51.27.0 - samplefmt.h
  Add av_get_packed_sample_fmt() and av_get_planar_sample_fmt()

2012-03-21 - b75c67d - lavu 51.43.100
  Add bprint.h for bprint API.

2012-02-21 - 9cbf17e - lavc 54.4.100
  Add av_get_pcm_codec() function.

2012-02-16 - 560b224 - libswr 0.7.100
  Add swr_set_matrix() function.

2012-02-09 - c28e7af - lavu 51.39.100
  Add a new installed header libavutil/timestamp.h with timestamp
  utilities.

2012-02-06 - 70ffda3 - lavu 51.38.100
  Add av_parse_ratio() function to parseutils.h.

2012-02-06 - 70ffda3 - lavu 51.38.100
  Add AV_LOG_MAX_OFFSET macro to log.h.

2012-02-02 - 0eaa123 - lavu 51.37.100
  Add public timecode helpers.

2012-01-24 - 0c3577b - lavfi 2.60.100
  Add avfilter_graph_dump.

2012-03-05 - lavc 54.8.0
  6699d07 Add av_get_exact_bits_per_sample()
  9524cf7 Add av_get_audio_frame_duration()

2012-03-04 - 44fe77b - lavc 54.7.0 - avcodec.h
  Add av_codec_is_encoder/decoder().

2012-03-01 - 442c132 - lavc 54.3.0 - avcodec.h
  Add av_packet_shrink_side_data.

2012-02-29 - dd2a4bc - lavf 54.2.0 - avformat.h
  Add AVStream.attached_pic and AV_DISPOSITION_ATTACHED_PIC,
  used for dealing with attached pictures/cover art.

2012-02-25 - c9bca80 - lavu 51.24.0 - error.h
  Add AVERROR_UNKNOWN
  NOTE: this was backported to 0.8

2012-02-20 - e9cda85 - lavc 54.2.0
  Add duration field to AVCodecParserContext

2012-02-20 - 0b42a93 - lavu 51.23.1 - mathematics.h
  Add av_rescale_q_rnd()

2012-02-08 - 38d5533 - lavu 51.22.1 - pixdesc.h
  Add PIX_FMT_PSEUDOPAL flag.

2012-02-08 - 52f82a1 - lavc 54.01.0
  Add avcodec_encode_video2() and deprecate avcodec_encode_video().

2012-02-01 - 316fc74 - lavc 54.01.0
  Add av_fast_padded_malloc() as alternative for av_realloc() when aligned
  memory is required. The buffer will always have FF_INPUT_BUFFER_PADDING_SIZE
  zero-padded bytes at the end.

2012-01-31 - dd6d3b0 - lavf 54.01.0
  Add avformat_get_riff_video_tags() and avformat_get_riff_audio_tags().
  NOTE: this was backported to 0.8

2012-01-31 - af08d9a - lavc 54.01.0
  Add avcodec_is_open() function.
  NOTE: this was backported to 0.8

2012-01-30 - 8b93312 - lavu 51.22.0 - intfloat.h
  Add a new installed header libavutil/intfloat.h with int/float punning
  functions.
  NOTE: this was backported to 0.8

2012-01-25 - lavf 53.22.0
  f1caf01 Allow doing av_write_frame(ctx, NULL) for flushing possible
          buffered data within a muxer. Added AVFMT_ALLOW_FLUSH for
          muxers supporting it (av_write_frame makes sure it is called
          only for muxers with this flag).

2012-01-15 - lavc 53.34.0
  New audio encoding API:
  b2c75b6 Add CODEC_CAP_VARIABLE_FRAME_SIZE capability for use by audio
          encoders.
  5ee5fa0 Add avcodec_fill_audio_frame() as a convenience function.
  b2c75b6 Add avcodec_encode_audio2() and deprecate avcodec_encode_audio().
          Add AVCodec.encode2().

2012-01-12 - 3167dc9 - lavfi 2.15.0
  Add a new installed header -- libavfilter/version.h -- with version macros.

2011-12-08 - a502939 - lavfi 2.52.0
  Add av_buffersink_poll_frame() to buffersink.h.

2011-12-08 - 26c6fec - lavu 51.31.0
  Add av_log_format_line.

2011-12-03 - 976b095 - lavu 51.30.0
  Add AVERROR_BUG.

2011-11-24 - 573ffbb - lavu 51.28.1
  Add av_get_alt_sample_fmt() to samplefmt.h.

2011-11-03 - 96949da - lavu 51.23.0
  Add av_strcasecmp() and av_strncasecmp() to avstring.h.

2011-10-20 - b35e9e1 - lavu 51.22.0
  Add av_strtok() to avstring.h.

2011-01-03 - b73ec05 - lavu 51.21.0
  Add av_popcount64

2011-12-18 - 8400b12 - lavc 53.28.1
  Deprecate AVFrame.age. The field is unused.

2011-12-12 - 5266045 - lavf 53.17.0
  Add avformat_close_input().
  Deprecate av_close_input_file() and av_close_input_stream().

2011-12-02 - 0eea212 - lavc 53.25.0
  Add nb_samples and extended_data fields to AVFrame.
  Deprecate AVCODEC_MAX_AUDIO_FRAME_SIZE.
  Deprecate avcodec_decode_audio3() in favor of avcodec_decode_audio4().
  avcodec_decode_audio4() writes output samples to an AVFrame, which allows
  audio decoders to use get_buffer().

2011-12-04 - 560f773 - lavc 53.24.0
  Change AVFrame.data[4]/base[4]/linesize[4]/error[4] to [8] at next major bump.
  Change AVPicture.data[4]/linesize[4] to [8] at next major bump.
  Change AVCodecContext.error[4] to [8] at next major bump.
  Add AV_NUM_DATA_POINTERS to simplify the bump transition.

2011-11-23 - bbb46f3 - lavu 51.18.0
  Add av_samples_get_buffer_size(), av_samples_fill_arrays(), and
  av_samples_alloc(), to samplefmt.h.

2011-11-23 - 8889cc4 - lavu 51.17.0
  Add planar sample formats and av_sample_fmt_is_planar() to samplefmt.h.

2011-11-19 - f3a29b7 - lavc 53.21.0
  Move some AVCodecContext fields to a new private struct, AVCodecInternal,
  which is accessed from a new field, AVCodecContext.internal.
  - fields moved:
      AVCodecContext.internal_buffer       --> AVCodecInternal.buffer
      AVCodecContext.internal_buffer_count --> AVCodecInternal.buffer_count
      AVCodecContext.is_copy               --> AVCodecInternal.is_copy

2011-11-16 - 6270671 - lavu 51.16.0
  Add av_timegm()

2011-11-13 - lavf 53.15.0
  New interrupt callback API, allowing per-AVFormatContext/AVIOContext
  interrupt callbacks.
  6aa0b98 Add AVIOInterruptCB struct and the interrupt_callback field to
          AVFormatContext.
  1dee0ac Add avio_open2() with additional parameters. Those are
          an interrupt callback and an options AVDictionary.
          This will allow passing AVOptions to protocols after lavf
          54.0.

2011-11-06 - ba04ecf - lavu 51.14.0
  Add av_strcasecmp() and av_strncasecmp() to avstring.h.

2011-11-06 - 07b172f - lavu 51.13.0
  Add av_toupper()/av_tolower()

2011-11-05 - b6d08f4 - lavf 53.13.0
  Add avformat_network_init()/avformat_network_deinit()

2011-10-27 - 512557b - lavc 53.15.0
  Remove avcodec_parse_frame.
  Deprecate AVCodecContext.parse_only and CODEC_CAP_PARSE_ONLY.

2011-10-19 - 569129a - lavf 53.10.0
  Add avformat_new_stream(). Deprecate av_new_stream().

2011-10-13 - b631fba - lavf 53.9.0
  Add AVFMT_NO_BYTE_SEEK AVInputFormat flag.

2011-10-12 - lavu 51.12.0
  AVOptions API rewrite.

  - 145f741 FF_OPT_TYPE* renamed to AV_OPT_TYPE_*
  - new setting/getting functions with slightly different semantics:
        dac66da av_set_string3 -> av_opt_set
                av_set_double  -> av_opt_set_double
                av_set_q       -> av_opt_set_q
                av_set_int     -> av_opt_set_int

        41d9d51 av_get_string  -> av_opt_get
                av_get_double  -> av_opt_get_double
                av_get_q       -> av_opt_get_q
                av_get_int     -> av_opt_get_int

  - 8c5dcaa trivial rename av_next_option -> av_opt_next
  - 641c7af new functions - av_opt_child_next, av_opt_child_class_next
    and av_opt_find2()

2011-09-22 - a70e787 - lavu 51.17.0
  Add av_x_if_null().

2011-09-18 - 645cebb - lavc 53.16.0
  Add showall flag2

2011-09-16 - ea8de10 - lavfi 2.42.0
  Add avfilter_all_channel_layouts.

2011-09-16 - 9899037 - lavfi 2.41.0
  Rename avfilter_all_* function names to avfilter_make_all_*.

  In particular, apply the renames:
  avfilter_all_formats         -> avfilter_make_all_formats
  avfilter_all_channel_layouts -> avfilter_make_all_channel_layouts
  avfilter_all_packing_formats -> avfilter_make_all_packing_formats

2011-09-12 - 4381bdd - lavfi 2.40.0
  Change AVFilterBufferRefAudioProps.sample_rate type from uint32_t to int.

2011-09-12 - 2c03174 - lavfi 2.40.0
  Simplify signature for avfilter_get_audio_buffer(), make it
  consistent with avfilter_get_video_buffer().

2011-09-06 - 4f7dfe1 - lavfi 2.39.0
  Rename libavfilter/vsink_buffer.h to libavfilter/buffersink.h.

2011-09-06 - c4415f6 - lavfi 2.38.0
  Unify video and audio sink API.

  In particular, add av_buffersink_get_buffer_ref(), deprecate
  av_vsink_buffer_get_video_buffer_ref() and change the value for the
  opaque field passed to the abuffersink init function.

2011-09-04 - 61e2e29 - lavu 51.16.0
  Add av_asprintf().

2011-08-22 - dacd827 - lavf 53.10.0
  Add av_find_program_from_stream().

2011-08-20 - 69e2c1a - lavu 51.13.0
  Add av_get_media_type_string().

2011-09-03 - fb4ca26 - lavc 53.13.0
                       lavf 53.11.0
                       lsws  2.1.0
  Add {avcodec,avformat,sws}_get_class().

2011-08-03 - c11fb82 - lavu 51.15.0
  Add AV_OPT_SEARCH_FAKE_OBJ flag for av_opt_find() function.

2011-08-14 - 323b930 - lavu 51.12.0
  Add av_fifo_peek2(), deprecate av_fifo_peek().

2011-08-26 - lavu 51.9.0
  - add41de..abc78a5 Do not include intfloat_readwrite.h,
    mathematics.h, rational.h, pixfmt.h, or log.h from avutil.h.

2011-08-16 - 48f9e45 - lavf 53.8.0
  Add avformat_query_codec().

2011-08-16 - bca06e7 - lavc 53.11.0
  Add avcodec_get_type().

2011-08-06 - 2f63440 - lavf 53.7.0
  Add error_recognition to AVFormatContext.

2011-08-02 - 9d39cbf - lavc 53.9.1
  Add AV_PKT_FLAG_CORRUPT AVPacket flag.

2011-07-16 - b57df29 - lavfi 2.27.0
  Add audio packing negotiation fields and helper functions.

  In particular, add AVFilterPacking enum, planar, in_packings and
  out_packings fields to AVFilterLink, and the functions:
  avfilter_set_common_packing_formats()
  avfilter_all_packing_formats()

2011-07-10 - a67c061 - lavf 53.6.0
  Add avformat_find_stream_info(), deprecate av_find_stream_info().
  NOTE: this was backported to 0.7

2011-07-10 - 0b950fe - lavc 53.8.0
  Add avcodec_open2(), deprecate avcodec_open().
  NOTE: this was backported to 0.7

  Add avcodec_alloc_context3. Deprecate avcodec_alloc_context() and
  avcodec_alloc_context2().

2011-07-01 - b442ca6 - lavf 53.5.0 - avformat.h
  Add function av_get_output_timestamp().

2011-06-28 - 5129336 - lavu 51.11.0 - avutil.h
  Define the AV_PICTURE_TYPE_NONE value in AVPictureType enum.

2011-06-19 - fd2c0a5 - lavfi 2.23.0 - avfilter.h
  Add layout negotiation fields and helper functions.

  In particular, add in_chlayouts and out_chlayouts to AVFilterLink,
  and the functions:
  avfilter_set_common_sample_formats()
  avfilter_set_common_channel_layouts()
  avfilter_all_channel_layouts()

2011-06-19 - 527ca39 - lavfi 2.22.0 - AVFilterFormats
  Change type of AVFilterFormats.formats from int * to int64_t *,
  and update formats handling API accordingly.

  avfilter_make_format_list() still takes a int32_t array and converts
  it to int64_t. A new function, avfilter_make_format64_list(), that
  takes int64_t arrays has been added.

2011-06-19 - 44f669e - lavfi 2.21.0 - vsink_buffer.h
  Add video sink buffer and vsink_buffer.h public header.

2011-06-12 - 9fdf772 - lavfi 2.18.0 - avcodec.h
  Add avfilter_get_video_buffer_ref_from_frame() function in
  libavfilter/avcodec.h.

2011-06-12 - c535494 - lavfi 2.17.0 - avfiltergraph.h
  Add avfilter_inout_alloc() and avfilter_inout_free() functions.

2011-06-12 - 6119b23 - lavfi 2.16.0 - avfilter_graph_parse()
  Change avfilter_graph_parse() signature.

2011-06-23 - 67e9ae1 - lavu 51.8.0 - attributes.h
  Add av_printf_format().

2011-06-16 - 05e84c9, 25de595 - lavf 53.2.0 - avformat.h
  Add avformat_open_input and avformat_write_header().
  Deprecate av_open_input_stream, av_open_input_file,
  AVFormatParameters and av_write_header.

2011-06-16 - 7e83e1c, dc59ec5 - lavu 51.7.0 - opt.h
  Add av_opt_set_dict() and av_opt_find().
  Deprecate av_find_opt().
  Add AV_DICT_APPEND flag.

2011-06-10 - cb7c11c - lavu 51.6.0 - opt.h
  Add av_opt_flag_is_set().

2011-06-10 - c381960 - lavfi 2.15.0 - avfilter_get_audio_buffer_ref_from_arrays
  Add avfilter_get_audio_buffer_ref_from_arrays() to avfilter.h.

2011-06-09 - d9f80ea - lavu 51.8.0 - AVMetadata
  Move AVMetadata from lavf to lavu and rename it to
  AVDictionary -- new installed header dict.h.
  All av_metadata_* functions renamed to av_dict_*.

2011-06-07 - a6703fa - lavu 51.8.0 - av_get_bytes_per_sample()
  Add av_get_bytes_per_sample() in libavutil/samplefmt.h.
  Deprecate av_get_bits_per_sample_fmt().

2011-06-05 - b39b062 - lavu 51.8.0 - opt.h
  Add av_opt_free convenience function.

2011-06-06 - 95a0242 - lavfi 2.14.0 - AVFilterBufferRefAudioProps
  Remove AVFilterBufferRefAudioProps.size, and use nb_samples in
  avfilter_get_audio_buffer() and avfilter_default_get_audio_buffer() in
  place of size.

2011-06-06 - 0bc2cca - lavu 51.6.0 - av_samples_alloc()
  Switch nb_channels and nb_samples parameters order in
  av_samples_alloc().

2011-06-06 - e1c7414 - lavu 51.5.0 - av_samples_*
  Change the data layout created by av_samples_fill_arrays() and
  av_samples_alloc().

2011-06-06 - 27bcf55 - lavfi 2.13.0 - vsrc_buffer.h
  Make av_vsrc_buffer_add_video_buffer_ref() accepts an additional
  flags parameter in input.

2011-06-03 - e977ca2 - lavfi 2.12.0 - avfilter_link_free()
  Add avfilter_link_free() function.

2011-06-02 - 5ad38d9 - lavu 51.4.0 - av_force_cpu_flags()
  Add av_cpu_flags() in libavutil/cpu.h.

2011-05-28 - e71f260 - lavu 51.3.0 - pixdesc.h
  Add av_get_pix_fmt_name() in libavutil/pixdesc.h, and deprecate
  avcodec_get_pix_fmt_name() in libavcodec/avcodec.h in its favor.

2011-05-25 - 30315a8 - lavf 53.3.0 - avformat.h
  Add fps_probe_size to AVFormatContext.

2011-05-22 - 5ecdfd0 - lavf 53.2.0 - avformat.h
  Introduce avformat_alloc_output_context2() and deprecate
  avformat_alloc_output_context().

2011-05-22 - 83db719 - lavfi 2.10.0 - vsrc_buffer.h
  Make libavfilter/vsrc_buffer.h public.

2011-05-19 - c000a9f - lavfi 2.8.0 - avcodec.h
  Add av_vsrc_buffer_add_frame() to libavfilter/avcodec.h.

2011-05-14 - 9fdf772 - lavfi 2.6.0 - avcodec.h
  Add avfilter_get_video_buffer_ref_from_frame() to libavfilter/avcodec.h.

2011-05-18 - 64150ff - lavc 53.7.0 - AVCodecContext.request_sample_fmt
  Add request_sample_fmt field to AVCodecContext.

2011-05-10 - 188dea1 - lavc 53.6.0 - avcodec.h
  Deprecate AVLPCType and the following fields in
  AVCodecContext: lpc_coeff_precision, prediction_order_method,
  min_partition_order, max_partition_order, lpc_type, lpc_passes.
  Corresponding FLAC encoder options should be used instead.

2011-05-07 - 9fdf772 - lavfi 2.5.0 - avcodec.h
  Add libavfilter/avcodec.h header and avfilter_copy_frame_props()
  function.

2011-05-07 - 18ded93 - lavc 53.5.0 - AVFrame
  Add format field to AVFrame.

2011-05-07 - 22333a6 - lavc 53.4.0 - AVFrame
  Add width and height fields to AVFrame.

2011-05-01 - 35fe66a - lavfi 2.4.0 - avfilter.h
  Rename AVFilterBufferRefVideoProps.pixel_aspect to
  sample_aspect_ratio.

2011-05-01 - 77e9dee - lavc 53.3.0 - AVFrame
  Add a sample_aspect_ratio field to AVFrame.

2011-05-01 - 1ba5727 - lavc 53.2.0 - AVFrame
  Add a pkt_pos field to AVFrame.

2011-04-29 - 35ceaa7 - lavu 51.2.0 - mem.h
  Add av_dynarray_add function for adding
  an element to a dynamic array.

2011-04-26 - bebe72f - lavu 51.1.0 - avutil.h
  Add AVPictureType enum and av_get_picture_type_char(), deprecate
  FF_*_TYPE defines and av_get_pict_type_char() defined in
  libavcodec/avcodec.h.

2011-04-26 - 10d3940 - lavfi 2.3.0 - avfilter.h
  Add pict_type and key_frame fields to AVFilterBufferRefVideo.

2011-04-26 - 7a11c82 - lavfi 2.2.0 - vsrc_buffer
  Add sample_aspect_ratio fields to vsrc_buffer arguments

2011-04-21 - 94f7451 - lavc 53.1.0 - avcodec.h
  Add CODEC_CAP_SLICE_THREADS for codecs supporting sliced threading.

2011-04-15 - lavc 52.120.0 - avcodec.h
  AVPacket structure got additional members for passing side information:
    4de339e introduce side information for AVPacket
    2d8591c make containers pass palette change in AVPacket

2011-04-12 - lavf 52.107.0 - avio.h
  Avio cleanup, part II - deprecate the entire URLContext API:
    175389c add avio_check as a replacement for url_exist
    ff1ec0c add avio_pause and avio_seek_time as replacements
            for _av_url_read_fseek/fpause
    cdc6a87 deprecate av_protocol_next(), avio_enum_protocols
            should be used instead.
    80c6e23 rename url_set_interrupt_cb->avio_set_interrupt_cb.
    f87b1b3 rename open flags: URL_* -> AVIO_*
    f8270bb add avio_enum_protocols.
    5593f03 deprecate URLProtocol.
    c486dad deprecate URLContext.
    026e175 deprecate the typedef for URLInterruptCB
    8e76a19 deprecate av_register_protocol2.
    b840484 deprecate URL_PROTOCOL_FLAG_NESTED_SCHEME
    1305d93 deprecate av_url_read_seek
    fa104e1 deprecate av_url_read_pause
    727c7aa deprecate url_get_filename().
    5958df3 deprecate url_max_packet_size().
    1869ea0 deprecate url_get_file_handle().
    32a97d4 deprecate url_filesize().
    e52a914 deprecate url_close().
    58a48c6 deprecate url_seek().
    925e908 deprecate url_write().
    dce3756 deprecate url_read_complete().
    bc371ac deprecate url_read().
    0589da0 deprecate url_open().
    62eaaea deprecate url_connect.
    5652bb9 deprecate url_alloc.
    333e894 deprecate url_open_protocol
    e230705 deprecate url_poll and URLPollEntry

2011-04-08 - lavf 52.106.0 - avformat.h
  Minor avformat.h cleanup:
    a9bf9d8 deprecate av_guess_image2_codec
    c3675df rename avf_sdp_create->av_sdp_create

2011-04-03 - lavf 52.105.0 - avio.h
  Large-scale renaming/deprecating of AVIOContext-related functions:
    724f6a0 deprecate url_fdopen
    403ee83 deprecate url_open_dyn_packet_buf
    6dc7d80 rename url_close_dyn_buf       -> avio_close_dyn_buf
    b92c545 rename url_open_dyn_buf        -> avio_open_dyn_buf
    8978fed introduce an AVIOContext.seekable field as a replacement for
            AVIOContext.is_streamed and url_is_streamed()
    b64030f deprecate get_checksum()
    4c4427a deprecate init_checksum()
    4ec153b deprecate udp_set_remote_url/get_local_port
    933e90a deprecate av_url_read_fseek/fpause
    8d9769a deprecate url_fileno
    b7f2fdd rename put_flush_packet -> avio_flush
    35f1023 deprecate url_close_buf
    83fddae deprecate url_open_buf
    d9d86e0 rename url_fprintf -> avio_printf
    59f65d9 deprecate url_setbufsize
    3e68b3b deprecate url_ferror
    e8bb2e2 deprecate url_fget_max_packet_size
    76aa876 rename url_fsize -> avio_size
    e519753 deprecate url_fgetc
    655e45e deprecate url_fgets
    a2704c9 rename url_ftell -> avio_tell
    e16ead0 deprecate get_strz() in favor of avio_get_str
    0300db8,2af07d3 rename url_fskip -> avio_skip
    6b4aa5d rename url_fseek -> avio_seek
    61840b4 deprecate put_tag
    22a3212 rename url_fopen/fclose -> avio_open/close.
    0ac8e2b deprecate put_nbyte
    77eb550 rename put_byte          -> avio_w8
                   put_[b/l]e<type>  -> avio_w[b/l]<type>
                   put_buffer        -> avio_write
    b7effd4 rename get_byte          -> avio_r8,
                   get_[b/l]e<type>  -> avio_r[b/l]<type>
                   get_buffer        -> avio_read
    b3db9ce deprecate get_partial_buffer
    8d9ac96 rename av_alloc_put_byte -> avio_alloc_context

2011-03-25 - 34b47d7 - lavc 52.115.0 - AVCodecContext.audio_service_type
  Add audio_service_type field to AVCodecContext.

2011-03-17 - e309fdc - lavu 50.40.0 - pixfmt.h
  Add PIX_FMT_BGR48LE and PIX_FMT_BGR48BE pixel formats

2011-03-02 - 863c471 - lavf  52.103.0 - av_pkt_dump2, av_pkt_dump_log2
  Add new functions av_pkt_dump2, av_pkt_dump_log2 that uses the
  source stream timebase for outputting timestamps. Deprecate
  av_pkt_dump and av_pkt_dump_log.

2011-02-20 - e731b8d - lavf  52.102.0 - avio.h
  * e731b8d - rename init_put_byte() to ffio_init_context(), deprecating the
              original, and move it to a private header so it is no longer
              part of our public API. Instead, use av_alloc_put_byte().
  * ae628ec - rename ByteIOContext to AVIOContext.

2011-02-16 - 09d171b - lavf  52.101.0 - avformat.h
                       lavu  52.39.0  - parseutils.h
  * 610219a - Add av_ prefix to dump_format().
  * f6c7375 - Replace parse_date() in lavf with av_parse_time() in lavu.
  * ab0287f - Move find_info_tag from lavf to lavu and add av_prefix to it.

2011-02-15 - lavu 52.38.0 - merge libavcore
  libavcore is merged back completely into libavutil

2011-02-10 - 55bad0c - lavc 52.113.0 - vbv_delay
  Add vbv_delay field to AVCodecContext

2011-02-14 - 24a83bd - lavf 52.100.0 - AV_DISPOSITION_CLEAN_EFFECTS
  Add AV_DISPOSITION_CLEAN_EFFECTS disposition flag.

2011-02-14 - 910b5b8 - lavfi 1.76.0 - AVFilterLink sample_aspect_ratio
  Add sample_aspect_ratio field to AVFilterLink.

2011-02-10 - 12c14cd - lavf 52.99.0 - AVStream.disposition
  Add AV_DISPOSITION_HEARING_IMPAIRED and AV_DISPOSITION_VISUAL_IMPAIRED.

2011-02-09 - 5592734 - lavc 52.112.0 - avcodec_thread_init()
  Deprecate avcodec_thread_init()/avcodec_thread_free() use; instead
  set thread_count before calling avcodec_open.

2011-02-09 - 778b08a - lavc 52.111.0 - threading API
  Add CODEC_CAP_FRAME_THREADS with new restrictions on get_buffer()/
  release_buffer()/draw_horiz_band() callbacks for appropriate codecs.
  Add thread_type and active_thread_type fields to AVCodecContext.

2011-02-08 - 3940caa - lavf 52.98.0 - av_probe_input_buffer
  Add av_probe_input_buffer() to avformat.h for probing format from a
  ByteIOContext.

2011-02-06 - fe174fc - lavf 52.97.0 - avio.h
  Add flag for non-blocking protocols: URL_FLAG_NONBLOCK

2011-02-04 - f124b08 - lavf 52.96.0 - avformat_free_context()
  Add avformat_free_context() in avformat.h.

2011-02-03 - f5b82f4 - lavc 52.109.0 - add CODEC_ID_PRORES
  Add CODEC_ID_PRORES to avcodec.h.

2011-02-03 - fe9a3fb - lavc 52.109.0 - H.264 profile defines
  Add defines for H.264 * Constrained Baseline and Intra profiles

2011-02-02 - lavf 52.95.0
  * 50196a9 - add a new installed header version.h.
  * 4efd5cf, dccbd97, 93b78d1 - add several variants of public
    avio_{put,get}_str* functions.  Deprecate corresponding semi-public
    {put,get}_str*.

2011-02-02 - dfd2a00 - lavu 50.37.0 - log.h
  Make av_dlog public.

2011-01-31 - 7b3ea55 - lavfi 1.76.0 - vsrc_buffer
  Add sample_aspect_ratio fields to vsrc_buffer arguments

2011-01-31 - 910b5b8 - lavfi 1.75.0 - AVFilterLink sample_aspect_ratio
  Add sample_aspect_ratio field to AVFilterLink.

2011-01-15 - a242ac3 - lavfi 1.74.0 - AVFilterBufferRefAudioProps
  Rename AVFilterBufferRefAudioProps.samples_nb to nb_samples.

2011-01-14 - 7f88a5b - lavf 52.93.0 - av_metadata_copy()
  Add av_metadata_copy() in avformat.h.

2011-01-07 - 81c623f - lavc 52.107.0 - deprecate reordered_opaque
  Deprecate reordered_opaque in favor of pkt_pts/dts.

2011-01-07 - 1919fea - lavc 52.106.0 - pkt_dts
  Add pkt_dts to AVFrame, this will in the future allow multithreading decoders
  to not mess up dts.

2011-01-07 - 393cbb9 - lavc 52.105.0 - pkt_pts
  Add pkt_pts to AVFrame.

2011-01-07 - 060ec0a - lavc 52.104.0 - av_get_profile_name()
  Add av_get_profile_name to libavcodec/avcodec.h.

2010-12-27 - 0ccabee - lavfi 1.71.0 - AV_PERM_NEG_LINESIZES
  Add AV_PERM_NEG_LINESIZES in avfilter.h.

2010-12-27 - 9128ae0 - lavf 52.91.0 - av_find_best_stream()
  Add av_find_best_stream to libavformat/avformat.h.

2010-12-27 - 107a7e3 - lavf 52.90.0
  Add AVFMT_NOSTREAMS flag for formats with no streams,
  like e.g. text metadata.

2010-12-22 - 0328b9e - lavu 50.36.0 - file.h
  Add functions av_file_map() and av_file_unmap() in file.h.

2010-12-19 - 0bc55f5 - lavu 50.35.0 - error.h
  Add "not found" error codes:
  AVERROR_DEMUXER_NOT_FOUND
  AVERROR_MUXER_NOT_FOUND
  AVERROR_DECODER_NOT_FOUND
  AVERROR_ENCODER_NOT_FOUND
  AVERROR_PROTOCOL_NOT_FOUND
  AVERROR_FILTER_NOT_FOUND
  AVERROR_BSF_NOT_FOUND
  AVERROR_STREAM_NOT_FOUND

2010-12-09 - c61cdd0 - lavcore 0.16.0 - avcore.h
  Move AV_NOPTS_VALUE, AV_TIME_BASE, AV_TIME_BASE_Q symbols from
  avcodec.h to avcore.h.

2010-12-04 - 16cfc96 - lavc 52.98.0 - CODEC_CAP_NEG_LINESIZES
  Add CODEC_CAP_NEG_LINESIZES codec capability flag in avcodec.h.

2010-12-04 - bb4afa1 - lavu 50.34.0 - av_get_pix_fmt_string()
  Deprecate avcodec_pix_fmt_string() in favor of
  pixdesc.h/av_get_pix_fmt_string().

2010-12-04 - 4da12e3 - lavcore 0.15.0 - av_image_alloc()
  Add av_image_alloc() to libavcore/imgutils.h.

2010-12-02 - 037be76 - lavfi 1.67.0 - avfilter_graph_create_filter()
  Add function avfilter_graph_create_filter() in avfiltergraph.h.

2010-11-25 - 4723bc2 - lavfi 1.65.0 - avfilter_get_video_buffer_ref_from_arrays()
  Add function avfilter_get_video_buffer_ref_from_arrays() in
  avfilter.h.

2010-11-21 - 176a615 - lavcore 0.14.0 - audioconvert.h
  Add a public audio channel API in audioconvert.h, and deprecate the
  corresponding functions in libavcodec:
  avcodec_get_channel_name()
  avcodec_get_channel_layout()
  avcodec_get_channel_layout_string()
  avcodec_channel_layout_num_channels()
  and the CH_* macros defined in libavcodec/avcodec.h.

2010-11-21 - 6bfc268 - lavf 52.85.0 - avformat.h
  Add av_append_packet().

2010-11-21 - a08d918 - lavc 52.97.0 - avcodec.h
  Add av_grow_packet().

2010-11-17 - 0985e1a - lavcore 0.13.0 - parseutils.h
  Add av_parse_color() declared in libavcore/parseutils.h.

2010-11-13 - cb2c971 - lavc 52.95.0 - AVCodecContext
  Add AVCodecContext.subtitle_header and AVCodecContext.subtitle_header_size
  fields.

2010-11-13 - 5aaea02 - lavfi 1.62.0 - avfiltergraph.h
  Make avfiltergraph.h public.

2010-11-13 - 4fcbb2a - lavfi 1.61.0 - avfiltergraph.h
  Remove declarations from avfiltergraph.h for the functions:
  avfilter_graph_check_validity()
  avfilter_graph_config_links()
  avfilter_graph_config_formats()
  which are now internal.
  Use avfilter_graph_config() instead.

2010-11-08 - d2af720 - lavu 50.33.0 - eval.h
  Deprecate functions:
  av_parse_and_eval_expr(),
  av_parse_expr(),
  av_eval_expr(),
  av_free_expr(),
  in favor of the functions:
  av_expr_parse_and_eval(),
  av_expr_parse(),
  av_expr_eval(),
  av_expr_free().

2010-11-08 - 24de0ed - lavfi 1.59.0 - avfilter_free()
  Rename avfilter_destroy() to avfilter_free().
  This change breaks libavfilter API/ABI.

2010-11-07 - 1e80a0e - lavfi 1.58.0 - avfiltergraph.h
  Remove graphparser.h header, move AVFilterInOut and
  avfilter_graph_parse() declarations to libavfilter/avfiltergraph.h.

2010-11-07 - 7313132 - lavfi 1.57.0 - AVFilterInOut
  Rename field AVFilterInOut.filter to AVFilterInOut.filter_ctx.
  This change breaks libavfilter API.

2010-11-04 - 97dd1e4 - lavfi 1.56.0 - avfilter_graph_free()
  Rename avfilter_graph_destroy() to avfilter_graph_free().
  This change breaks libavfilter API/ABI.

2010-11-04 - e15aeea - lavfi 1.55.0 - avfilter_graph_alloc()
  Add avfilter_graph_alloc() to libavfilter/avfiltergraph.h.

2010-11-02 - 6f84cd1 - lavcore 0.12.0 - av_get_bits_per_sample_fmt()
  Add av_get_bits_per_sample_fmt() to libavcore/samplefmt.h and
  deprecate av_get_bits_per_sample_format().

2010-11-02 - d63e456 - lavcore 0.11.0 - samplefmt.h
  Add sample format functions in libavcore/samplefmt.h:
  av_get_sample_fmt_name(),
  av_get_sample_fmt(),
  av_get_sample_fmt_string(),
  and deprecate the corresponding libavcodec/audioconvert.h functions:
  avcodec_get_sample_fmt_name(),
  avcodec_get_sample_fmt(),
  avcodec_sample_fmt_string().

2010-11-02 - 262d1c5 - lavcore 0.10.0 - samplefmt.h
  Define enum AVSampleFormat in libavcore/samplefmt.h, deprecate enum
  SampleFormat.

2010-10-16 - 2a24df9 - lavfi 1.52.0 - avfilter_graph_config()
  Add the function avfilter_graph_config() in avfiltergraph.h.

2010-10-15 - 03700d3 - lavf 52.83.0 - metadata API
  Change demuxers to export metadata in generic format and
  muxers to accept generic format. Deprecate the public
  conversion API.

2010-10-10 - 867ae7a - lavfi 1.49.0 - AVFilterLink.time_base
  Add time_base field to AVFilterLink.

2010-09-27 - c85eef4 - lavu 50.31.0 - av_set_options_string()
  Move av_set_options_string() from libavfilter/parseutils.h to
  libavutil/opt.h.

2010-09-27 - acc0490 - lavfi 1.47.0 - AVFilterLink
  Make the AVFilterLink fields srcpad and dstpad store the pointers to
  the source and destination pads, rather than their indexes.

2010-09-27 - 372e288 - lavu 50.30.0 - av_get_token()
  Move av_get_token() from libavfilter/parseutils.h to
  libavutil/avstring.h.

2010-09-26 - 635d4ae - lsws 0.12.0 - swscale.h
  Add the functions sws_alloc_context() and sws_init_context().

2010-09-26 - 6ed0404 - lavu 50.29.0 - opt.h
  Move libavcodec/opt.h to libavutil/opt.h.

2010-09-24 - 1c1c80f - lavu 50.28.0 - av_log_set_flags()
  Default of av_log() changed due to many problems to the old no repeat
  detection. Read the docs of AV_LOG_SKIP_REPEATED in log.h before
  enabling it for your app!.

2010-09-24 - f66eb58 - lavc 52.90.0 - av_opt_show2()
  Deprecate av_opt_show() in favor or av_opt_show2().

2010-09-14 - bc6f0af - lavu 50.27.0 - av_popcount()
  Add av_popcount() to libavutil/common.h.

2010-09-08 - c6c98d0 - lavu 50.26.0 - av_get_cpu_flags()
  Add av_get_cpu_flags().

2010-09-07 - 34017fd - lavcore 0.9.0 - av_image_copy()
  Add av_image_copy().

2010-09-07 - 9686abb - lavcore 0.8.0 - av_image_copy_plane()
  Add av_image_copy_plane().

2010-09-07 - 9b7269e - lavcore 0.7.0 - imgutils.h
  Adopt hierarchical scheme for the imgutils.h function names,
  deprecate the old names.

2010-09-04 - 7160bb7 - lavu 50.25.0 - AV_CPU_FLAG_*
  Deprecate the FF_MM_* flags defined in libavcodec/avcodec.h in favor
  of the AV_CPU_FLAG_* flags defined in libavutil/cpu.h.

2010-08-26 - 5da19b5 - lavc 52.87.0 - avcodec_get_channel_layout()
  Add avcodec_get_channel_layout() in audioconvert.h.

2010-08-20 - e344336 - lavcore 0.6.0 - av_fill_image_max_pixsteps()
  Rename av_fill_image_max_pixstep() to av_fill_image_max_pixsteps().

2010-08-18 - a6ddf8b - lavcore 0.5.0 - av_fill_image_max_pixstep()
  Add av_fill_image_max_pixstep() in imgutils.h.

2010-08-17 - 4f2d2e4 - lavu 50.24.0 - AV_NE()
  Add the AV_NE macro.

2010-08-17 - ad2c950 - lavfi 1.36.0 - audio framework
  Implement AVFilterBufferRefAudioProps struct for audio properties,
  get_audio_buffer(), filter_samples() functions and related changes.

2010-08-12 - 81c1eca - lavcore 0.4.0 - av_get_image_linesize()
  Add av_get_image_linesize() in imgutils.h.

2010-08-11 - c1db7bf - lavfi 1.34.0 - AVFilterBufferRef
  Resize data and linesize arrays in AVFilterBufferRef to 8.

  This change breaks libavfilter API/ABI.

2010-08-11 - 9f08d80 - lavc 52.85.0 - av_picture_data_copy()
  Add av_picture_data_copy in avcodec.h.

2010-08-11 - 84c0386 - lavfi 1.33.0 - avfilter_open()
  Change avfilter_open() signature:
  AVFilterContext *avfilter_open(AVFilter *filter, const char *inst_name) ->
  int avfilter_open(AVFilterContext **filter_ctx, AVFilter *filter, const char *inst_name);

  This change breaks libavfilter API/ABI.

2010-08-11 - cc80caf - lavfi 1.32.0 - AVFilterBufferRef
  Add a type field to AVFilterBufferRef, and move video specific
  properties to AVFilterBufferRefVideoProps.

  This change breaks libavfilter API/ABI.

2010-08-07 - 5d4890d - lavfi 1.31.0 - AVFilterLink
  Rename AVFilterLink fields:
  AVFilterLink.srcpic    ->  AVFilterLink.src_buf
  AVFilterLink.cur_pic   ->  AVFilterLink.cur_buf
  AVFilterLink.outpic    ->  AVFilterLink.out_buf

2010-08-07 - 7fce481 - lavfi 1.30.0
  Rename functions and fields:
  avfilter_(un)ref_pic       -> avfilter_(un)ref_buffer
  avfilter_copy_picref_props -> avfilter_copy_buffer_ref_props
  AVFilterBufferRef.pic      -> AVFilterBufferRef.buffer

2010-08-07 - ecc8dad - lavfi 1.29.0 - AVFilterBufferRef
  Rename AVFilterPicRef to AVFilterBufferRef.

2010-08-07 - d54e094 - lavfi 1.28.0 - AVFilterBuffer
  Move format field from AVFilterBuffer to AVFilterPicRef.

2010-08-06 - bf176f5 - lavcore 0.3.0 - av_check_image_size()
  Deprecate avcodec_check_dimensions() in favor of the function
  av_check_image_size() defined in libavcore/imgutils.h.

2010-07-30 - 56b5e9d - lavfi 1.27.0 - AVFilterBuffer
  Increase size of the arrays AVFilterBuffer.data and
  AVFilterBuffer.linesize from 4 to 8.

  This change breaks libavfilter ABI.

2010-07-29 - e7bd48a - lavcore 0.2.0 - imgutils.h
  Add functions av_fill_image_linesizes() and
  av_fill_image_pointers(), declared in libavcore/imgutils.h.

2010-07-27 - 126b638 - lavcore 0.1.0 - parseutils.h
  Deprecate av_parse_video_frame_size() and av_parse_video_frame_rate()
  defined in libavcodec in favor of the newly added functions
  av_parse_video_size() and av_parse_video_rate() declared in
  libavcore/parseutils.h.

2010-07-23 - 4485247 - lavu 50.23.0 - mathematics.h
  Add the M_PHI constant definition.

2010-07-22 - bdab614 - lavfi 1.26.0 - media format generalization
  Add a type field to AVFilterLink.

  Change the field types:
  enum PixelFormat format   -> int format   in AVFilterBuffer
  enum PixelFormat *formats -> int *formats in AVFilterFormats
  enum PixelFormat *format  -> int format   in AVFilterLink

  Change the function signatures:
  AVFilterFormats *avfilter_make_format_list(const enum PixelFormat *pix_fmts); ->
  AVFilterFormats *avfilter_make_format_list(const int *fmts);

  int avfilter_add_colorspace(AVFilterFormats **avff, enum PixelFormat pix_fmt); ->
  int avfilter_add_format    (AVFilterFormats **avff, int fmt);

  AVFilterFormats *avfilter_all_colorspaces(void); ->
  AVFilterFormats *avfilter_all_formats    (enum AVMediaType type);

  This change breaks libavfilter API/ABI.

2010-07-21 - aac6ca6 - lavcore 0.0.0
  Add libavcore.

2010-07-17 - b5c582f - lavfi 1.25.0 - AVFilterBuffer
  Remove w and h fields from AVFilterBuffer.

2010-07-17 - f0d77b2 - lavfi 1.24.0 - AVFilterBuffer
  Rename AVFilterPic to AVFilterBuffer.

2010-07-17 - 57fe80f - lavf 52.74.0 - url_fskip()
  Make url_fskip() return an int error code instead of void.

2010-07-11 - 23940f1 - lavc 52.83.0
  Add AVCodecContext.lpc_type and AVCodecContext.lpc_passes fields.
  Add AVLPCType enum.
  Deprecate AVCodecContext.use_lpc.

2010-07-11 - e1d7c88 - lavc 52.82.0 - avsubtitle_free()
  Add a function for free the contents of a AVSubtitle generated by
  avcodec_decode_subtitle.

2010-07-11 - b91d08f - lavu 50.22.0 - bswap.h and intreadwrite.h
  Make the bswap.h and intreadwrite.h API public.

2010-07-08 - ce1cd1c - lavu 50.21.0 - pixdesc.h
  Rename read/write_line() to av_read/write_image_line().

2010-07-07 - 4d508e4 - lavfi 1.21.0 - avfilter_copy_picref_props()
  Add avfilter_copy_picref_props().

2010-07-03 - 2d525ef - lavc 52.79.0
  Add FF_COMPLIANCE_UNOFFICIAL and change all instances of
  FF_COMPLIANCE_INOFFICIAL to use FF_COMPLIANCE_UNOFFICIAL.

2010-07-02 - 89eec74 - lavu 50.20.0 - lfg.h
  Export av_lfg_init(), av_lfg_get(), av_mlfg_get(), and av_bmg_get() through
  lfg.h.

2010-06-28 - a52e2c3 - lavfi 1.20.1 - av_parse_color()
  Extend av_parse_color() syntax, make it accept an alpha value specifier and
  set the alpha value to 255 by default.

2010-06-22 - 735cf6b - lavf 52.71.0 - URLProtocol.priv_data_size, priv_data_class
  Add priv_data_size and priv_data_class to URLProtocol.

2010-06-22 - ffbb289 - lavf 52.70.0 - url_alloc(), url_connect()
  Add url_alloc() and url_connect().

2010-06-22 - 9b07a2d - lavf 52.69.0 - av_register_protocol2()
  Add av_register_protocol2(), deprecating av_register_protocol().

2010-06-09 - 65db058 - lavu 50.19.0 - av_compare_mod()
  Add av_compare_mod() to libavutil/mathematics.h.

2010-06-05 - 0b99215 - lavu 50.18.0 - eval API
  Make the eval API public.

2010-06-04 - 31878fc - lavu 50.17.0 - AV_BASE64_SIZE
  Add AV_BASE64_SIZE() macro.

2010-06-02 - 7e566bb - lavc 52.73.0 - av_get_codec_tag_string()
  Add av_get_codec_tag_string().

2010-06-01 - 2b99142 - lsws 0.11.0 - convertPalette API
  Add sws_convertPalette8ToPacked32() and sws_convertPalette8ToPacked24().

2010-05-26 - 93ebfee - lavc 52.72.0 - CODEC_CAP_EXPERIMENTAL
  Add CODEC_CAP_EXPERIMENTAL flag.
  NOTE: this was backported to 0.6

2010-05-23 - 9977863 - lavu 50.16.0 - av_get_random_seed()
  Add av_get_random_seed().

2010-05-18 - 796ac23 - lavf 52.63.0 - AVFMT_FLAG_RTP_HINT
  Add AVFMT_FLAG_RTP_HINT as possible value for AVFormatContext.flags.
  NOTE: this was backported to 0.6

2010-05-09 - b6bc205 - lavfi 1.20.0 - AVFilterPicRef
  Add interlaced and top_field_first fields to AVFilterPicRef.

------------------------------8<-------------------------------------
                   0.6 branch was cut here
----------------------------->8--------------------------------------

2010-05-01 - 8e2ee18 - lavf 52.62.0 - probe function
  Add av_probe_input_format2 to API, it allows ignoring probe
  results below given score and returns the actual probe score.

2010-04-01 - 3dd6180 - lavf 52.61.0 - metadata API
  Add a flag for av_metadata_set2() to disable overwriting of
  existing tags.

2010-04-01 - 0fb49b5 - lavc 52.66.0
  Add avcodec_get_edge_width().

2010-03-31 - d103218 - lavc 52.65.0
  Add avcodec_copy_context().

2010-03-31 - 1a70d12 - lavf 52.60.0 - av_match_ext()
  Make av_match_ext() public.

2010-03-31 - 1149150 - lavu 50.14.0 - AVMediaType
  Move AVMediaType enum from libavcodec to libavutil.

2010-03-31 - 72415b2 - lavc 52.64.0 - AVMediaType
  Define AVMediaType enum, and use it instead of enum CodecType, which
  is deprecated and will be dropped at the next major bump.

2010-03-25 - 8795823 - lavu 50.13.0 - av_strerror()
  Implement av_strerror().

2010-03-23 - e1484eb - lavc 52.60.0 - av_dct_init()
  Support DCT-I and DST-I.

2010-03-15 - b8819c8 - lavf 52.56.0 - AVFormatContext.start_time_realtime
  Add AVFormatContext.start_time_realtime field.

2010-03-13 - 5bb5c1d - lavfi 1.18.0 - AVFilterPicRef.pos
  Add AVFilterPicRef.pos field.

2010-03-13 - 60c144f - lavu 50.12.0 - error.h
  Move error code definitions from libavcodec/avcodec.h to
  the new public header libavutil/error.h.

2010-03-07 - c709483 - lavc 52.56.0 - avfft.h
  Add public FFT interface.

2010-03-06 - ac6ef86 - lavu 50.11.0 - av_stristr()
  Add av_stristr().

2010-03-03 - 4b83fc0 - lavu 50.10.0 - av_tree_enumerate()
  Add av_tree_enumerate().

2010-02-07 - b687c1a - lavu 50.9.0 - av_compare_ts()
  Add av_compare_ts().

2010-02-05 - 3f3dc76 - lsws 0.10.0 - sws_getCoefficients()
  Add sws_getCoefficients().

2010-02-01 - ca76a11 - lavf 52.50.0 - metadata API
  Add a list of generic tag names, change 'author' -> 'artist',
  'year' -> 'date'.

2010-01-30 - 80a07f6 - lavu 50.8.0 - av_get_pix_fmt()
  Add av_get_pix_fmt().

2010-01-21 - 01cc47d - lsws 0.9.0 - sws_scale()
  Change constness attributes of sws_scale() parameters.

2010-01-10 - 3fb8e77 - lavfi 1.15.0 - avfilter_graph_config_links()
  Add a log_ctx parameter to avfilter_graph_config_links().

2010-01-07 - 8e9767f - lsws 0.8.0 - sws_isSupported{In,Out}put()
  Add sws_isSupportedInput() and sws_isSupportedOutput() functions.

2010-01-06 - c1d662f - lavfi 1.14.0 - avfilter_add_colorspace()
  Change the avfilter_add_colorspace() signature, make it accept an
  (AVFilterFormats **) rather than an (AVFilterFormats *) as before.

2010-01-03 - 4fd1f18 - lavfi 1.13.0 - avfilter_add_colorspace()
  Add avfilter_add_colorspace().

2010-01-02 - 8eb631f - lavf 52.46.0 - av_match_ext()
  Add av_match_ext(), it should be used in place of match_ext().

2010-01-01 - a1f547b - lavf 52.45.0 - av_guess_format()
  Add av_guess_format(), it should be used in place of guess_format().

2009-12-13 - a181981 - lavf 52.43.0 - metadata API
  Add av_metadata_set2(), AV_METADATA_DONT_STRDUP_KEY and
  AV_METADATA_DONT_STRDUP_VAL.

2009-12-13 - 277c733 - lavu 50.7.0 - avstring.h API
  Add av_d2str().

2009-12-13 - 02b398e - lavc 52.42.0 - AVStream
  Add avg_frame_rate.

2009-12-12 - 3ba69a1 - lavu 50.6.0 - av_bmg_next()
  Introduce the av_bmg_next() function.

2009-12-05 - a13a543 - lavfi 1.12.0 - avfilter_draw_slice()
  Add a slice_dir parameter to avfilter_draw_slice().

2009-11-26 - 4cc3f6a - lavfi 1.11.0 - AVFilter
  Remove the next field from AVFilter, this is not anymore required.

2009-11-25 - 1433c4a - lavfi 1.10.0 - avfilter_next()
  Introduce the avfilter_next() function.

2009-11-25 - 86a60fa - lavfi 1.9.0 - avfilter_register()
  Change the signature of avfilter_register() to make it return an
  int. This is required since now the registration operation may fail.

2009-11-25 - 74a0059 - lavu 50.5.0 - pixdesc.h API
  Make the pixdesc.h API public.

2009-10-27 - 243110f - lavfi 1.5.0 - AVFilter.next
  Add a next field to AVFilter, this is used for simplifying the
  registration and management of the registered filters.

2009-10-23 - cccd292 - lavfi 1.4.1 - AVFilter.description
  Add a description field to AVFilter.

2009-10-19 - 6b5dc05 - lavfi 1.3.0 - avfilter_make_format_list()
  Change the interface of avfilter_make_format_list() from
  avfilter_make_format_list(int n, ...) to
  avfilter_make_format_list(enum PixelFormat *pix_fmts).

2009-10-18 - 0eb4ff9 - lavfi 1.0.0 - avfilter_get_video_buffer()
  Make avfilter_get_video_buffer() recursive and add the w and h
  parameters to it.

2009-10-07 - 46c40e4 - lavfi 0.5.1 - AVFilterPic
  Add w and h fields to AVFilterPic.

2009-06-22 - 92400be - lavf 52.34.1 - AVFormatContext.packet_size
  This is now an unsigned int instead of a signed int.

2009-06-19 - a4276ba - lavc 52.32.0 - AVSubtitle.pts
  Add a pts field to AVSubtitle which gives the subtitle packet pts
  in AV_TIME_BASE. Some subtitle de-/encoders (e.g. XSUB) will
  not work right without this.

2009-06-03 - 8f3f2e0 - lavc 52.30.2 - AV_PKT_FLAG_KEY
  PKT_FLAG_KEY has been deprecated and will be dropped at the next
  major version. Use AV_PKT_FLAG_KEY instead.

2009-06-01 - f988ce6 - lavc 52.30.0 - av_lockmgr_register()
  av_lockmgr_register() can be used to register a callback function
  that lavc (and in the future, libraries that depend on lavc) can use
  to implement mutexes. The application should provide a callback function
  that implements the AV_LOCK_* operations described in avcodec.h.
  When the lock manager is registered, FFmpeg is guaranteed to behave
  correctly in a multi-threaded application.

2009-04-30 - ce1d9c8 - lavc 52.28.0 - av_free_packet()
  av_free_packet() is no longer an inline function. It is now exported.

2009-04-11 - 80d403f - lavc 52.25.0 - deprecate av_destruct_packet_nofree()
  Please use NULL instead. This has been supported since r16506
  (lavf > 52.23.1, lavc > 52.10.0).

2009-04-07 - 7a00bba - lavc 52.23.0 - avcodec_decode_video/audio/subtitle
  The old decoding functions are deprecated, all new code should use the
  new functions avcodec_decode_video2(), avcodec_decode_audio3() and
  avcodec_decode_subtitle2(). These new functions take an AVPacket *pkt
  argument instead of a const uint8_t *buf / int buf_size pair.

2009-04-03 - 7b09db3 - lavu 50.3.0 - av_fifo_space()
  Introduce the av_fifo_space() function.

2009-04-02 - fabd246 - lavc 52.23.0 - AVPacket
  Move AVPacket declaration from libavformat/avformat.h to
  libavcodec/avcodec.h.

2009-03-22 - 6e08ca9 - lavu 50.2.0 - RGB32 pixel formats
  Convert the pixel formats PIX_FMT_ARGB, PIX_FMT_RGBA, PIX_FMT_ABGR,
  PIX_FMT_BGRA, which were defined as macros, into enum PixelFormat values.
  Conversely PIX_FMT_RGB32, PIX_FMT_RGB32_1, PIX_FMT_BGR32 and
  PIX_FMT_BGR32_1 are now macros.
  avcodec_get_pix_fmt() now recognizes the "rgb32" and "bgr32" aliases.
  Re-sort the enum PixelFormat list accordingly.
  This change breaks API/ABI backward compatibility.

2009-03-22 - f82674e - lavu 50.1.0 - PIX_FMT_RGB5X5 endian variants
  Add the enum PixelFormat values:
  PIX_FMT_RGB565BE, PIX_FMT_RGB565LE, PIX_FMT_RGB555BE, PIX_FMT_RGB555LE,
  PIX_FMT_BGR565BE, PIX_FMT_BGR565LE, PIX_FMT_BGR555BE, PIX_FMT_BGR555LE.

2009-03-21 - ee6624e - lavu 50.0.0  - av_random*
  The Mersenne Twister PRNG implemented through the av_random* functions
  was removed. Use the lagged Fibonacci PRNG through the av_lfg* functions
  instead.

2009-03-08 - 41dd680 - lavu 50.0.0  - AVFifoBuffer
  av_fifo_init, av_fifo_read, av_fifo_write and av_fifo_realloc were dropped
  and replaced by av_fifo_alloc, av_fifo_generic_read, av_fifo_generic_write
  and av_fifo_realloc2.
  In addition, the order of the function arguments of av_fifo_generic_read
  was changed to match av_fifo_generic_write.
  The AVFifoBuffer/struct AVFifoBuffer may only be used in an opaque way by
  applications, they may not use sizeof() or directly access members.

2009-03-01 - ec26457 - lavf 52.31.0 - Generic metadata API
  Introduce a new metadata API (see av_metadata_get() and friends).
  The old API is now deprecated and should not be used anymore. This especially
  includes the following structure fields:
    - AVFormatContext.title
    - AVFormatContext.author
    - AVFormatContext.copyright
    - AVFormatContext.comment
    - AVFormatContext.album
    - AVFormatContext.year
    - AVFormatContext.track
    - AVFormatContext.genre
    - AVStream.language
    - AVStream.filename
    - AVProgram.provider_name
    - AVProgram.name
    - AVChapter.title<|MERGE_RESOLUTION|>--- conflicted
+++ resolved
@@ -15,7 +15,6 @@
 
 API changes, most recent first:
 
-<<<<<<< HEAD
 2012-07-31 - xxxxxxx - lavc 54.46.100
   Add channels field to AVFrame.
 
@@ -70,10 +69,9 @@
 
 2012-03-26 - a67d9cf - lavfi 2.66.100
   Add avfilter_fill_frame_from_{audio_,}buffer_ref() functions.
-=======
+
 2012-08-08 - xxxxxxx - lavu 51.38 - dict.h
   Add av_dict_count().
->>>>>>> 885da7b0
 
 2012-08-xx - xxxxxxx - lavc 54.25 - avcodec.h
   Rename CodecID to AVCodecID and all CODEC_ID_* to AV_CODEC_ID_*.
