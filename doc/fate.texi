--- conflicted
+++ resolved
@@ -196,16 +196,12 @@
 through @command{ssh}.
 
 @item GEN
-<<<<<<< HEAD
 Set to @samp{1} to generate the missing or mismatched references.
-=======
-Set to @var{1} to generate the missing or mismatched references.
 
 @item HWACCEL
 Specify which hardware acceleration to use while running regression tests,
-by default none is used.
-
->>>>>>> 963b3ab1
+by default @samp{none} is used.
+
 @end table
 
 @section Examples
