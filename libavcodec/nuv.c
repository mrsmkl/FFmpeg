--- conflicted
+++ resolved
@@ -138,11 +138,8 @@
         }
         ff_rtjpeg_decode_init(&c->rtj, &c->dsp, c->width, c->height,
                               c->lq, c->cq);
-<<<<<<< HEAD
+        av_frame_unref(&c->pic);
         return 1;
-=======
-        av_frame_unref(&c->pic);
->>>>>>> feaaf5f7
     } else if (quality != c->quality)
         ff_rtjpeg_decode_init(&c->rtj, &c->dsp, c->width, c->height,
                               c->lq, c->cq);
