--- conflicted
+++ resolved
@@ -124,26 +124,17 @@
         bpp = 8;
         nplanes = 3;
         break;
-<<<<<<< HEAD
-    case PIX_FMT_RGB8:
-    case PIX_FMT_BGR8:
-    case PIX_FMT_RGB4_BYTE:
-    case PIX_FMT_BGR4_BYTE:
-    case PIX_FMT_GRAY8:
-        bpp = 8;
-        nplanes = 1;
-        ff_set_systematic_pal2(palette256, avctx->pix_fmt);
-        pal = palette256;
-        break;
-    case PIX_FMT_PAL8:
-=======
     case AV_PIX_FMT_RGB8:
     case AV_PIX_FMT_BGR8:
     case AV_PIX_FMT_RGB4_BYTE:
     case AV_PIX_FMT_BGR4_BYTE:
     case AV_PIX_FMT_GRAY8:
+        bpp = 8;
+        nplanes = 1;
+        ff_set_systematic_pal2(palette256, avctx->pix_fmt);
+        pal = palette256;
+        break;
     case AV_PIX_FMT_PAL8:
->>>>>>> 716d413c
         bpp = 8;
         nplanes = 1;
         pal = (uint32_t *)pict->data[1];
