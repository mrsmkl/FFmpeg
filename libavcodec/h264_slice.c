/*
 * H.26L/H.264/AVC/JVT/14496-10/... decoder
 * Copyright (c) 2003 Michael Niedermayer <michaelni@gmx.at>
 *
 * This file is part of FFmpeg.
 *
 * FFmpeg is free software; you can redistribute it and/or
 * modify it under the terms of the GNU Lesser General Public
 * License as published by the Free Software Foundation; either
 * version 2.1 of the License, or (at your option) any later version.
 *
 * FFmpeg is distributed in the hope that it will be useful,
 * but WITHOUT ANY WARRANTY; without even the implied warranty of
 * MERCHANTABILITY or FITNESS FOR A PARTICULAR PURPOSE.  See the GNU
 * Lesser General Public License for more details.
 *
 * You should have received a copy of the GNU Lesser General Public
 * License along with FFmpeg; if not, write to the Free Software
 * Foundation, Inc., 51 Franklin Street, Fifth Floor, Boston, MA 02110-1301 USA
 */

/**
 * @file
 * H.264 / AVC / MPEG4 part10 codec.
 * @author Michael Niedermayer <michaelni@gmx.at>
 */

#include "libavutil/avassert.h"
#include "libavutil/imgutils.h"
#include "libavutil/timer.h"
#include "internal.h"
#include "cabac.h"
#include "cabac_functions.h"
#include "error_resilience.h"
#include "avcodec.h"
#include "h264.h"
#include "h264data.h"
#include "h264chroma.h"
#include "h264_mvpred.h"
#include "golomb.h"
#include "mathops.h"
#include "mpegutils.h"
#include "rectangle.h"
#include "thread.h"


static const uint8_t rem6[QP_MAX_NUM + 1] = {
    0, 1, 2, 3, 4, 5, 0, 1, 2, 3, 4, 5, 0, 1, 2, 3, 4, 5, 0, 1, 2,
    3, 4, 5, 0, 1, 2, 3, 4, 5, 0, 1, 2, 3, 4, 5, 0, 1, 2, 3, 4, 5,
    0, 1, 2, 3, 4, 5, 0, 1, 2, 3, 4, 5, 0, 1, 2, 3, 4, 5, 0, 1, 2,
    3, 4, 5, 0, 1, 2, 3, 4, 5, 0, 1, 2, 3, 4, 5, 0, 1, 2, 3, 4, 5,
    0, 1, 2, 3,
};

static const uint8_t div6[QP_MAX_NUM + 1] = {
    0, 0, 0, 0, 0, 0, 1, 1, 1, 1, 1, 1, 2, 2, 2, 2, 2, 2, 3,  3,  3,
    3, 3, 3, 4, 4, 4, 4, 4, 4, 5, 5, 5, 5, 5, 5, 6, 6, 6, 6,  6,  6,
    7, 7, 7, 7, 7, 7, 8, 8, 8, 8, 8, 8, 9, 9, 9, 9, 9, 9, 10, 10, 10,
   10,10,10,11,11,11,11,11,11,12,12,12,12,12,12,13,13,13, 13, 13, 13,
   14,14,14,14,
};

static const uint8_t field_scan[16+1] = {
    0 + 0 * 4, 0 + 1 * 4, 1 + 0 * 4, 0 + 2 * 4,
    0 + 3 * 4, 1 + 1 * 4, 1 + 2 * 4, 1 + 3 * 4,
    2 + 0 * 4, 2 + 1 * 4, 2 + 2 * 4, 2 + 3 * 4,
    3 + 0 * 4, 3 + 1 * 4, 3 + 2 * 4, 3 + 3 * 4,
};

static const uint8_t field_scan8x8[64+1] = {
    0 + 0 * 8, 0 + 1 * 8, 0 + 2 * 8, 1 + 0 * 8,
    1 + 1 * 8, 0 + 3 * 8, 0 + 4 * 8, 1 + 2 * 8,
    2 + 0 * 8, 1 + 3 * 8, 0 + 5 * 8, 0 + 6 * 8,
    0 + 7 * 8, 1 + 4 * 8, 2 + 1 * 8, 3 + 0 * 8,
    2 + 2 * 8, 1 + 5 * 8, 1 + 6 * 8, 1 + 7 * 8,
    2 + 3 * 8, 3 + 1 * 8, 4 + 0 * 8, 3 + 2 * 8,
    2 + 4 * 8, 2 + 5 * 8, 2 + 6 * 8, 2 + 7 * 8,
    3 + 3 * 8, 4 + 1 * 8, 5 + 0 * 8, 4 + 2 * 8,
    3 + 4 * 8, 3 + 5 * 8, 3 + 6 * 8, 3 + 7 * 8,
    4 + 3 * 8, 5 + 1 * 8, 6 + 0 * 8, 5 + 2 * 8,
    4 + 4 * 8, 4 + 5 * 8, 4 + 6 * 8, 4 + 7 * 8,
    5 + 3 * 8, 6 + 1 * 8, 6 + 2 * 8, 5 + 4 * 8,
    5 + 5 * 8, 5 + 6 * 8, 5 + 7 * 8, 6 + 3 * 8,
    7 + 0 * 8, 7 + 1 * 8, 6 + 4 * 8, 6 + 5 * 8,
    6 + 6 * 8, 6 + 7 * 8, 7 + 2 * 8, 7 + 3 * 8,
    7 + 4 * 8, 7 + 5 * 8, 7 + 6 * 8, 7 + 7 * 8,
};

static const uint8_t field_scan8x8_cavlc[64+1] = {
    0 + 0 * 8, 1 + 1 * 8, 2 + 0 * 8, 0 + 7 * 8,
    2 + 2 * 8, 2 + 3 * 8, 2 + 4 * 8, 3 + 3 * 8,
    3 + 4 * 8, 4 + 3 * 8, 4 + 4 * 8, 5 + 3 * 8,
    5 + 5 * 8, 7 + 0 * 8, 6 + 6 * 8, 7 + 4 * 8,
    0 + 1 * 8, 0 + 3 * 8, 1 + 3 * 8, 1 + 4 * 8,
    1 + 5 * 8, 3 + 1 * 8, 2 + 5 * 8, 4 + 1 * 8,
    3 + 5 * 8, 5 + 1 * 8, 4 + 5 * 8, 6 + 1 * 8,
    5 + 6 * 8, 7 + 1 * 8, 6 + 7 * 8, 7 + 5 * 8,
    0 + 2 * 8, 0 + 4 * 8, 0 + 5 * 8, 2 + 1 * 8,
    1 + 6 * 8, 4 + 0 * 8, 2 + 6 * 8, 5 + 0 * 8,
    3 + 6 * 8, 6 + 0 * 8, 4 + 6 * 8, 6 + 2 * 8,
    5 + 7 * 8, 6 + 4 * 8, 7 + 2 * 8, 7 + 6 * 8,
    1 + 0 * 8, 1 + 2 * 8, 0 + 6 * 8, 3 + 0 * 8,
    1 + 7 * 8, 3 + 2 * 8, 2 + 7 * 8, 4 + 2 * 8,
    3 + 7 * 8, 5 + 2 * 8, 4 + 7 * 8, 5 + 4 * 8,
    6 + 3 * 8, 6 + 5 * 8, 7 + 3 * 8, 7 + 7 * 8,
};

// zigzag_scan8x8_cavlc[i] = zigzag_scan8x8[(i/4) + 16*(i%4)]
static const uint8_t zigzag_scan8x8_cavlc[64+1] = {
    0 + 0 * 8, 1 + 1 * 8, 1 + 2 * 8, 2 + 2 * 8,
    4 + 1 * 8, 0 + 5 * 8, 3 + 3 * 8, 7 + 0 * 8,
    3 + 4 * 8, 1 + 7 * 8, 5 + 3 * 8, 6 + 3 * 8,
    2 + 7 * 8, 6 + 4 * 8, 5 + 6 * 8, 7 + 5 * 8,
    1 + 0 * 8, 2 + 0 * 8, 0 + 3 * 8, 3 + 1 * 8,
    3 + 2 * 8, 0 + 6 * 8, 4 + 2 * 8, 6 + 1 * 8,
    2 + 5 * 8, 2 + 6 * 8, 6 + 2 * 8, 5 + 4 * 8,
    3 + 7 * 8, 7 + 3 * 8, 4 + 7 * 8, 7 + 6 * 8,
    0 + 1 * 8, 3 + 0 * 8, 0 + 4 * 8, 4 + 0 * 8,
    2 + 3 * 8, 1 + 5 * 8, 5 + 1 * 8, 5 + 2 * 8,
    1 + 6 * 8, 3 + 5 * 8, 7 + 1 * 8, 4 + 5 * 8,
    4 + 6 * 8, 7 + 4 * 8, 5 + 7 * 8, 6 + 7 * 8,
    0 + 2 * 8, 2 + 1 * 8, 1 + 3 * 8, 5 + 0 * 8,
    1 + 4 * 8, 2 + 4 * 8, 6 + 0 * 8, 4 + 3 * 8,
    0 + 7 * 8, 4 + 4 * 8, 7 + 2 * 8, 3 + 6 * 8,
    5 + 5 * 8, 6 + 5 * 8, 6 + 6 * 8, 7 + 7 * 8,
};

static const uint8_t dequant4_coeff_init[6][3] = {
    { 10, 13, 16 },
    { 11, 14, 18 },
    { 13, 16, 20 },
    { 14, 18, 23 },
    { 16, 20, 25 },
    { 18, 23, 29 },
};

static const uint8_t dequant8_coeff_init_scan[16] = {
    0, 3, 4, 3, 3, 1, 5, 1, 4, 5, 2, 5, 3, 1, 5, 1
};

static const uint8_t dequant8_coeff_init[6][6] = {
    { 20, 18, 32, 19, 25, 24 },
    { 22, 19, 35, 21, 28, 26 },
    { 26, 23, 42, 24, 33, 31 },
    { 28, 25, 45, 26, 35, 33 },
    { 32, 28, 51, 30, 40, 38 },
    { 36, 32, 58, 34, 46, 43 },
};


static void release_unused_pictures(H264Context *h, int remove_current)
{
    int i;

    /* release non reference frames */
    for (i = 0; i < H264_MAX_PICTURE_COUNT; i++) {
        if (h->DPB[i].f.buf[0] && !h->DPB[i].reference &&
            (remove_current || &h->DPB[i] != h->cur_pic_ptr)) {
            ff_h264_unref_picture(h, &h->DPB[i]);
        }
    }
}

static int alloc_scratch_buffers(H264SliceContext *sl, int linesize)
{
    const H264Context *h = sl->h264;
    int alloc_size = FFALIGN(FFABS(linesize) + 32, 32);

    av_fast_malloc(&sl->bipred_scratchpad, &sl->bipred_scratchpad_allocated, 16 * 6 * alloc_size);
    // edge emu needs blocksize + filter length - 1
    // (= 21x21 for  h264)
    av_fast_malloc(&sl->edge_emu_buffer, &sl->edge_emu_buffer_allocated, alloc_size * 2 * 21);

    av_fast_malloc(&sl->top_borders[0], &sl->top_borders_allocated[0],
                   h->mb_width * 16 * 3 * sizeof(uint8_t) * 2);
    av_fast_malloc(&sl->top_borders[1], &sl->top_borders_allocated[1],
                   h->mb_width * 16 * 3 * sizeof(uint8_t) * 2);

    if (!sl->bipred_scratchpad || !sl->edge_emu_buffer ||
        !sl->top_borders[0]    || !sl->top_borders[1]) {
        av_freep(&sl->bipred_scratchpad);
        av_freep(&sl->edge_emu_buffer);
        av_freep(&sl->top_borders[0]);
        av_freep(&sl->top_borders[1]);

        sl->bipred_scratchpad_allocated = 0;
        sl->edge_emu_buffer_allocated   = 0;
        sl->top_borders_allocated[0]    = 0;
        sl->top_borders_allocated[1]    = 0;
        return AVERROR(ENOMEM);
    }

    return 0;
}

static int init_table_pools(H264Context *h)
{
    const int big_mb_num    = h->mb_stride * (h->mb_height + 1) + 1;
    const int mb_array_size = h->mb_stride * h->mb_height;
    const int b4_stride     = h->mb_width * 4 + 1;
    const int b4_array_size = b4_stride * h->mb_height * 4;

    h->qscale_table_pool = av_buffer_pool_init(big_mb_num + h->mb_stride,
                                               av_buffer_allocz);
    h->mb_type_pool      = av_buffer_pool_init((big_mb_num + h->mb_stride) *
                                               sizeof(uint32_t), av_buffer_allocz);
    h->motion_val_pool   = av_buffer_pool_init(2 * (b4_array_size + 4) *
                                               sizeof(int16_t), av_buffer_allocz);
    h->ref_index_pool    = av_buffer_pool_init(4 * mb_array_size, av_buffer_allocz);

    if (!h->qscale_table_pool || !h->mb_type_pool || !h->motion_val_pool ||
        !h->ref_index_pool) {
        av_buffer_pool_uninit(&h->qscale_table_pool);
        av_buffer_pool_uninit(&h->mb_type_pool);
        av_buffer_pool_uninit(&h->motion_val_pool);
        av_buffer_pool_uninit(&h->ref_index_pool);
        return AVERROR(ENOMEM);
    }

    return 0;
}

static int alloc_picture(H264Context *h, H264Picture *pic)
{
    int i, ret = 0;

    av_assert0(!pic->f.data[0]);

    pic->tf.f = &pic->f;
    ret = ff_thread_get_buffer(h->avctx, &pic->tf, pic->reference ?
                                                   AV_GET_BUFFER_FLAG_REF : 0);
    if (ret < 0)
        goto fail;

    pic->crop     = h->sps.crop;
    pic->crop_top = h->sps.crop_top;
    pic->crop_left= h->sps.crop_left;

    if (h->avctx->hwaccel) {
        const AVHWAccel *hwaccel = h->avctx->hwaccel;
        av_assert0(!pic->hwaccel_picture_private);
        if (hwaccel->frame_priv_data_size) {
            pic->hwaccel_priv_buf = av_buffer_allocz(hwaccel->frame_priv_data_size);
            if (!pic->hwaccel_priv_buf)
                return AVERROR(ENOMEM);
            pic->hwaccel_picture_private = pic->hwaccel_priv_buf->data;
        }
    }
    if (CONFIG_GRAY && !h->avctx->hwaccel && h->flags & CODEC_FLAG_GRAY && pic->f.data[2]) {
        int h_chroma_shift, v_chroma_shift;
        av_pix_fmt_get_chroma_sub_sample(pic->f.format,
                                         &h_chroma_shift, &v_chroma_shift);

        for(i=0; i<FF_CEIL_RSHIFT(h->avctx->height, v_chroma_shift); i++) {
            memset(pic->f.data[1] + pic->f.linesize[1]*i,
                   0x80, FF_CEIL_RSHIFT(h->avctx->width, h_chroma_shift));
            memset(pic->f.data[2] + pic->f.linesize[2]*i,
                   0x80, FF_CEIL_RSHIFT(h->avctx->width, h_chroma_shift));
        }
    }

    if (!h->qscale_table_pool) {
        ret = init_table_pools(h);
        if (ret < 0)
            goto fail;
    }

    pic->qscale_table_buf = av_buffer_pool_get(h->qscale_table_pool);
    pic->mb_type_buf      = av_buffer_pool_get(h->mb_type_pool);
    if (!pic->qscale_table_buf || !pic->mb_type_buf)
        goto fail;

    pic->mb_type      = (uint32_t*)pic->mb_type_buf->data + 2 * h->mb_stride + 1;
    pic->qscale_table = pic->qscale_table_buf->data + 2 * h->mb_stride + 1;

    for (i = 0; i < 2; i++) {
        pic->motion_val_buf[i] = av_buffer_pool_get(h->motion_val_pool);
        pic->ref_index_buf[i]  = av_buffer_pool_get(h->ref_index_pool);
        if (!pic->motion_val_buf[i] || !pic->ref_index_buf[i])
            goto fail;

        pic->motion_val[i] = (int16_t (*)[2])pic->motion_val_buf[i]->data + 4;
        pic->ref_index[i]  = pic->ref_index_buf[i]->data;
    }

    return 0;
fail:
    ff_h264_unref_picture(h, pic);
    return (ret < 0) ? ret : AVERROR(ENOMEM);
}

static inline int pic_is_unused(H264Context *h, H264Picture *pic)
{
    if (!pic->f.buf[0])
        return 1;
    return 0;
}

static int find_unused_picture(H264Context *h)
{
    int i;

    for (i = 0; i < H264_MAX_PICTURE_COUNT; i++) {
        if (pic_is_unused(h, &h->DPB[i]))
            break;
    }
    if (i == H264_MAX_PICTURE_COUNT)
        return AVERROR_INVALIDDATA;

    return i;
}


static void init_dequant8_coeff_table(H264Context *h)
{
    int i, j, q, x;
    const int max_qp = 51 + 6 * (h->sps.bit_depth_luma - 8);

    for (i = 0; i < 6; i++) {
        h->dequant8_coeff[i] = h->dequant8_buffer[i];
        for (j = 0; j < i; j++)
            if (!memcmp(h->pps.scaling_matrix8[j], h->pps.scaling_matrix8[i],
                        64 * sizeof(uint8_t))) {
                h->dequant8_coeff[i] = h->dequant8_buffer[j];
                break;
            }
        if (j < i)
            continue;

        for (q = 0; q < max_qp + 1; q++) {
            int shift = div6[q];
            int idx   = rem6[q];
            for (x = 0; x < 64; x++)
                h->dequant8_coeff[i][q][(x >> 3) | ((x & 7) << 3)] =
                    ((uint32_t)dequant8_coeff_init[idx][dequant8_coeff_init_scan[((x >> 1) & 12) | (x & 3)]] *
                     h->pps.scaling_matrix8[i][x]) << shift;
        }
    }
}

static void init_dequant4_coeff_table(H264Context *h)
{
    int i, j, q, x;
    const int max_qp = 51 + 6 * (h->sps.bit_depth_luma - 8);
    for (i = 0; i < 6; i++) {
        h->dequant4_coeff[i] = h->dequant4_buffer[i];
        for (j = 0; j < i; j++)
            if (!memcmp(h->pps.scaling_matrix4[j], h->pps.scaling_matrix4[i],
                        16 * sizeof(uint8_t))) {
                h->dequant4_coeff[i] = h->dequant4_buffer[j];
                break;
            }
        if (j < i)
            continue;

        for (q = 0; q < max_qp + 1; q++) {
            int shift = div6[q] + 2;
            int idx   = rem6[q];
            for (x = 0; x < 16; x++)
                h->dequant4_coeff[i][q][(x >> 2) | ((x << 2) & 0xF)] =
                    ((uint32_t)dequant4_coeff_init[idx][(x & 1) + ((x >> 2) & 1)] *
                     h->pps.scaling_matrix4[i][x]) << shift;
        }
    }
}

void ff_h264_init_dequant_tables(H264Context *h)
{
    int i, x;
    init_dequant4_coeff_table(h);
    memset(h->dequant8_coeff, 0, sizeof(h->dequant8_coeff));

    if (h->pps.transform_8x8_mode)
        init_dequant8_coeff_table(h);
    if (h->sps.transform_bypass) {
        for (i = 0; i < 6; i++)
            for (x = 0; x < 16; x++)
                h->dequant4_coeff[i][0][x] = 1 << 6;
        if (h->pps.transform_8x8_mode)
            for (i = 0; i < 6; i++)
                for (x = 0; x < 64; x++)
                    h->dequant8_coeff[i][0][x] = 1 << 6;
    }
}

#define IN_RANGE(a, b, size) (((a) >= (b)) && ((a) < ((b) + (size))))

#define REBASE_PICTURE(pic, new_ctx, old_ctx)             \
    (((pic) && (pic) >= (old_ctx)->DPB &&                       \
      (pic) < (old_ctx)->DPB + H264_MAX_PICTURE_COUNT) ?          \
     &(new_ctx)->DPB[(pic) - (old_ctx)->DPB] : NULL)

static void copy_picture_range(H264Picture **to, H264Picture **from, int count,
                               H264Context *new_base,
                               H264Context *old_base)
{
    int i;

    for (i = 0; i < count; i++) {
        av_assert1((IN_RANGE(from[i], old_base, sizeof(*old_base)) ||
                IN_RANGE(from[i], old_base->DPB,
                         sizeof(H264Picture) * H264_MAX_PICTURE_COUNT) ||
                !from[i]));
        to[i] = REBASE_PICTURE(from[i], new_base, old_base);
    }
}

static int copy_parameter_set(void **to, void **from, int count, int size)
{
    int i;

    for (i = 0; i < count; i++) {
        if (to[i] && !from[i]) {
            av_freep(&to[i]);
        } else if (from[i] && !to[i]) {
            to[i] = av_malloc(size);
            if (!to[i])
                return AVERROR(ENOMEM);
        }

        if (from[i])
            memcpy(to[i], from[i], size);
    }

    return 0;
}

#define copy_fields(to, from, start_field, end_field)                   \
    memcpy(&(to)->start_field, &(from)->start_field,                        \
           (char *)&(to)->end_field - (char *)&(to)->start_field)

static int h264_slice_header_init(H264Context *h);

int ff_h264_update_thread_context(AVCodecContext *dst,
                                  const AVCodecContext *src)
{
    H264Context *h = dst->priv_data, *h1 = src->priv_data;
    int inited = h->context_initialized, err = 0;
    int need_reinit = 0;
    int i, ret;

    if (dst == src)
        return 0;

    if (inited &&
        (h->width                 != h1->width                 ||
         h->height                != h1->height                ||
         h->mb_width              != h1->mb_width              ||
         h->mb_height             != h1->mb_height             ||
         h->sps.bit_depth_luma    != h1->sps.bit_depth_luma    ||
         h->sps.chroma_format_idc != h1->sps.chroma_format_idc ||
         h->sps.colorspace        != h1->sps.colorspace)) {

        need_reinit = 1;
    }

<<<<<<< HEAD
    /* copy block_offset since frame_start may not be called */
    memcpy(h->block_offset, h1->block_offset, sizeof(h->block_offset));

    if (!inited) {
        H264SliceContext *orig_slice_ctx = h->slice_ctx;
        H264Picture *orig_DPB = h->DPB;

        for (i = 0; i < MAX_SPS_COUNT; i++)
            av_freep(h->sps_buffers + i);

        for (i = 0; i < MAX_PPS_COUNT; i++)
            av_freep(h->pps_buffers + i);

        ff_h264_unref_picture(h, &h->last_pic_for_ec);
        memcpy(h, h1, sizeof(H264Context));

        memset(h->sps_buffers, 0, sizeof(h->sps_buffers));
        memset(h->pps_buffers, 0, sizeof(h->pps_buffers));

        memset(&h->cur_pic, 0, sizeof(h->cur_pic));
        memset(&h->last_pic_for_ec, 0, sizeof(h->last_pic_for_ec));

        h->slice_ctx = orig_slice_ctx;
        h->DPB       = orig_DPB;

        memset(&h->slice_ctx[0].er,         0, sizeof(h->slice_ctx[0].er));
        memset(&h->slice_ctx[0].mb,         0, sizeof(h->slice_ctx[0].mb));
        memset(&h->slice_ctx[0].mb_luma_dc, 0, sizeof(h->slice_ctx[0].mb_luma_dc));
        memset(&h->slice_ctx[0].mb_padding, 0, sizeof(h->slice_ctx[0].mb_padding));

        h->avctx             = dst;
        h->qscale_table_pool = NULL;
        h->mb_type_pool      = NULL;
        h->ref_index_pool    = NULL;
        h->motion_val_pool   = NULL;
        h->intra4x4_pred_mode= NULL;
        h->non_zero_count    = NULL;
        h->slice_table_base  = NULL;
        h->slice_table       = NULL;
        h->cbp_table         = NULL;
        h->chroma_pred_mode_table = NULL;
        memset(h->mvd_table, 0, sizeof(h->mvd_table));
        h->direct_table      = NULL;
        h->list_counts       = NULL;
        h->mb2b_xy           = NULL;
        h->mb2br_xy          = NULL;

        if (h1->context_initialized) {
        h->context_initialized = 0;

        memset(&h->cur_pic, 0, sizeof(h->cur_pic));
        av_frame_unref(&h->cur_pic.f);
        h->cur_pic.tf.f = &h->cur_pic.f;
=======
    // SPS/PPS
    if ((ret = copy_parameter_set((void **)h->sps_buffers,
                                  (void **)h1->sps_buffers,
                                  MAX_SPS_COUNT, sizeof(SPS))) < 0)
        return ret;
    h->sps = h1->sps;
    if ((ret = copy_parameter_set((void **)h->pps_buffers,
                                  (void **)h1->pps_buffers,
                                  MAX_PPS_COUNT, sizeof(PPS))) < 0)
        return ret;
    h->pps = h1->pps;

    if (need_reinit || !inited) {
        h->width     = h1->width;
        h->height    = h1->height;
        h->mb_height = h1->mb_height;
        h->mb_width  = h1->mb_width;
        h->mb_num    = h1->mb_num;
        h->mb_stride = h1->mb_stride;
        h->b_stride  = h1->b_stride;
>>>>>>> 88c612e3

        if ((err = h264_slice_header_init(h)) < 0) {
            av_log(h->avctx, AV_LOG_ERROR, "h264_slice_header_init() failed");
            return err;
        }
        }

<<<<<<< HEAD
        h->context_initialized = h1->context_initialized;
=======
        /* copy block_offset since frame_start may not be called */
        memcpy(h->block_offset, h1->block_offset, sizeof(h->block_offset));
>>>>>>> 88c612e3
    }

    h->avctx->coded_height  = h1->avctx->coded_height;
    h->avctx->coded_width   = h1->avctx->coded_width;
    h->avctx->width         = h1->avctx->width;
    h->avctx->height        = h1->avctx->height;
    h->coded_picture_number = h1->coded_picture_number;
    h->first_field          = h1->first_field;
    h->picture_structure    = h1->picture_structure;
    h->droppable            = h1->droppable;
    h->low_delay            = h1->low_delay;

    for (i = 0; h->DPB && i < H264_MAX_PICTURE_COUNT; i++) {
        ff_h264_unref_picture(h, &h->DPB[i]);
        if (h1->DPB && h1->DPB[i].f.buf[0] &&
            (ret = ff_h264_ref_picture(h, &h->DPB[i], &h1->DPB[i])) < 0)
            return ret;
    }

    h->cur_pic_ptr = REBASE_PICTURE(h1->cur_pic_ptr, h, h1);
    ff_h264_unref_picture(h, &h->cur_pic);
    if (h1->cur_pic.f.buf[0]) {
        ret = ff_h264_ref_picture(h, &h->cur_pic, &h1->cur_pic);
        if (ret < 0)
            return ret;
    }

    h->enable_er       = h1->enable_er;
    h->workaround_bugs = h1->workaround_bugs;
    h->low_delay       = h1->low_delay;
    h->droppable       = h1->droppable;

    // extradata/NAL handling
    h->is_avc = h1->is_avc;
    h->nal_length_size = h1->nal_length_size;

    // Dequantization matrices
    // FIXME these are big - can they be only copied when PPS changes?
    copy_fields(h, h1, dequant4_buffer, dequant4_coeff);

    for (i = 0; i < 6; i++)
        h->dequant4_coeff[i] = h->dequant4_buffer[0] +
                               (h1->dequant4_coeff[i] - h1->dequant4_buffer[0]);

    for (i = 0; i < 6; i++)
        h->dequant8_coeff[i] = h->dequant8_buffer[0] +
                               (h1->dequant8_coeff[i] - h1->dequant8_buffer[0]);

    h->dequant_coeff_pps = h1->dequant_coeff_pps;

    // POC timing
    copy_fields(h, h1, poc_lsb, default_ref_list);

    // reference lists
    copy_fields(h, h1, short_ref, current_slice);

    copy_picture_range(h->short_ref, h1->short_ref, 32, h, h1);
    copy_picture_range(h->long_ref, h1->long_ref, 32, h, h1);
    copy_picture_range(h->delayed_pic, h1->delayed_pic,
                       MAX_DELAYED_PIC_COUNT + 2, h, h1);

    h->frame_recovered       = h1->frame_recovered;

    if (!h->cur_pic_ptr)
        return 0;

    if (!h->droppable) {
        err = ff_h264_execute_ref_pic_marking(h, h->mmco, h->mmco_index);
        h->prev_poc_msb = h->poc_msb;
        h->prev_poc_lsb = h->poc_lsb;
    }
    h->prev_frame_num_offset = h->frame_num_offset;
    h->prev_frame_num        = h->frame_num;

    h->recovery_frame        = h1->recovery_frame;

    return err;
}

static int h264_frame_start(H264Context *h)
{
    H264Picture *pic;
    int i, ret;
    const int pixel_shift = h->pixel_shift;
    int c[4] = {
        1<<(h->sps.bit_depth_luma-1),
        1<<(h->sps.bit_depth_chroma-1),
        1<<(h->sps.bit_depth_chroma-1),
        -1
    };

    if (!ff_thread_can_start_frame(h->avctx)) {
        av_log(h->avctx, AV_LOG_ERROR, "Attempt to start a frame outside SETUP state\n");
        return -1;
    }

    release_unused_pictures(h, 1);
    h->cur_pic_ptr = NULL;

    i = find_unused_picture(h);
    if (i < 0) {
        av_log(h->avctx, AV_LOG_ERROR, "no frame buffer available\n");
        return i;
    }
    pic = &h->DPB[i];

    pic->reference              = h->droppable ? 0 : h->picture_structure;
    pic->f.coded_picture_number = h->coded_picture_number++;
    pic->field_picture          = h->picture_structure != PICT_FRAME;

    /*
     * Zero key_frame here; IDR markings per slice in frame or fields are ORed
     * in later.
     * See decode_nal_units().
     */
    pic->f.key_frame = 0;
    pic->mmco_reset  = 0;
    pic->recovered   = 0;
    pic->invalid_gap = 0;
    pic->sei_recovery_frame_cnt = h->sei_recovery_frame_cnt;

    if ((ret = alloc_picture(h, pic)) < 0)
        return ret;
    if(!h->frame_recovered && !h->avctx->hwaccel &&
       !(h->avctx->codec->capabilities & CODEC_CAP_HWACCEL_VDPAU))
        avpriv_color_frame(&pic->f, c);

    h->cur_pic_ptr = pic;
    ff_h264_unref_picture(h, &h->cur_pic);
    if (CONFIG_ERROR_RESILIENCE) {
        ff_h264_set_erpic(&h->slice_ctx[0].er.cur_pic, NULL);
    }

    if ((ret = ff_h264_ref_picture(h, &h->cur_pic, h->cur_pic_ptr)) < 0)
        return ret;

    for (i = 0; i < h->nb_slice_ctx; i++) {
        h->slice_ctx[i].linesize   = h->cur_pic_ptr->f.linesize[0];
        h->slice_ctx[i].uvlinesize = h->cur_pic_ptr->f.linesize[1];
    }

    if (CONFIG_ERROR_RESILIENCE && h->enable_er) {
        ff_er_frame_start(&h->slice_ctx[0].er);
        ff_h264_set_erpic(&h->slice_ctx[0].er.last_pic, NULL);
        ff_h264_set_erpic(&h->slice_ctx[0].er.next_pic, NULL);
    }

    for (i = 0; i < 16; i++) {
        h->block_offset[i]           = (4 * ((scan8[i] - scan8[0]) & 7) << pixel_shift) + 4 * pic->f.linesize[0] * ((scan8[i] - scan8[0]) >> 3);
        h->block_offset[48 + i]      = (4 * ((scan8[i] - scan8[0]) & 7) << pixel_shift) + 8 * pic->f.linesize[0] * ((scan8[i] - scan8[0]) >> 3);
    }
    for (i = 0; i < 16; i++) {
        h->block_offset[16 + i]      =
        h->block_offset[32 + i]      = (4 * ((scan8[i] - scan8[0]) & 7) << pixel_shift) + 4 * pic->f.linesize[1] * ((scan8[i] - scan8[0]) >> 3);
        h->block_offset[48 + 16 + i] =
        h->block_offset[48 + 32 + i] = (4 * ((scan8[i] - scan8[0]) & 7) << pixel_shift) + 8 * pic->f.linesize[1] * ((scan8[i] - scan8[0]) >> 3);
    }

    /* We mark the current picture as non-reference after allocating it, so
     * that if we break out due to an error it can be released automatically
     * in the next ff_mpv_frame_start().
     */
    h->cur_pic_ptr->reference = 0;

    h->cur_pic_ptr->field_poc[0] = h->cur_pic_ptr->field_poc[1] = INT_MAX;

    h->next_output_pic = NULL;

    assert(h->cur_pic_ptr->long_ref == 0);

    return 0;
}

static av_always_inline void backup_mb_border(const H264Context *h, H264SliceContext *sl,
                                              uint8_t *src_y,
                                              uint8_t *src_cb, uint8_t *src_cr,
                                              int linesize, int uvlinesize,
                                              int simple)
{
    uint8_t *top_border;
    int top_idx = 1;
    const int pixel_shift = h->pixel_shift;
    int chroma444 = CHROMA444(h);
    int chroma422 = CHROMA422(h);

    src_y  -= linesize;
    src_cb -= uvlinesize;
    src_cr -= uvlinesize;

    if (!simple && FRAME_MBAFF(h)) {
        if (sl->mb_y & 1) {
            if (!MB_MBAFF(sl)) {
                top_border = sl->top_borders[0][sl->mb_x];
                AV_COPY128(top_border, src_y + 15 * linesize);
                if (pixel_shift)
                    AV_COPY128(top_border + 16, src_y + 15 * linesize + 16);
                if (simple || !CONFIG_GRAY || !(h->flags & CODEC_FLAG_GRAY)) {
                    if (chroma444) {
                        if (pixel_shift) {
                            AV_COPY128(top_border + 32, src_cb + 15 * uvlinesize);
                            AV_COPY128(top_border + 48, src_cb + 15 * uvlinesize + 16);
                            AV_COPY128(top_border + 64, src_cr + 15 * uvlinesize);
                            AV_COPY128(top_border + 80, src_cr + 15 * uvlinesize + 16);
                        } else {
                            AV_COPY128(top_border + 16, src_cb + 15 * uvlinesize);
                            AV_COPY128(top_border + 32, src_cr + 15 * uvlinesize);
                        }
                    } else if (chroma422) {
                        if (pixel_shift) {
                            AV_COPY128(top_border + 32, src_cb + 15 * uvlinesize);
                            AV_COPY128(top_border + 48, src_cr + 15 * uvlinesize);
                        } else {
                            AV_COPY64(top_border + 16, src_cb + 15 * uvlinesize);
                            AV_COPY64(top_border + 24, src_cr + 15 * uvlinesize);
                        }
                    } else {
                        if (pixel_shift) {
                            AV_COPY128(top_border + 32, src_cb + 7 * uvlinesize);
                            AV_COPY128(top_border + 48, src_cr + 7 * uvlinesize);
                        } else {
                            AV_COPY64(top_border + 16, src_cb + 7 * uvlinesize);
                            AV_COPY64(top_border + 24, src_cr + 7 * uvlinesize);
                        }
                    }
                }
            }
        } else if (MB_MBAFF(sl)) {
            top_idx = 0;
        } else
            return;
    }

    top_border = sl->top_borders[top_idx][sl->mb_x];
    /* There are two lines saved, the line above the top macroblock
     * of a pair, and the line above the bottom macroblock. */
    AV_COPY128(top_border, src_y + 16 * linesize);
    if (pixel_shift)
        AV_COPY128(top_border + 16, src_y + 16 * linesize + 16);

    if (simple || !CONFIG_GRAY || !(h->flags & CODEC_FLAG_GRAY)) {
        if (chroma444) {
            if (pixel_shift) {
                AV_COPY128(top_border + 32, src_cb + 16 * linesize);
                AV_COPY128(top_border + 48, src_cb + 16 * linesize + 16);
                AV_COPY128(top_border + 64, src_cr + 16 * linesize);
                AV_COPY128(top_border + 80, src_cr + 16 * linesize + 16);
            } else {
                AV_COPY128(top_border + 16, src_cb + 16 * linesize);
                AV_COPY128(top_border + 32, src_cr + 16 * linesize);
            }
        } else if (chroma422) {
            if (pixel_shift) {
                AV_COPY128(top_border + 32, src_cb + 16 * uvlinesize);
                AV_COPY128(top_border + 48, src_cr + 16 * uvlinesize);
            } else {
                AV_COPY64(top_border + 16, src_cb + 16 * uvlinesize);
                AV_COPY64(top_border + 24, src_cr + 16 * uvlinesize);
            }
        } else {
            if (pixel_shift) {
                AV_COPY128(top_border + 32, src_cb + 8 * uvlinesize);
                AV_COPY128(top_border + 48, src_cr + 8 * uvlinesize);
            } else {
                AV_COPY64(top_border + 16, src_cb + 8 * uvlinesize);
                AV_COPY64(top_border + 24, src_cr + 8 * uvlinesize);
            }
        }
    }
}

/**
 * Initialize implicit_weight table.
 * @param field  0/1 initialize the weight for interlaced MBAFF
 *                -1 initializes the rest
 */
static void implicit_weight_table(const H264Context *h, H264SliceContext *sl, int field)
{
    int ref0, ref1, i, cur_poc, ref_start, ref_count0, ref_count1;

    for (i = 0; i < 2; i++) {
        sl->luma_weight_flag[i]   = 0;
        sl->chroma_weight_flag[i] = 0;
    }

    if (field < 0) {
        if (h->picture_structure == PICT_FRAME) {
            cur_poc = h->cur_pic_ptr->poc;
        } else {
            cur_poc = h->cur_pic_ptr->field_poc[h->picture_structure - 1];
        }
        if (sl->ref_count[0] == 1 && sl->ref_count[1] == 1 && !FRAME_MBAFF(h) &&
            sl->ref_list[0][0].poc + sl->ref_list[1][0].poc == 2 * cur_poc) {
            sl->use_weight        = 0;
            sl->use_weight_chroma = 0;
            return;
        }
        ref_start  = 0;
        ref_count0 = sl->ref_count[0];
        ref_count1 = sl->ref_count[1];
    } else {
        cur_poc    = h->cur_pic_ptr->field_poc[field];
        ref_start  = 16;
        ref_count0 = 16 + 2 * sl->ref_count[0];
        ref_count1 = 16 + 2 * sl->ref_count[1];
    }

    sl->use_weight               = 2;
    sl->use_weight_chroma        = 2;
    sl->luma_log2_weight_denom   = 5;
    sl->chroma_log2_weight_denom = 5;

    for (ref0 = ref_start; ref0 < ref_count0; ref0++) {
        int poc0 = sl->ref_list[0][ref0].poc;
        for (ref1 = ref_start; ref1 < ref_count1; ref1++) {
            int w = 32;
            if (!sl->ref_list[0][ref0].parent->long_ref && !sl->ref_list[1][ref1].parent->long_ref) {
                int poc1 = sl->ref_list[1][ref1].poc;
                int td   = av_clip_int8(poc1 - poc0);
                if (td) {
                    int tb = av_clip_int8(cur_poc - poc0);
                    int tx = (16384 + (FFABS(td) >> 1)) / td;
                    int dist_scale_factor = (tb * tx + 32) >> 8;
                    if (dist_scale_factor >= -64 && dist_scale_factor <= 128)
                        w = 64 - dist_scale_factor;
                }
            }
            if (field < 0) {
                sl->implicit_weight[ref0][ref1][0] =
                sl->implicit_weight[ref0][ref1][1] = w;
            } else {
                sl->implicit_weight[ref0][ref1][field] = w;
            }
        }
    }
}

/**
 * initialize scan tables
 */
static void init_scan_tables(H264Context *h)
{
    int i;
    for (i = 0; i < 16; i++) {
#define TRANSPOSE(x) ((x) >> 2) | (((x) << 2) & 0xF)
        h->zigzag_scan[i] = TRANSPOSE(zigzag_scan[i]);
        h->field_scan[i]  = TRANSPOSE(field_scan[i]);
#undef TRANSPOSE
    }
    for (i = 0; i < 64; i++) {
#define TRANSPOSE(x) ((x) >> 3) | (((x) & 7) << 3)
        h->zigzag_scan8x8[i]       = TRANSPOSE(ff_zigzag_direct[i]);
        h->zigzag_scan8x8_cavlc[i] = TRANSPOSE(zigzag_scan8x8_cavlc[i]);
        h->field_scan8x8[i]        = TRANSPOSE(field_scan8x8[i]);
        h->field_scan8x8_cavlc[i]  = TRANSPOSE(field_scan8x8_cavlc[i]);
#undef TRANSPOSE
    }
    if (h->sps.transform_bypass) { // FIXME same ugly
        memcpy(h->zigzag_scan_q0          , zigzag_scan             , sizeof(h->zigzag_scan_q0         ));
        memcpy(h->zigzag_scan8x8_q0       , ff_zigzag_direct        , sizeof(h->zigzag_scan8x8_q0      ));
        memcpy(h->zigzag_scan8x8_cavlc_q0 , zigzag_scan8x8_cavlc    , sizeof(h->zigzag_scan8x8_cavlc_q0));
        memcpy(h->field_scan_q0           , field_scan              , sizeof(h->field_scan_q0          ));
        memcpy(h->field_scan8x8_q0        , field_scan8x8           , sizeof(h->field_scan8x8_q0       ));
        memcpy(h->field_scan8x8_cavlc_q0  , field_scan8x8_cavlc     , sizeof(h->field_scan8x8_cavlc_q0 ));
    } else {
        memcpy(h->zigzag_scan_q0          , h->zigzag_scan          , sizeof(h->zigzag_scan_q0         ));
        memcpy(h->zigzag_scan8x8_q0       , h->zigzag_scan8x8       , sizeof(h->zigzag_scan8x8_q0      ));
        memcpy(h->zigzag_scan8x8_cavlc_q0 , h->zigzag_scan8x8_cavlc , sizeof(h->zigzag_scan8x8_cavlc_q0));
        memcpy(h->field_scan_q0           , h->field_scan           , sizeof(h->field_scan_q0          ));
        memcpy(h->field_scan8x8_q0        , h->field_scan8x8        , sizeof(h->field_scan8x8_q0       ));
        memcpy(h->field_scan8x8_cavlc_q0  , h->field_scan8x8_cavlc  , sizeof(h->field_scan8x8_cavlc_q0 ));
    }
}

static enum AVPixelFormat get_pixel_format(H264Context *h, int force_callback)
{
#define HWACCEL_MAX (CONFIG_H264_DXVA2_HWACCEL + \
                     CONFIG_H264_VAAPI_HWACCEL + \
                     (CONFIG_H264_VDA_HWACCEL * 2) + \
                     CONFIG_H264_VDPAU_HWACCEL)
    enum AVPixelFormat pix_fmts[HWACCEL_MAX + 2], *fmt = pix_fmts;
    const enum AVPixelFormat *choices = pix_fmts;
    int i;

    switch (h->sps.bit_depth_luma) {
    case 9:
        if (CHROMA444(h)) {
            if (h->avctx->colorspace == AVCOL_SPC_RGB) {
                *fmt++ = AV_PIX_FMT_GBRP9;
            } else
                *fmt++ = AV_PIX_FMT_YUV444P9;
        } else if (CHROMA422(h))
            *fmt++ = AV_PIX_FMT_YUV422P9;
        else
            *fmt++ = AV_PIX_FMT_YUV420P9;
        break;
    case 10:
        if (CHROMA444(h)) {
            if (h->avctx->colorspace == AVCOL_SPC_RGB) {
                *fmt++ = AV_PIX_FMT_GBRP10;
            } else
                *fmt++ = AV_PIX_FMT_YUV444P10;
        } else if (CHROMA422(h))
            *fmt++ = AV_PIX_FMT_YUV422P10;
        else
            *fmt++ = AV_PIX_FMT_YUV420P10;
        break;
    case 12:
        if (CHROMA444(h)) {
            if (h->avctx->colorspace == AVCOL_SPC_RGB) {
                *fmt++ = AV_PIX_FMT_GBRP12;
            } else
                *fmt++ = AV_PIX_FMT_YUV444P12;
        } else if (CHROMA422(h))
            *fmt++ = AV_PIX_FMT_YUV422P12;
        else
            *fmt++ = AV_PIX_FMT_YUV420P12;
        break;
    case 14:
        if (CHROMA444(h)) {
            if (h->avctx->colorspace == AVCOL_SPC_RGB) {
                *fmt++ = AV_PIX_FMT_GBRP14;
            } else
                *fmt++ = AV_PIX_FMT_YUV444P14;
        } else if (CHROMA422(h))
            *fmt++ = AV_PIX_FMT_YUV422P14;
        else
            *fmt++ = AV_PIX_FMT_YUV420P14;
        break;
    case 8:
#if CONFIG_H264_VDPAU_HWACCEL
        *fmt++ = AV_PIX_FMT_VDPAU;
#endif
        if (CHROMA444(h)) {
            if (h->avctx->colorspace == AVCOL_SPC_RGB)
                *fmt++ = AV_PIX_FMT_GBRP;
            else if (h->avctx->color_range == AVCOL_RANGE_JPEG)
                *fmt++ = AV_PIX_FMT_YUVJ444P;
            else
                *fmt++ = AV_PIX_FMT_YUV444P;
        } else if (CHROMA422(h)) {
            if (h->avctx->color_range == AVCOL_RANGE_JPEG)
                *fmt++ = AV_PIX_FMT_YUVJ422P;
            else
                *fmt++ = AV_PIX_FMT_YUV422P;
        } else {
#if CONFIG_H264_DXVA2_HWACCEL
            *fmt++ = AV_PIX_FMT_DXVA2_VLD;
#endif
#if CONFIG_H264_VAAPI_HWACCEL
            *fmt++ = AV_PIX_FMT_VAAPI_VLD;
#endif
#if CONFIG_H264_VDA_HWACCEL
            *fmt++ = AV_PIX_FMT_VDA_VLD;
            *fmt++ = AV_PIX_FMT_VDA;
#endif
            if (h->avctx->codec->pix_fmts)
                choices = h->avctx->codec->pix_fmts;
            else if (h->avctx->color_range == AVCOL_RANGE_JPEG)
                *fmt++ = AV_PIX_FMT_YUVJ420P;
            else
                *fmt++ = AV_PIX_FMT_YUV420P;
        }
        break;
    default:
        av_log(h->avctx, AV_LOG_ERROR,
               "Unsupported bit depth %d\n", h->sps.bit_depth_luma);
        return AVERROR_INVALIDDATA;
    }

    *fmt = AV_PIX_FMT_NONE;

    for (i=0; choices[i] != AV_PIX_FMT_NONE; i++)
        if (choices[i] == h->avctx->pix_fmt && !force_callback)
            return choices[i];
    return ff_thread_get_format(h->avctx, choices);
}

/* export coded and cropped frame dimensions to AVCodecContext */
static int init_dimensions(H264Context *h)
{
    int width  = h->width  - (h->sps.crop_right + h->sps.crop_left);
    int height = h->height - (h->sps.crop_top   + h->sps.crop_bottom);
    int crop_present = h->sps.crop_left  || h->sps.crop_top ||
                       h->sps.crop_right || h->sps.crop_bottom;
    av_assert0(h->sps.crop_right + h->sps.crop_left < (unsigned)h->width);
    av_assert0(h->sps.crop_top + h->sps.crop_bottom < (unsigned)h->height);

    /* handle container cropping */
    if (!crop_present &&
        FFALIGN(h->avctx->width,  16) == h->width &&
        FFALIGN(h->avctx->height, 16) == h->height) {
        width  = h->avctx->width;
        height = h->avctx->height;
    }

    if (width <= 0 || height <= 0) {
        av_log(h->avctx, AV_LOG_ERROR, "Invalid cropped dimensions: %dx%d.\n",
               width, height);
        if (h->avctx->err_recognition & AV_EF_EXPLODE)
            return AVERROR_INVALIDDATA;

        av_log(h->avctx, AV_LOG_WARNING, "Ignoring cropping information.\n");
        h->sps.crop_bottom =
        h->sps.crop_top    =
        h->sps.crop_right  =
        h->sps.crop_left   =
        h->sps.crop        = 0;

        width  = h->width;
        height = h->height;
    }

    h->avctx->coded_width  = h->width;
    h->avctx->coded_height = h->height;
    h->avctx->width        = width;
    h->avctx->height       = height;

    return 0;
}

static int h264_slice_header_init(H264Context *h)
{
    int nb_slices = (HAVE_THREADS &&
                     h->avctx->active_thread_type & FF_THREAD_SLICE) ?
                    h->avctx->thread_count : 1;
    int i, ret;

    ff_set_sar(h->avctx, h->sps.sar);
    av_pix_fmt_get_chroma_sub_sample(h->avctx->pix_fmt,
                                     &h->chroma_x_shift, &h->chroma_y_shift);

    if (h->sps.timing_info_present_flag) {
        int64_t den = h->sps.time_scale;
        if (h->x264_build < 44U)
            den *= 2;
        av_reduce(&h->avctx->framerate.den, &h->avctx->framerate.num,
                  h->sps.num_units_in_tick * h->avctx->ticks_per_frame, den, 1 << 30);
    }

    ff_h264_free_tables(h);

    h->first_field           = 0;
    h->prev_interlaced_frame = 1;

    init_scan_tables(h);
    ret = ff_h264_alloc_tables(h);
    if (ret < 0) {
        av_log(h->avctx, AV_LOG_ERROR, "Could not allocate memory\n");
        goto fail;
    }

    if (h->avctx->codec &&
        h->avctx->codec->capabilities & CODEC_CAP_HWACCEL_VDPAU &&
        (h->sps.bit_depth_luma != 8 || h->sps.chroma_format_idc > 1)) {
        av_log(h->avctx, AV_LOG_ERROR,
                "VDPAU decoding does not support video colorspace.\n");
        ret = AVERROR_INVALIDDATA;
        goto fail;
    }

    if (h->sps.bit_depth_luma < 8 || h->sps.bit_depth_luma > 14 ||
        h->sps.bit_depth_luma == 11 || h->sps.bit_depth_luma == 13
    ) {
        av_log(h->avctx, AV_LOG_ERROR, "Unsupported bit depth %d\n",
               h->sps.bit_depth_luma);
        ret = AVERROR_INVALIDDATA;
        goto fail;
    }

    h->cur_bit_depth_luma         =
    h->avctx->bits_per_raw_sample = h->sps.bit_depth_luma;
    h->cur_chroma_format_idc      = h->sps.chroma_format_idc;
    h->pixel_shift                = h->sps.bit_depth_luma > 8;
    h->chroma_format_idc          = h->sps.chroma_format_idc;
    h->bit_depth_luma             = h->sps.bit_depth_luma;

    ff_h264dsp_init(&h->h264dsp, h->sps.bit_depth_luma,
                    h->sps.chroma_format_idc);
    ff_h264chroma_init(&h->h264chroma, h->sps.bit_depth_chroma);
    ff_h264qpel_init(&h->h264qpel, h->sps.bit_depth_luma);
    ff_h264_pred_init(&h->hpc, h->avctx->codec_id, h->sps.bit_depth_luma,
                      h->sps.chroma_format_idc);
    ff_videodsp_init(&h->vdsp, h->sps.bit_depth_luma);

    if (nb_slices > H264_MAX_THREADS || (nb_slices > h->mb_height && h->mb_height)) {
        int max_slices;
        if (h->mb_height)
            max_slices = FFMIN(H264_MAX_THREADS, h->mb_height);
        else
            max_slices = H264_MAX_THREADS;
        av_log(h->avctx, AV_LOG_WARNING, "too many threads/slices %d,"
               " reducing to %d\n", nb_slices, max_slices);
        nb_slices = max_slices;
    }
    h->slice_context_count = nb_slices;

    if (!HAVE_THREADS || !(h->avctx->active_thread_type & FF_THREAD_SLICE)) {
        ret = ff_h264_slice_context_init(h, &h->slice_ctx[0]);
        if (ret < 0) {
            av_log(h->avctx, AV_LOG_ERROR, "context_init() failed.\n");
            goto fail;
        }
    } else {
        for (i = 0; i < h->slice_context_count; i++) {
            H264SliceContext *sl = &h->slice_ctx[i];

            sl->h264               = h;
            sl->intra4x4_pred_mode = h->intra4x4_pred_mode + i * 8 * 2 * h->mb_stride;
            sl->mvd_table[0]       = h->mvd_table[0]       + i * 8 * 2 * h->mb_stride;
            sl->mvd_table[1]       = h->mvd_table[1]       + i * 8 * 2 * h->mb_stride;

            if ((ret = ff_h264_slice_context_init(h, sl)) < 0) {
                av_log(h->avctx, AV_LOG_ERROR, "context_init() failed.\n");
                goto fail;
            }
        }
    }

    h->context_initialized = 1;

    return 0;
fail:
    ff_h264_free_tables(h);
    h->context_initialized = 0;
    return ret;
}

static enum AVPixelFormat non_j_pixfmt(enum AVPixelFormat a)
{
    switch (a) {
    case AV_PIX_FMT_YUVJ420P: return AV_PIX_FMT_YUV420P;
    case AV_PIX_FMT_YUVJ422P: return AV_PIX_FMT_YUV422P;
    case AV_PIX_FMT_YUVJ444P: return AV_PIX_FMT_YUV444P;
    default:
        return a;
    }
}

/**
 * Decode a slice header.
 * This will (re)intialize the decoder and call h264_frame_start() as needed.
 *
 * @param h h264context
 *
 * @return 0 if okay, <0 if an error occurred, 1 if decoding must not be multithreaded
 */
int ff_h264_decode_slice_header(H264Context *h, H264SliceContext *sl)
{
    unsigned int first_mb_in_slice;
    unsigned int pps_id;
    int ret;
    unsigned int slice_type, tmp, i, j;
    int last_pic_structure, last_pic_droppable;
    int must_reinit;
    int needs_reinit = 0;
    int field_pic_flag, bottom_field_flag;
    int first_slice = sl == h->slice_ctx && !h->current_slice;
    int frame_num, picture_structure, droppable;
    int mb_aff_frame, last_mb_aff_frame;
    PPS *pps;

    h->qpel_put = h->h264qpel.put_h264_qpel_pixels_tab;
    h->qpel_avg = h->h264qpel.avg_h264_qpel_pixels_tab;

    first_mb_in_slice = get_ue_golomb_long(&sl->gb);

    if (first_mb_in_slice == 0) { // FIXME better field boundary detection
        if (h->current_slice) {
            if (h->cur_pic_ptr && FIELD_PICTURE(h) && h->first_field) {
                ff_h264_field_end(h, h->slice_ctx, 1);
                h->current_slice = 0;
            } else if (h->cur_pic_ptr && !FIELD_PICTURE(h) && !h->first_field && h->nal_unit_type  == NAL_IDR_SLICE) {
                av_log(h, AV_LOG_WARNING, "Broken frame packetizing\n");
                ff_h264_field_end(h, h->slice_ctx, 1);
                h->current_slice = 0;
                ff_thread_report_progress(&h->cur_pic_ptr->tf, INT_MAX, 0);
                ff_thread_report_progress(&h->cur_pic_ptr->tf, INT_MAX, 1);
                h->cur_pic_ptr = NULL;
            } else
                return AVERROR_INVALIDDATA;
        }

        if (!h->first_field) {
            if (h->cur_pic_ptr && !h->droppable) {
                ff_thread_report_progress(&h->cur_pic_ptr->tf, INT_MAX,
                                          h->picture_structure == PICT_BOTTOM_FIELD);
            }
            h->cur_pic_ptr = NULL;
        }
    }

    slice_type = get_ue_golomb_31(&sl->gb);
    if (slice_type > 9) {
        av_log(h->avctx, AV_LOG_ERROR,
               "slice type %d too large at %d\n",
               slice_type, first_mb_in_slice);
        return AVERROR_INVALIDDATA;
    }
    if (slice_type > 4) {
        slice_type -= 5;
        sl->slice_type_fixed = 1;
    } else
        sl->slice_type_fixed = 0;

    slice_type = golomb_to_pict_type[slice_type];

    sl->slice_type     = slice_type;
    sl->slice_type_nos = slice_type & 3;

    if (h->nal_unit_type  == NAL_IDR_SLICE &&
        sl->slice_type_nos != AV_PICTURE_TYPE_I) {
        av_log(h->avctx, AV_LOG_ERROR, "A non-intra slice in an IDR NAL unit.\n");
        return AVERROR_INVALIDDATA;
    }

    if (
        (h->avctx->skip_frame >= AVDISCARD_NONREF && !h->nal_ref_idc) ||
        (h->avctx->skip_frame >= AVDISCARD_BIDIR  && sl->slice_type_nos == AV_PICTURE_TYPE_B) ||
        (h->avctx->skip_frame >= AVDISCARD_NONINTRA && sl->slice_type_nos != AV_PICTURE_TYPE_I) ||
        (h->avctx->skip_frame >= AVDISCARD_NONKEY && h->nal_unit_type != NAL_IDR_SLICE) ||
         h->avctx->skip_frame >= AVDISCARD_ALL) {
         return SLICE_SKIPED;
     }

    // to make a few old functions happy, it's wrong though
    h->pict_type = sl->slice_type;

    pps_id = get_ue_golomb(&sl->gb);
    if (pps_id >= MAX_PPS_COUNT) {
        av_log(h->avctx, AV_LOG_ERROR, "pps_id %u out of range\n", pps_id);
        return AVERROR_INVALIDDATA;
    }
    if (!h->pps_buffers[pps_id]) {
        av_log(h->avctx, AV_LOG_ERROR,
               "non-existing PPS %u referenced\n",
               pps_id);
        return AVERROR_INVALIDDATA;
    }
    if (h->au_pps_id >= 0 && pps_id != h->au_pps_id) {
        av_log(h->avctx, AV_LOG_ERROR,
               "PPS change from %d to %d forbidden\n",
               h->au_pps_id, pps_id);
        return AVERROR_INVALIDDATA;
    }

    pps = h->pps_buffers[pps_id];

    if (!h->sps_buffers[pps->sps_id]) {
        av_log(h->avctx, AV_LOG_ERROR,
               "non-existing SPS %u referenced\n",
               h->pps.sps_id);
        return AVERROR_INVALIDDATA;
    }
    if (first_slice)
        h->pps = *h->pps_buffers[pps_id];

    if (pps->sps_id != h->sps.sps_id ||
        pps->sps_id != h->current_sps_id ||
        h->sps_buffers[pps->sps_id]->new) {

        if (!first_slice) {
            av_log(h->avctx, AV_LOG_ERROR,
               "SPS changed in the middle of the frame\n");
            return AVERROR_INVALIDDATA;
        }

        h->sps = *h->sps_buffers[h->pps.sps_id];

        if (h->mb_width  != h->sps.mb_width ||
            h->mb_height != h->sps.mb_height * (2 - h->sps.frame_mbs_only_flag) ||
            h->cur_bit_depth_luma    != h->sps.bit_depth_luma ||
            h->cur_chroma_format_idc != h->sps.chroma_format_idc
        )
            needs_reinit = 1;

        if (h->bit_depth_luma    != h->sps.bit_depth_luma ||
            h->chroma_format_idc != h->sps.chroma_format_idc)
            needs_reinit         = 1;

        if (h->flags & CODEC_FLAG_LOW_DELAY ||
            (h->sps.bitstream_restriction_flag &&
             !h->sps.num_reorder_frames)) {
            if (h->avctx->has_b_frames > 1 || h->delayed_pic[0])
                av_log(h->avctx, AV_LOG_WARNING, "Delayed frames seen. "
                       "Reenabling low delay requires a codec flush.\n");
            else
                h->low_delay = 1;
        }

        if (h->avctx->has_b_frames < 2)
            h->avctx->has_b_frames = !h->low_delay;

    }

    h->avctx->profile = ff_h264_get_profile(&h->sps);
    h->avctx->level   = h->sps.level_idc;
    h->avctx->refs    = h->sps.ref_frame_count;

    must_reinit = (h->context_initialized &&
                    (   16*h->sps.mb_width != h->avctx->coded_width
                     || 16*h->sps.mb_height * (2 - h->sps.frame_mbs_only_flag) != h->avctx->coded_height
                     || h->cur_bit_depth_luma    != h->sps.bit_depth_luma
                     || h->cur_chroma_format_idc != h->sps.chroma_format_idc
                     || h->mb_width  != h->sps.mb_width
                     || h->mb_height != h->sps.mb_height * (2 - h->sps.frame_mbs_only_flag)
                    ));
    if (h->avctx->pix_fmt == AV_PIX_FMT_NONE
        || (non_j_pixfmt(h->avctx->pix_fmt) != non_j_pixfmt(get_pixel_format(h, 0))))
        must_reinit = 1;

    if (first_slice && av_cmp_q(h->sps.sar, h->avctx->sample_aspect_ratio))
        must_reinit = 1;

    h->mb_width  = h->sps.mb_width;
    h->mb_height = h->sps.mb_height * (2 - h->sps.frame_mbs_only_flag);
    h->mb_num    = h->mb_width * h->mb_height;
    h->mb_stride = h->mb_width + 1;

    h->b_stride = h->mb_width * 4;

    h->chroma_y_shift = h->sps.chroma_format_idc <= 1; // 400 uses yuv420p

    h->width  = 16 * h->mb_width;
    h->height = 16 * h->mb_height;

    ret = init_dimensions(h);
    if (ret < 0)
        return ret;

    if (h->sps.video_signal_type_present_flag) {
        h->avctx->color_range = h->sps.full_range>0 ? AVCOL_RANGE_JPEG
                                                    : AVCOL_RANGE_MPEG;
        if (h->sps.colour_description_present_flag) {
            if (h->avctx->colorspace != h->sps.colorspace)
                needs_reinit = 1;
            h->avctx->color_primaries = h->sps.color_primaries;
            h->avctx->color_trc       = h->sps.color_trc;
            h->avctx->colorspace      = h->sps.colorspace;
        }
    }

    if (h->context_initialized &&
        (must_reinit || needs_reinit)) {
        if (sl != h->slice_ctx) {
            av_log(h->avctx, AV_LOG_ERROR,
                   "changing width %d -> %d / height %d -> %d on "
                   "slice %d\n",
                   h->width, h->avctx->coded_width,
                   h->height, h->avctx->coded_height,
                   h->current_slice + 1);
            return AVERROR_INVALIDDATA;
        }

        av_assert1(first_slice);

        ff_h264_flush_change(h);

        if ((ret = get_pixel_format(h, 1)) < 0)
            return ret;
        h->avctx->pix_fmt = ret;

        av_log(h->avctx, AV_LOG_INFO, "Reinit context to %dx%d, "
               "pix_fmt: %s\n", h->width, h->height, av_get_pix_fmt_name(h->avctx->pix_fmt));

        if ((ret = h264_slice_header_init(h)) < 0) {
            av_log(h->avctx, AV_LOG_ERROR,
                   "h264_slice_header_init() failed\n");
            return ret;
        }
    }
    if (!h->context_initialized) {
        if (sl != h->slice_ctx) {
            av_log(h->avctx, AV_LOG_ERROR,
                   "Cannot (re-)initialize context during parallel decoding.\n");
            return AVERROR_PATCHWELCOME;
        }

        if ((ret = get_pixel_format(h, 1)) < 0)
            return ret;
        h->avctx->pix_fmt = ret;

        if ((ret = h264_slice_header_init(h)) < 0) {
            av_log(h->avctx, AV_LOG_ERROR,
                   "h264_slice_header_init() failed\n");
            return ret;
        }
    }

    if (first_slice && h->dequant_coeff_pps != pps_id) {
        h->dequant_coeff_pps = pps_id;
        ff_h264_init_dequant_tables(h);
    }

    frame_num = get_bits(&sl->gb, h->sps.log2_max_frame_num);
    if (!first_slice) {
        if (h->frame_num != frame_num) {
            av_log(h->avctx, AV_LOG_ERROR, "Frame num change from %d to %d\n",
                   h->frame_num, frame_num);
            return AVERROR_INVALIDDATA;
        }
    }

    sl->mb_mbaff       = 0;
    mb_aff_frame       = 0;
    last_mb_aff_frame  = h->mb_aff_frame;
    last_pic_structure = h->picture_structure;
    last_pic_droppable = h->droppable;
    droppable          = h->nal_ref_idc == 0;
    if (h->sps.frame_mbs_only_flag) {
        picture_structure = PICT_FRAME;
    } else {
        if (!h->sps.direct_8x8_inference_flag && slice_type == AV_PICTURE_TYPE_B) {
            av_log(h->avctx, AV_LOG_ERROR, "This stream was generated by a broken encoder, invalid 8x8 inference\n");
            return -1;
        }
        field_pic_flag = get_bits1(&sl->gb);

        if (field_pic_flag) {
            bottom_field_flag = get_bits1(&sl->gb);
            picture_structure = PICT_TOP_FIELD + bottom_field_flag;
        } else {
            picture_structure = PICT_FRAME;
            mb_aff_frame      = h->sps.mb_aff;
        }
    }
    if (h->current_slice) {
        if (last_pic_structure != picture_structure ||
            last_pic_droppable != droppable ||
            last_mb_aff_frame  != mb_aff_frame) {
            av_log(h->avctx, AV_LOG_ERROR,
                   "Changing field mode (%d -> %d) between slices is not allowed\n",
                   last_pic_structure, h->picture_structure);
            return AVERROR_INVALIDDATA;
        } else if (!h->cur_pic_ptr) {
            av_log(h->avctx, AV_LOG_ERROR,
                   "unset cur_pic_ptr on slice %d\n",
                   h->current_slice + 1);
            return AVERROR_INVALIDDATA;
        }
    }

    h->picture_structure = picture_structure;
    h->droppable         = droppable;
    h->frame_num         = frame_num;
    h->mb_aff_frame      = mb_aff_frame;
    sl->mb_field_decoding_flag = picture_structure != PICT_FRAME;

    if (h->current_slice == 0) {
        /* Shorten frame num gaps so we don't have to allocate reference
         * frames just to throw them away */
        if (h->frame_num != h->prev_frame_num) {
            int unwrap_prev_frame_num = h->prev_frame_num;
            int max_frame_num         = 1 << h->sps.log2_max_frame_num;

            if (unwrap_prev_frame_num > h->frame_num)
                unwrap_prev_frame_num -= max_frame_num;

            if ((h->frame_num - unwrap_prev_frame_num) > h->sps.ref_frame_count) {
                unwrap_prev_frame_num = (h->frame_num - h->sps.ref_frame_count) - 1;
                if (unwrap_prev_frame_num < 0)
                    unwrap_prev_frame_num += max_frame_num;

                h->prev_frame_num = unwrap_prev_frame_num;
            }
        }

        /* See if we have a decoded first field looking for a pair...
         * Here, we're using that to see if we should mark previously
         * decode frames as "finished".
         * We have to do that before the "dummy" in-between frame allocation,
         * since that can modify h->cur_pic_ptr. */
        if (h->first_field) {
            av_assert0(h->cur_pic_ptr);
            av_assert0(h->cur_pic_ptr->f.buf[0]);
            assert(h->cur_pic_ptr->reference != DELAYED_PIC_REF);

            /* Mark old field/frame as completed */
            if (h->cur_pic_ptr->tf.owner == h->avctx) {
                ff_thread_report_progress(&h->cur_pic_ptr->tf, INT_MAX,
                                          last_pic_structure == PICT_BOTTOM_FIELD);
            }

            /* figure out if we have a complementary field pair */
            if (!FIELD_PICTURE(h) || h->picture_structure == last_pic_structure) {
                /* Previous field is unmatched. Don't display it, but let it
                 * remain for reference if marked as such. */
                if (last_pic_structure != PICT_FRAME) {
                    ff_thread_report_progress(&h->cur_pic_ptr->tf, INT_MAX,
                                              last_pic_structure == PICT_TOP_FIELD);
                }
            } else {
                if (h->cur_pic_ptr->frame_num != h->frame_num) {
                    /* This and previous field were reference, but had
                     * different frame_nums. Consider this field first in
                     * pair. Throw away previous field except for reference
                     * purposes. */
                    if (last_pic_structure != PICT_FRAME) {
                        ff_thread_report_progress(&h->cur_pic_ptr->tf, INT_MAX,
                                                  last_pic_structure == PICT_TOP_FIELD);
                    }
                } else {
                    /* Second field in complementary pair */
                    if (!((last_pic_structure   == PICT_TOP_FIELD &&
                           h->picture_structure == PICT_BOTTOM_FIELD) ||
                          (last_pic_structure   == PICT_BOTTOM_FIELD &&
                           h->picture_structure == PICT_TOP_FIELD))) {
                        av_log(h->avctx, AV_LOG_ERROR,
                               "Invalid field mode combination %d/%d\n",
                               last_pic_structure, h->picture_structure);
                        h->picture_structure = last_pic_structure;
                        h->droppable         = last_pic_droppable;
                        return AVERROR_INVALIDDATA;
                    } else if (last_pic_droppable != h->droppable) {
                        avpriv_request_sample(h->avctx,
                                              "Found reference and non-reference fields in the same frame, which");
                        h->picture_structure = last_pic_structure;
                        h->droppable         = last_pic_droppable;
                        return AVERROR_PATCHWELCOME;
                    }
                }
            }
        }

        while (h->frame_num != h->prev_frame_num && !h->first_field &&
               h->frame_num != (h->prev_frame_num + 1) % (1 << h->sps.log2_max_frame_num)) {
            H264Picture *prev = h->short_ref_count ? h->short_ref[0] : NULL;
            av_log(h->avctx, AV_LOG_DEBUG, "Frame num gap %d %d\n",
                   h->frame_num, h->prev_frame_num);
            if (!h->sps.gaps_in_frame_num_allowed_flag)
                for(i=0; i<FF_ARRAY_ELEMS(h->last_pocs); i++)
                    h->last_pocs[i] = INT_MIN;
            ret = h264_frame_start(h);
            if (ret < 0) {
                h->first_field = 0;
                return ret;
            }

            h->prev_frame_num++;
            h->prev_frame_num        %= 1 << h->sps.log2_max_frame_num;
            h->cur_pic_ptr->frame_num = h->prev_frame_num;
            h->cur_pic_ptr->invalid_gap = !h->sps.gaps_in_frame_num_allowed_flag;
            ff_thread_report_progress(&h->cur_pic_ptr->tf, INT_MAX, 0);
            ff_thread_report_progress(&h->cur_pic_ptr->tf, INT_MAX, 1);
            ret = ff_generate_sliding_window_mmcos(h, 1);
            if (ret < 0 && (h->avctx->err_recognition & AV_EF_EXPLODE))
                return ret;
            ret = ff_h264_execute_ref_pic_marking(h, h->mmco, h->mmco_index);
            if (ret < 0 && (h->avctx->err_recognition & AV_EF_EXPLODE))
                return ret;
            /* Error concealment: If a ref is missing, copy the previous ref
             * in its place.
             * FIXME: Avoiding a memcpy would be nice, but ref handling makes
             * many assumptions about there being no actual duplicates.
             * FIXME: This does not copy padding for out-of-frame motion
             * vectors.  Given we are concealing a lost frame, this probably
             * is not noticeable by comparison, but it should be fixed. */
            if (h->short_ref_count) {
                if (prev) {
                    av_image_copy(h->short_ref[0]->f.data,
                                  h->short_ref[0]->f.linesize,
                                  (const uint8_t **)prev->f.data,
                                  prev->f.linesize,
                                  h->avctx->pix_fmt,
                                  h->mb_width  * 16,
                                  h->mb_height * 16);
                    h->short_ref[0]->poc = prev->poc + 2;
                }
                h->short_ref[0]->frame_num = h->prev_frame_num;
            }
        }

        /* See if we have a decoded first field looking for a pair...
         * We're using that to see whether to continue decoding in that
         * frame, or to allocate a new one. */
        if (h->first_field) {
            av_assert0(h->cur_pic_ptr);
            av_assert0(h->cur_pic_ptr->f.buf[0]);
            assert(h->cur_pic_ptr->reference != DELAYED_PIC_REF);

            /* figure out if we have a complementary field pair */
            if (!FIELD_PICTURE(h) || h->picture_structure == last_pic_structure) {
                /* Previous field is unmatched. Don't display it, but let it
                 * remain for reference if marked as such. */
                h->missing_fields ++;
                h->cur_pic_ptr = NULL;
                h->first_field = FIELD_PICTURE(h);
            } else {
                h->missing_fields = 0;
                if (h->cur_pic_ptr->frame_num != h->frame_num) {
                    ff_thread_report_progress(&h->cur_pic_ptr->tf, INT_MAX,
                                              h->picture_structure==PICT_BOTTOM_FIELD);
                    /* This and the previous field had different frame_nums.
                     * Consider this field first in pair. Throw away previous
                     * one except for reference purposes. */
                    h->first_field = 1;
                    h->cur_pic_ptr = NULL;
                } else {
                    /* Second field in complementary pair */
                    h->first_field = 0;
                }
            }
        } else {
            /* Frame or first field in a potentially complementary pair */
            h->first_field = FIELD_PICTURE(h);
        }

        if (!FIELD_PICTURE(h) || h->first_field) {
            if (h264_frame_start(h) < 0) {
                h->first_field = 0;
                return AVERROR_INVALIDDATA;
            }
        } else {
            release_unused_pictures(h, 0);
        }
        /* Some macroblocks can be accessed before they're available in case
        * of lost slices, MBAFF or threading. */
        if (FIELD_PICTURE(h)) {
            for(i = (h->picture_structure == PICT_BOTTOM_FIELD); i<h->mb_height; i++)
                memset(h->slice_table + i*h->mb_stride, -1, (h->mb_stride - (i+1==h->mb_height)) * sizeof(*h->slice_table));
        } else {
            memset(h->slice_table, -1,
                (h->mb_height * h->mb_stride - 1) * sizeof(*h->slice_table));
        }
        h->last_slice_type = -1;
    }


    h->cur_pic_ptr->frame_num = h->frame_num; // FIXME frame_num cleanup

    av_assert1(h->mb_num == h->mb_width * h->mb_height);
    if (first_mb_in_slice << FIELD_OR_MBAFF_PICTURE(h) >= h->mb_num ||
        first_mb_in_slice >= h->mb_num) {
        av_log(h->avctx, AV_LOG_ERROR, "first_mb_in_slice overflow\n");
        return AVERROR_INVALIDDATA;
    }
    sl->resync_mb_x = sl->mb_x =  first_mb_in_slice % h->mb_width;
    sl->resync_mb_y = sl->mb_y = (first_mb_in_slice / h->mb_width) <<
                                 FIELD_OR_MBAFF_PICTURE(h);
    if (h->picture_structure == PICT_BOTTOM_FIELD)
        sl->resync_mb_y = sl->mb_y = sl->mb_y + 1;
    av_assert1(sl->mb_y < h->mb_height);

    if (h->picture_structure == PICT_FRAME) {
        h->curr_pic_num = h->frame_num;
        h->max_pic_num  = 1 << h->sps.log2_max_frame_num;
    } else {
        h->curr_pic_num = 2 * h->frame_num + 1;
        h->max_pic_num  = 1 << (h->sps.log2_max_frame_num + 1);
    }

    if (h->nal_unit_type == NAL_IDR_SLICE)
        get_ue_golomb(&sl->gb); /* idr_pic_id */

    if (h->sps.poc_type == 0) {
        h->poc_lsb = get_bits(&sl->gb, h->sps.log2_max_poc_lsb);

        if (h->pps.pic_order_present == 1 && h->picture_structure == PICT_FRAME)
            h->delta_poc_bottom = get_se_golomb(&sl->gb);
    }

    if (h->sps.poc_type == 1 && !h->sps.delta_pic_order_always_zero_flag) {
        h->delta_poc[0] = get_se_golomb(&sl->gb);

        if (h->pps.pic_order_present == 1 && h->picture_structure == PICT_FRAME)
            h->delta_poc[1] = get_se_golomb(&sl->gb);
    }

    ff_init_poc(h, h->cur_pic_ptr->field_poc, &h->cur_pic_ptr->poc);

    if (h->pps.redundant_pic_cnt_present)
        sl->redundant_pic_count = get_ue_golomb(&sl->gb);

    ret = ff_set_ref_count(h, sl);
    if (ret < 0)
        return ret;

    if (slice_type != AV_PICTURE_TYPE_I &&
        (h->current_slice == 0 ||
         slice_type != h->last_slice_type ||
         memcmp(h->last_ref_count, sl->ref_count, sizeof(sl->ref_count)))) {

        ff_h264_fill_default_ref_list(h, sl);
    }

    if (sl->slice_type_nos != AV_PICTURE_TYPE_I) {
       ret = ff_h264_decode_ref_pic_list_reordering(h, sl);
       if (ret < 0) {
           sl->ref_count[1] = sl->ref_count[0] = 0;
           return ret;
       }
    }

    if ((h->pps.weighted_pred && sl->slice_type_nos == AV_PICTURE_TYPE_P) ||
        (h->pps.weighted_bipred_idc == 1 &&
         sl->slice_type_nos == AV_PICTURE_TYPE_B))
        ff_pred_weight_table(h, sl);
    else if (h->pps.weighted_bipred_idc == 2 &&
             sl->slice_type_nos == AV_PICTURE_TYPE_B) {
        implicit_weight_table(h, sl, -1);
    } else {
        sl->use_weight = 0;
        for (i = 0; i < 2; i++) {
            sl->luma_weight_flag[i]   = 0;
            sl->chroma_weight_flag[i] = 0;
        }
    }

    // If frame-mt is enabled, only update mmco tables for the first slice
    // in a field. Subsequent slices can temporarily clobber h->mmco_index
    // or h->mmco, which will cause ref list mix-ups and decoding errors
    // further down the line. This may break decoding if the first slice is
    // corrupt, thus we only do this if frame-mt is enabled.
    if (h->nal_ref_idc) {
        ret = ff_h264_decode_ref_pic_marking(h, &sl->gb,
                                             !(h->avctx->active_thread_type & FF_THREAD_FRAME) ||
                                             h->current_slice == 0);
        if (ret < 0 && (h->avctx->err_recognition & AV_EF_EXPLODE))
            return AVERROR_INVALIDDATA;
    }

    if (FRAME_MBAFF(h)) {
        ff_h264_fill_mbaff_ref_list(h, sl);

        if (h->pps.weighted_bipred_idc == 2 && sl->slice_type_nos == AV_PICTURE_TYPE_B) {
            implicit_weight_table(h, sl, 0);
            implicit_weight_table(h, sl, 1);
        }
    }

    if (sl->slice_type_nos == AV_PICTURE_TYPE_B && !sl->direct_spatial_mv_pred)
        ff_h264_direct_dist_scale_factor(h, sl);
    ff_h264_direct_ref_list_init(h, sl);

    if (sl->slice_type_nos != AV_PICTURE_TYPE_I && h->pps.cabac) {
        tmp = get_ue_golomb_31(&sl->gb);
        if (tmp > 2) {
            av_log(h->avctx, AV_LOG_ERROR, "cabac_init_idc %u overflow\n", tmp);
            return AVERROR_INVALIDDATA;
        }
        sl->cabac_init_idc = tmp;
    }

    sl->last_qscale_diff = 0;
    tmp = h->pps.init_qp + get_se_golomb(&sl->gb);
    if (tmp > 51 + 6 * (h->sps.bit_depth_luma - 8)) {
        av_log(h->avctx, AV_LOG_ERROR, "QP %u out of range\n", tmp);
        return AVERROR_INVALIDDATA;
    }
    sl->qscale       = tmp;
    sl->chroma_qp[0] = get_chroma_qp(h, 0, sl->qscale);
    sl->chroma_qp[1] = get_chroma_qp(h, 1, sl->qscale);
    // FIXME qscale / qp ... stuff
    if (sl->slice_type == AV_PICTURE_TYPE_SP)
        get_bits1(&sl->gb); /* sp_for_switch_flag */
    if (sl->slice_type == AV_PICTURE_TYPE_SP ||
        sl->slice_type == AV_PICTURE_TYPE_SI)
        get_se_golomb(&sl->gb); /* slice_qs_delta */

    sl->deblocking_filter     = 1;
    sl->slice_alpha_c0_offset = 0;
    sl->slice_beta_offset     = 0;
    if (h->pps.deblocking_filter_parameters_present) {
        tmp = get_ue_golomb_31(&sl->gb);
        if (tmp > 2) {
            av_log(h->avctx, AV_LOG_ERROR,
                   "deblocking_filter_idc %u out of range\n", tmp);
            return AVERROR_INVALIDDATA;
        }
        sl->deblocking_filter = tmp;
        if (sl->deblocking_filter < 2)
            sl->deblocking_filter ^= 1;  // 1<->0

        if (sl->deblocking_filter) {
            sl->slice_alpha_c0_offset = get_se_golomb(&sl->gb) * 2;
            sl->slice_beta_offset     = get_se_golomb(&sl->gb) * 2;
            if (sl->slice_alpha_c0_offset >  12 ||
                sl->slice_alpha_c0_offset < -12 ||
                sl->slice_beta_offset >  12     ||
                sl->slice_beta_offset < -12) {
                av_log(h->avctx, AV_LOG_ERROR,
                       "deblocking filter parameters %d %d out of range\n",
                       sl->slice_alpha_c0_offset, sl->slice_beta_offset);
                return AVERROR_INVALIDDATA;
            }
        }
    }

    if (h->avctx->skip_loop_filter >= AVDISCARD_ALL ||
        (h->avctx->skip_loop_filter >= AVDISCARD_NONKEY &&
         h->nal_unit_type != NAL_IDR_SLICE) ||
        (h->avctx->skip_loop_filter >= AVDISCARD_NONINTRA &&
         sl->slice_type_nos != AV_PICTURE_TYPE_I) ||
        (h->avctx->skip_loop_filter >= AVDISCARD_BIDIR  &&
         sl->slice_type_nos == AV_PICTURE_TYPE_B) ||
        (h->avctx->skip_loop_filter >= AVDISCARD_NONREF &&
         h->nal_ref_idc == 0))
        sl->deblocking_filter = 0;

    if (sl->deblocking_filter == 1 && h->max_contexts > 1) {
        if (h->avctx->flags2 & CODEC_FLAG2_FAST) {
            /* Cheat slightly for speed:
             * Do not bother to deblock across slices. */
            sl->deblocking_filter = 2;
        } else {
            h->max_contexts = 1;
            if (!h->single_decode_warning) {
                av_log(h->avctx, AV_LOG_INFO,
                       "Cannot parallelize slice decoding with deblocking filter type 1, decoding such frames in sequential order\n"
                       "To parallelize slice decoding you need video encoded with disable_deblocking_filter_idc set to 2 (deblock only edges that do not cross slices).\n"
                       "Setting the flags2 libavcodec option to +fast (-flags2 +fast) will disable deblocking across slices and enable parallel slice decoding "
                       "but will generate non-standard-compliant output.\n");
                h->single_decode_warning = 1;
            }
            if (sl != h->slice_ctx) {
                av_log(h->avctx, AV_LOG_ERROR,
                       "Deblocking switched inside frame.\n");
                return SLICE_SINGLETHREAD;
            }
        }
    }
    sl->qp_thresh = 15 -
                   FFMIN(sl->slice_alpha_c0_offset, sl->slice_beta_offset) -
                   FFMAX3(0,
                          h->pps.chroma_qp_index_offset[0],
                          h->pps.chroma_qp_index_offset[1]) +
                   6 * (h->sps.bit_depth_luma - 8);

    h->last_slice_type = slice_type;
    memcpy(h->last_ref_count, sl->ref_count, sizeof(h->last_ref_count));
    sl->slice_num       = ++h->current_slice;

    if (sl->slice_num)
        h->slice_row[(sl->slice_num-1)&(MAX_SLICES-1)]= sl->resync_mb_y;
    if (   h->slice_row[sl->slice_num&(MAX_SLICES-1)] + 3 >= sl->resync_mb_y
        && h->slice_row[sl->slice_num&(MAX_SLICES-1)] <= sl->resync_mb_y
        && sl->slice_num >= MAX_SLICES) {
        //in case of ASO this check needs to be updated depending on how we decide to assign slice numbers in this case
        av_log(h->avctx, AV_LOG_WARNING, "Possibly too many slices (%d >= %d), increase MAX_SLICES and recompile if there are artifacts\n", sl->slice_num, MAX_SLICES);
    }

    for (j = 0; j < 2; j++) {
        int id_list[16];
        int *ref2frm = sl->ref2frm[sl->slice_num & (MAX_SLICES - 1)][j];
        for (i = 0; i < 16; i++) {
            id_list[i] = 60;
            if (j < sl->list_count && i < sl->ref_count[j] &&
                sl->ref_list[j][i].parent->f.buf[0]) {
                int k;
                AVBuffer *buf = sl->ref_list[j][i].parent->f.buf[0]->buffer;
                for (k = 0; k < h->short_ref_count; k++)
                    if (h->short_ref[k]->f.buf[0]->buffer == buf) {
                        id_list[i] = k;
                        break;
                    }
                for (k = 0; k < h->long_ref_count; k++)
                    if (h->long_ref[k] && h->long_ref[k]->f.buf[0]->buffer == buf) {
                        id_list[i] = h->short_ref_count + k;
                        break;
                    }
            }
        }

        ref2frm[0] =
        ref2frm[1] = -1;
        for (i = 0; i < 16; i++)
            ref2frm[i + 2] = 4 * id_list[i] + (sl->ref_list[j][i].reference & 3);
        ref2frm[18 + 0] =
        ref2frm[18 + 1] = -1;
        for (i = 16; i < 48; i++)
            ref2frm[i + 4] = 4 * id_list[(i - 16) >> 1] +
                             (sl->ref_list[j][i].reference & 3);
    }

    h->au_pps_id = pps_id;
    h->sps.new =
    h->sps_buffers[h->pps.sps_id]->new = 0;
    h->current_sps_id = h->pps.sps_id;

    if (h->avctx->debug & FF_DEBUG_PICT_INFO) {
        av_log(h->avctx, AV_LOG_DEBUG,
               "slice:%d %s mb:%d %c%s%s pps:%u frame:%d poc:%d/%d ref:%d/%d qp:%d loop:%d:%d:%d weight:%d%s %s\n",
               sl->slice_num,
               (h->picture_structure == PICT_FRAME ? "F" : h->picture_structure == PICT_TOP_FIELD ? "T" : "B"),
               first_mb_in_slice,
               av_get_picture_type_char(sl->slice_type),
               sl->slice_type_fixed ? " fix" : "",
               h->nal_unit_type == NAL_IDR_SLICE ? " IDR" : "",
               pps_id, h->frame_num,
               h->cur_pic_ptr->field_poc[0],
               h->cur_pic_ptr->field_poc[1],
               sl->ref_count[0], sl->ref_count[1],
               sl->qscale,
               sl->deblocking_filter,
               sl->slice_alpha_c0_offset, sl->slice_beta_offset,
               sl->use_weight,
               sl->use_weight == 1 && sl->use_weight_chroma ? "c" : "",
               sl->slice_type == AV_PICTURE_TYPE_B ? (sl->direct_spatial_mv_pred ? "SPAT" : "TEMP") : "");
    }

    return 0;
}

int ff_h264_get_slice_type(const H264SliceContext *sl)
{
    switch (sl->slice_type) {
    case AV_PICTURE_TYPE_P:
        return 0;
    case AV_PICTURE_TYPE_B:
        return 1;
    case AV_PICTURE_TYPE_I:
        return 2;
    case AV_PICTURE_TYPE_SP:
        return 3;
    case AV_PICTURE_TYPE_SI:
        return 4;
    default:
        return AVERROR_INVALIDDATA;
    }
}

static av_always_inline void fill_filter_caches_inter(const H264Context *h,
                                                      H264SliceContext *sl,
                                                      int mb_type, int top_xy,
                                                      int left_xy[LEFT_MBS],
                                                      int top_type,
                                                      int left_type[LEFT_MBS],
                                                      int mb_xy, int list)
{
    int b_stride = h->b_stride;
    int16_t(*mv_dst)[2] = &sl->mv_cache[list][scan8[0]];
    int8_t *ref_cache   = &sl->ref_cache[list][scan8[0]];
    if (IS_INTER(mb_type) || IS_DIRECT(mb_type)) {
        if (USES_LIST(top_type, list)) {
            const int b_xy  = h->mb2b_xy[top_xy] + 3 * b_stride;
            const int b8_xy = 4 * top_xy + 2;
            int (*ref2frm)[64] = (void*)(sl->ref2frm[h->slice_table[top_xy] & (MAX_SLICES - 1)][0] + (MB_MBAFF(sl) ? 20 : 2));
            AV_COPY128(mv_dst - 1 * 8, h->cur_pic.motion_val[list][b_xy + 0]);
            ref_cache[0 - 1 * 8] =
            ref_cache[1 - 1 * 8] = ref2frm[list][h->cur_pic.ref_index[list][b8_xy + 0]];
            ref_cache[2 - 1 * 8] =
            ref_cache[3 - 1 * 8] = ref2frm[list][h->cur_pic.ref_index[list][b8_xy + 1]];
        } else {
            AV_ZERO128(mv_dst - 1 * 8);
            AV_WN32A(&ref_cache[0 - 1 * 8], ((LIST_NOT_USED) & 0xFF) * 0x01010101u);
        }

        if (!IS_INTERLACED(mb_type ^ left_type[LTOP])) {
            if (USES_LIST(left_type[LTOP], list)) {
                const int b_xy  = h->mb2b_xy[left_xy[LTOP]] + 3;
                const int b8_xy = 4 * left_xy[LTOP] + 1;
                int (*ref2frm)[64] =(void*)( sl->ref2frm[h->slice_table[left_xy[LTOP]] & (MAX_SLICES - 1)][0] + (MB_MBAFF(sl) ? 20 : 2));
                AV_COPY32(mv_dst - 1 +  0, h->cur_pic.motion_val[list][b_xy + b_stride * 0]);
                AV_COPY32(mv_dst - 1 +  8, h->cur_pic.motion_val[list][b_xy + b_stride * 1]);
                AV_COPY32(mv_dst - 1 + 16, h->cur_pic.motion_val[list][b_xy + b_stride * 2]);
                AV_COPY32(mv_dst - 1 + 24, h->cur_pic.motion_val[list][b_xy + b_stride * 3]);
                ref_cache[-1 +  0] =
                ref_cache[-1 +  8] = ref2frm[list][h->cur_pic.ref_index[list][b8_xy + 2 * 0]];
                ref_cache[-1 + 16] =
                ref_cache[-1 + 24] = ref2frm[list][h->cur_pic.ref_index[list][b8_xy + 2 * 1]];
            } else {
                AV_ZERO32(mv_dst - 1 +  0);
                AV_ZERO32(mv_dst - 1 +  8);
                AV_ZERO32(mv_dst - 1 + 16);
                AV_ZERO32(mv_dst - 1 + 24);
                ref_cache[-1 +  0] =
                ref_cache[-1 +  8] =
                ref_cache[-1 + 16] =
                ref_cache[-1 + 24] = LIST_NOT_USED;
            }
        }
    }

    if (!USES_LIST(mb_type, list)) {
        fill_rectangle(mv_dst, 4, 4, 8, pack16to32(0, 0), 4);
        AV_WN32A(&ref_cache[0 * 8], ((LIST_NOT_USED) & 0xFF) * 0x01010101u);
        AV_WN32A(&ref_cache[1 * 8], ((LIST_NOT_USED) & 0xFF) * 0x01010101u);
        AV_WN32A(&ref_cache[2 * 8], ((LIST_NOT_USED) & 0xFF) * 0x01010101u);
        AV_WN32A(&ref_cache[3 * 8], ((LIST_NOT_USED) & 0xFF) * 0x01010101u);
        return;
    }

    {
        int8_t *ref = &h->cur_pic.ref_index[list][4 * mb_xy];
        int (*ref2frm)[64] = (void*)(sl->ref2frm[sl->slice_num & (MAX_SLICES - 1)][0] + (MB_MBAFF(sl) ? 20 : 2));
        uint32_t ref01 = (pack16to32(ref2frm[list][ref[0]], ref2frm[list][ref[1]]) & 0x00FF00FF) * 0x0101;
        uint32_t ref23 = (pack16to32(ref2frm[list][ref[2]], ref2frm[list][ref[3]]) & 0x00FF00FF) * 0x0101;
        AV_WN32A(&ref_cache[0 * 8], ref01);
        AV_WN32A(&ref_cache[1 * 8], ref01);
        AV_WN32A(&ref_cache[2 * 8], ref23);
        AV_WN32A(&ref_cache[3 * 8], ref23);
    }

    {
        int16_t(*mv_src)[2] = &h->cur_pic.motion_val[list][4 * sl->mb_x + 4 * sl->mb_y * b_stride];
        AV_COPY128(mv_dst + 8 * 0, mv_src + 0 * b_stride);
        AV_COPY128(mv_dst + 8 * 1, mv_src + 1 * b_stride);
        AV_COPY128(mv_dst + 8 * 2, mv_src + 2 * b_stride);
        AV_COPY128(mv_dst + 8 * 3, mv_src + 3 * b_stride);
    }
}

/**
 *
 * @return non zero if the loop filter can be skipped
 */
static int fill_filter_caches(const H264Context *h, H264SliceContext *sl, int mb_type)
{
    const int mb_xy = sl->mb_xy;
    int top_xy, left_xy[LEFT_MBS];
    int top_type, left_type[LEFT_MBS];
    uint8_t *nnz;
    uint8_t *nnz_cache;

    top_xy = mb_xy - (h->mb_stride << MB_FIELD(sl));

    /* Wow, what a mess, why didn't they simplify the interlacing & intra
     * stuff, I can't imagine that these complex rules are worth it. */

    left_xy[LBOT] = left_xy[LTOP] = mb_xy - 1;
    if (FRAME_MBAFF(h)) {
        const int left_mb_field_flag = IS_INTERLACED(h->cur_pic.mb_type[mb_xy - 1]);
        const int curr_mb_field_flag = IS_INTERLACED(mb_type);
        if (sl->mb_y & 1) {
            if (left_mb_field_flag != curr_mb_field_flag)
                left_xy[LTOP] -= h->mb_stride;
        } else {
            if (curr_mb_field_flag)
                top_xy += h->mb_stride &
                          (((h->cur_pic.mb_type[top_xy] >> 7) & 1) - 1);
            if (left_mb_field_flag != curr_mb_field_flag)
                left_xy[LBOT] += h->mb_stride;
        }
    }

    sl->top_mb_xy        = top_xy;
    sl->left_mb_xy[LTOP] = left_xy[LTOP];
    sl->left_mb_xy[LBOT] = left_xy[LBOT];
    {
        /* For sufficiently low qp, filtering wouldn't do anything.
         * This is a conservative estimate: could also check beta_offset
         * and more accurate chroma_qp. */
        int qp_thresh = sl->qp_thresh; // FIXME strictly we should store qp_thresh for each mb of a slice
        int qp        = h->cur_pic.qscale_table[mb_xy];
        if (qp <= qp_thresh &&
            (left_xy[LTOP] < 0 ||
             ((qp + h->cur_pic.qscale_table[left_xy[LTOP]] + 1) >> 1) <= qp_thresh) &&
            (top_xy < 0 ||
             ((qp + h->cur_pic.qscale_table[top_xy] + 1) >> 1) <= qp_thresh)) {
            if (!FRAME_MBAFF(h))
                return 1;
            if ((left_xy[LTOP] < 0 ||
                 ((qp + h->cur_pic.qscale_table[left_xy[LBOT]] + 1) >> 1) <= qp_thresh) &&
                (top_xy < h->mb_stride ||
                 ((qp + h->cur_pic.qscale_table[top_xy - h->mb_stride] + 1) >> 1) <= qp_thresh))
                return 1;
        }
    }

    top_type        = h->cur_pic.mb_type[top_xy];
    left_type[LTOP] = h->cur_pic.mb_type[left_xy[LTOP]];
    left_type[LBOT] = h->cur_pic.mb_type[left_xy[LBOT]];
    if (sl->deblocking_filter == 2) {
        if (h->slice_table[top_xy] != sl->slice_num)
            top_type = 0;
        if (h->slice_table[left_xy[LBOT]] != sl->slice_num)
            left_type[LTOP] = left_type[LBOT] = 0;
    } else {
        if (h->slice_table[top_xy] == 0xFFFF)
            top_type = 0;
        if (h->slice_table[left_xy[LBOT]] == 0xFFFF)
            left_type[LTOP] = left_type[LBOT] = 0;
    }
    sl->top_type        = top_type;
    sl->left_type[LTOP] = left_type[LTOP];
    sl->left_type[LBOT] = left_type[LBOT];

    if (IS_INTRA(mb_type))
        return 0;

    fill_filter_caches_inter(h, sl, mb_type, top_xy, left_xy,
                             top_type, left_type, mb_xy, 0);
    if (sl->list_count == 2)
        fill_filter_caches_inter(h, sl, mb_type, top_xy, left_xy,
                                 top_type, left_type, mb_xy, 1);

    nnz       = h->non_zero_count[mb_xy];
    nnz_cache = sl->non_zero_count_cache;
    AV_COPY32(&nnz_cache[4 + 8 * 1], &nnz[0]);
    AV_COPY32(&nnz_cache[4 + 8 * 2], &nnz[4]);
    AV_COPY32(&nnz_cache[4 + 8 * 3], &nnz[8]);
    AV_COPY32(&nnz_cache[4 + 8 * 4], &nnz[12]);
    sl->cbp = h->cbp_table[mb_xy];

    if (top_type) {
        nnz = h->non_zero_count[top_xy];
        AV_COPY32(&nnz_cache[4 + 8 * 0], &nnz[3 * 4]);
    }

    if (left_type[LTOP]) {
        nnz = h->non_zero_count[left_xy[LTOP]];
        nnz_cache[3 + 8 * 1] = nnz[3 + 0 * 4];
        nnz_cache[3 + 8 * 2] = nnz[3 + 1 * 4];
        nnz_cache[3 + 8 * 3] = nnz[3 + 2 * 4];
        nnz_cache[3 + 8 * 4] = nnz[3 + 3 * 4];
    }

    /* CAVLC 8x8dct requires NNZ values for residual decoding that differ
     * from what the loop filter needs */
    if (!CABAC(h) && h->pps.transform_8x8_mode) {
        if (IS_8x8DCT(top_type)) {
            nnz_cache[4 + 8 * 0] =
            nnz_cache[5 + 8 * 0] = (h->cbp_table[top_xy] & 0x4000) >> 12;
            nnz_cache[6 + 8 * 0] =
            nnz_cache[7 + 8 * 0] = (h->cbp_table[top_xy] & 0x8000) >> 12;
        }
        if (IS_8x8DCT(left_type[LTOP])) {
            nnz_cache[3 + 8 * 1] =
            nnz_cache[3 + 8 * 2] = (h->cbp_table[left_xy[LTOP]] & 0x2000) >> 12; // FIXME check MBAFF
        }
        if (IS_8x8DCT(left_type[LBOT])) {
            nnz_cache[3 + 8 * 3] =
            nnz_cache[3 + 8 * 4] = (h->cbp_table[left_xy[LBOT]] & 0x8000) >> 12; // FIXME check MBAFF
        }

        if (IS_8x8DCT(mb_type)) {
            nnz_cache[scan8[0]] =
            nnz_cache[scan8[1]] =
            nnz_cache[scan8[2]] =
            nnz_cache[scan8[3]] = (sl->cbp & 0x1000) >> 12;

            nnz_cache[scan8[0 + 4]] =
            nnz_cache[scan8[1 + 4]] =
            nnz_cache[scan8[2 + 4]] =
            nnz_cache[scan8[3 + 4]] = (sl->cbp & 0x2000) >> 12;

            nnz_cache[scan8[0 + 8]] =
            nnz_cache[scan8[1 + 8]] =
            nnz_cache[scan8[2 + 8]] =
            nnz_cache[scan8[3 + 8]] = (sl->cbp & 0x4000) >> 12;

            nnz_cache[scan8[0 + 12]] =
            nnz_cache[scan8[1 + 12]] =
            nnz_cache[scan8[2 + 12]] =
            nnz_cache[scan8[3 + 12]] = (sl->cbp & 0x8000) >> 12;
        }
    }

    return 0;
}

static void loop_filter(const H264Context *h, H264SliceContext *sl, int start_x, int end_x)
{
    uint8_t *dest_y, *dest_cb, *dest_cr;
    int linesize, uvlinesize, mb_x, mb_y;
    const int end_mb_y       = sl->mb_y + FRAME_MBAFF(h);
    const int old_slice_type = sl->slice_type;
    const int pixel_shift    = h->pixel_shift;
    const int block_h        = 16 >> h->chroma_y_shift;

    if (sl->deblocking_filter) {
        for (mb_x = start_x; mb_x < end_x; mb_x++)
            for (mb_y = end_mb_y - FRAME_MBAFF(h); mb_y <= end_mb_y; mb_y++) {
                int mb_xy, mb_type;
                mb_xy         = sl->mb_xy = mb_x + mb_y * h->mb_stride;
                sl->slice_num = h->slice_table[mb_xy];
                mb_type       = h->cur_pic.mb_type[mb_xy];
                sl->list_count = h->list_counts[mb_xy];

                if (FRAME_MBAFF(h))
                    sl->mb_mbaff               =
                    sl->mb_field_decoding_flag = !!IS_INTERLACED(mb_type);

                sl->mb_x = mb_x;
                sl->mb_y = mb_y;
                dest_y  = h->cur_pic.f.data[0] +
                          ((mb_x << pixel_shift) + mb_y * sl->linesize) * 16;
                dest_cb = h->cur_pic.f.data[1] +
                          (mb_x << pixel_shift) * (8 << CHROMA444(h)) +
                          mb_y * sl->uvlinesize * block_h;
                dest_cr = h->cur_pic.f.data[2] +
                          (mb_x << pixel_shift) * (8 << CHROMA444(h)) +
                          mb_y * sl->uvlinesize * block_h;
                // FIXME simplify above

                if (MB_FIELD(sl)) {
                    linesize   = sl->mb_linesize   = sl->linesize   * 2;
                    uvlinesize = sl->mb_uvlinesize = sl->uvlinesize * 2;
                    if (mb_y & 1) { // FIXME move out of this function?
                        dest_y  -= sl->linesize   * 15;
                        dest_cb -= sl->uvlinesize * (block_h - 1);
                        dest_cr -= sl->uvlinesize * (block_h - 1);
                    }
                } else {
                    linesize   = sl->mb_linesize   = sl->linesize;
                    uvlinesize = sl->mb_uvlinesize = sl->uvlinesize;
                }
                backup_mb_border(h, sl, dest_y, dest_cb, dest_cr, linesize,
                                 uvlinesize, 0);
                if (fill_filter_caches(h, sl, mb_type))
                    continue;
                sl->chroma_qp[0] = get_chroma_qp(h, 0, h->cur_pic.qscale_table[mb_xy]);
                sl->chroma_qp[1] = get_chroma_qp(h, 1, h->cur_pic.qscale_table[mb_xy]);

                if (FRAME_MBAFF(h)) {
                    ff_h264_filter_mb(h, sl, mb_x, mb_y, dest_y, dest_cb, dest_cr,
                                      linesize, uvlinesize);
                } else {
                    ff_h264_filter_mb_fast(h, sl, mb_x, mb_y, dest_y, dest_cb,
                                           dest_cr, linesize, uvlinesize);
                }
            }
    }
    sl->slice_type  = old_slice_type;
    sl->mb_x         = end_x;
    sl->mb_y         = end_mb_y - FRAME_MBAFF(h);
    sl->chroma_qp[0] = get_chroma_qp(h, 0, sl->qscale);
    sl->chroma_qp[1] = get_chroma_qp(h, 1, sl->qscale);
}

static void predict_field_decoding_flag(const H264Context *h, H264SliceContext *sl)
{
    const int mb_xy = sl->mb_x + sl->mb_y * h->mb_stride;
    int mb_type     = (h->slice_table[mb_xy - 1] == sl->slice_num) ?
                      h->cur_pic.mb_type[mb_xy - 1] :
                      (h->slice_table[mb_xy - h->mb_stride] == sl->slice_num) ?
                      h->cur_pic.mb_type[mb_xy - h->mb_stride] : 0;
    sl->mb_mbaff    = sl->mb_field_decoding_flag = IS_INTERLACED(mb_type) ? 1 : 0;
}

/**
 * Draw edges and report progress for the last MB row.
 */
static void decode_finish_row(const H264Context *h, H264SliceContext *sl)
{
    int top            = 16 * (sl->mb_y      >> FIELD_PICTURE(h));
    int pic_height     = 16 *  h->mb_height >> FIELD_PICTURE(h);
    int height         =  16      << FRAME_MBAFF(h);
    int deblock_border = (16 + 4) << FRAME_MBAFF(h);

    if (sl->deblocking_filter) {
        if ((top + height) >= pic_height)
            height += deblock_border;
        top -= deblock_border;
    }

    if (top >= pic_height || (top + height) < 0)
        return;

    height = FFMIN(height, pic_height - top);
    if (top < 0) {
        height = top + height;
        top    = 0;
    }

    ff_h264_draw_horiz_band(h, sl, top, height);

    if (h->droppable || sl->h264->slice_ctx[0].er.error_occurred)
        return;

    ff_thread_report_progress(&h->cur_pic_ptr->tf, top + height - 1,
                              h->picture_structure == PICT_BOTTOM_FIELD);
}

static void er_add_slice(H264SliceContext *sl,
                         int startx, int starty,
                         int endx, int endy, int status)
{
    if (!sl->h264->enable_er)
        return;

    if (CONFIG_ERROR_RESILIENCE) {
        ERContext *er = &sl->h264->slice_ctx[0].er;

        ff_er_add_slice(er, startx, starty, endx, endy, status);
    }
}

static int decode_slice(struct AVCodecContext *avctx, void *arg)
{
    H264SliceContext *sl = arg;
    const H264Context *h = sl->h264;
    int lf_x_start = sl->mb_x;
    int ret;

    sl->linesize   = h->cur_pic_ptr->f.linesize[0];
    sl->uvlinesize = h->cur_pic_ptr->f.linesize[1];

    ret = alloc_scratch_buffers(sl, sl->linesize);
    if (ret < 0)
        return ret;

    sl->mb_skip_run = -1;

    av_assert0(h->block_offset[15] == (4 * ((scan8[15] - scan8[0]) & 7) << h->pixel_shift) + 4 * sl->linesize * ((scan8[15] - scan8[0]) >> 3));

    sl->is_complex = FRAME_MBAFF(h) || h->picture_structure != PICT_FRAME ||
                     avctx->codec_id != AV_CODEC_ID_H264 ||
                     (CONFIG_GRAY && (h->flags & CODEC_FLAG_GRAY));

    if (!(h->avctx->active_thread_type & FF_THREAD_SLICE) && h->picture_structure == PICT_FRAME && h->slice_ctx[0].er.error_status_table) {
        const int start_i  = av_clip(sl->resync_mb_x + sl->resync_mb_y * h->mb_width, 0, h->mb_num - 1);
        if (start_i) {
            int prev_status = h->slice_ctx[0].er.error_status_table[h->slice_ctx[0].er.mb_index2xy[start_i - 1]];
            prev_status &= ~ VP_START;
            if (prev_status != (ER_MV_END | ER_DC_END | ER_AC_END))
                h->slice_ctx[0].er.error_occurred = 1;
        }
    }

    if (h->pps.cabac) {
        /* realign */
        align_get_bits(&sl->gb);

        /* init cabac */
        ff_init_cabac_decoder(&sl->cabac,
                              sl->gb.buffer + get_bits_count(&sl->gb) / 8,
                              (get_bits_left(&sl->gb) + 7) / 8);

        ff_h264_init_cabac_states(h, sl);

        for (;;) {
            // START_TIMER
            int ret, eos;

            if (sl->mb_x + sl->mb_y * h->mb_width >= sl->mb_index_end) {
                av_log(h->avctx, AV_LOG_ERROR, "Slice overlaps next at %d\n",
                       sl->mb_index_end);
                er_add_slice(sl, sl->resync_mb_x, sl->resync_mb_y, sl->mb_x,
                             sl->mb_y, ER_MB_ERROR);
                return AVERROR_INVALIDDATA;
            }

            ret = ff_h264_decode_mb_cabac(h, sl);
            // STOP_TIMER("decode_mb_cabac")

            if (ret >= 0)
                ff_h264_hl_decode_mb(h, sl);

            // FIXME optimal? or let mb_decode decode 16x32 ?
            if (ret >= 0 && FRAME_MBAFF(h)) {
                sl->mb_y++;

                ret = ff_h264_decode_mb_cabac(h, sl);

                if (ret >= 0)
                    ff_h264_hl_decode_mb(h, sl);
                sl->mb_y--;
            }
            eos = get_cabac_terminate(&sl->cabac);

            if ((h->workaround_bugs & FF_BUG_TRUNCATED) &&
                sl->cabac.bytestream > sl->cabac.bytestream_end + 2) {
                er_add_slice(sl, sl->resync_mb_x, sl->resync_mb_y, sl->mb_x - 1,
                             sl->mb_y, ER_MB_END);
                if (sl->mb_x >= lf_x_start)
                    loop_filter(h, sl, lf_x_start, sl->mb_x + 1);
                return 0;
            }
            if (sl->cabac.bytestream > sl->cabac.bytestream_end + 2 )
                av_log(h->avctx, AV_LOG_DEBUG, "bytestream overread %"PTRDIFF_SPECIFIER"\n", sl->cabac.bytestream_end - sl->cabac.bytestream);
            if (ret < 0 || sl->cabac.bytestream > sl->cabac.bytestream_end + 4) {
                av_log(h->avctx, AV_LOG_ERROR,
                       "error while decoding MB %d %d, bytestream %"PTRDIFF_SPECIFIER"\n",
                       sl->mb_x, sl->mb_y,
                       sl->cabac.bytestream_end - sl->cabac.bytestream);
                er_add_slice(sl, sl->resync_mb_x, sl->resync_mb_y, sl->mb_x,
                             sl->mb_y, ER_MB_ERROR);
                return AVERROR_INVALIDDATA;
            }

            if (++sl->mb_x >= h->mb_width) {
                loop_filter(h, sl, lf_x_start, sl->mb_x);
                sl->mb_x = lf_x_start = 0;
                decode_finish_row(h, sl);
                ++sl->mb_y;
                if (FIELD_OR_MBAFF_PICTURE(h)) {
                    ++sl->mb_y;
                    if (FRAME_MBAFF(h) && sl->mb_y < h->mb_height)
                        predict_field_decoding_flag(h, sl);
                }
            }

            if (eos || sl->mb_y >= h->mb_height) {
                ff_tlog(h->avctx, "slice end %d %d\n",
                        get_bits_count(&sl->gb), sl->gb.size_in_bits);
                er_add_slice(sl, sl->resync_mb_x, sl->resync_mb_y, sl->mb_x - 1,
                             sl->mb_y, ER_MB_END);
                if (sl->mb_x > lf_x_start)
                    loop_filter(h, sl, lf_x_start, sl->mb_x);
                return 0;
            }
        }
    } else {
        for (;;) {
            int ret;

            if (sl->mb_x + sl->mb_y * h->mb_width >= sl->mb_index_end) {
                av_log(h->avctx, AV_LOG_ERROR, "Slice overlaps next at %d\n",
                       sl->mb_index_end);
                er_add_slice(sl, sl->resync_mb_x, sl->resync_mb_y, sl->mb_x,
                             sl->mb_y, ER_MB_ERROR);
                return AVERROR_INVALIDDATA;
            }

            ret = ff_h264_decode_mb_cavlc(h, sl);

            if (ret >= 0)
                ff_h264_hl_decode_mb(h, sl);

            // FIXME optimal? or let mb_decode decode 16x32 ?
            if (ret >= 0 && FRAME_MBAFF(h)) {
                sl->mb_y++;
                ret = ff_h264_decode_mb_cavlc(h, sl);

                if (ret >= 0)
                    ff_h264_hl_decode_mb(h, sl);
                sl->mb_y--;
            }

            if (ret < 0) {
                av_log(h->avctx, AV_LOG_ERROR,
                       "error while decoding MB %d %d\n", sl->mb_x, sl->mb_y);
                er_add_slice(sl, sl->resync_mb_x, sl->resync_mb_y, sl->mb_x,
                             sl->mb_y, ER_MB_ERROR);
                return ret;
            }

            if (++sl->mb_x >= h->mb_width) {
                loop_filter(h, sl, lf_x_start, sl->mb_x);
                sl->mb_x = lf_x_start = 0;
                decode_finish_row(h, sl);
                ++sl->mb_y;
                if (FIELD_OR_MBAFF_PICTURE(h)) {
                    ++sl->mb_y;
                    if (FRAME_MBAFF(h) && sl->mb_y < h->mb_height)
                        predict_field_decoding_flag(h, sl);
                }
                if (sl->mb_y >= h->mb_height) {
                    ff_tlog(h->avctx, "slice end %d %d\n",
                            get_bits_count(&sl->gb), sl->gb.size_in_bits);

                    if (   get_bits_left(&sl->gb) == 0
                        || get_bits_left(&sl->gb) > 0 && !(h->avctx->err_recognition & AV_EF_AGGRESSIVE)) {
                        er_add_slice(sl, sl->resync_mb_x, sl->resync_mb_y,
                                     sl->mb_x - 1, sl->mb_y, ER_MB_END);

                        return 0;
                    } else {
                        er_add_slice(sl, sl->resync_mb_x, sl->resync_mb_y,
                                     sl->mb_x, sl->mb_y, ER_MB_END);

                        return AVERROR_INVALIDDATA;
                    }
                }
            }

            if (get_bits_left(&sl->gb) <= 0 && sl->mb_skip_run <= 0) {
                ff_tlog(h->avctx, "slice end %d %d\n",
                        get_bits_count(&sl->gb), sl->gb.size_in_bits);

                if (get_bits_left(&sl->gb) == 0) {
                    er_add_slice(sl, sl->resync_mb_x, sl->resync_mb_y,
                                 sl->mb_x - 1, sl->mb_y, ER_MB_END);
                    if (sl->mb_x > lf_x_start)
                        loop_filter(h, sl, lf_x_start, sl->mb_x);

                    return 0;
                } else {
                    er_add_slice(sl, sl->resync_mb_x, sl->resync_mb_y, sl->mb_x,
                                 sl->mb_y, ER_MB_ERROR);

                    return AVERROR_INVALIDDATA;
                }
            }
        }
    }
}

/**
 * Call decode_slice() for each context.
 *
 * @param h h264 master context
 * @param context_count number of contexts to execute
 */
int ff_h264_execute_decode_slices(H264Context *h, unsigned context_count)
{
    AVCodecContext *const avctx = h->avctx;
    H264SliceContext *sl;
    int i;

    av_assert0(context_count && h->slice_ctx[context_count - 1].mb_y < h->mb_height);

    h->slice_ctx[0].mb_index_end = INT_MAX;

    if (h->avctx->hwaccel ||
        h->avctx->codec->capabilities & CODEC_CAP_HWACCEL_VDPAU)
        return 0;
    if (context_count == 1) {
        int ret = decode_slice(avctx, &h->slice_ctx[0]);
        h->mb_y = h->slice_ctx[0].mb_y;
        return ret;
    } else {
        int j, mb_index;
        av_assert0(context_count > 0);
        for (i = 0; i < context_count; i++) {
            int mb_index_end = h->mb_width * h->mb_height;
            sl                 = &h->slice_ctx[i];
            mb_index = sl->resync_mb_x + sl->resync_mb_y * h->mb_width;
            if (CONFIG_ERROR_RESILIENCE) {
                sl->er.error_count = 0;
            }
            for (j = 0; j < context_count; j++) {
                H264SliceContext *sl2 = &h->slice_ctx[j];
                int mb_index2 = sl2->resync_mb_x + sl2->resync_mb_y * h->mb_width;

                if (i==j || mb_index > mb_index2)
                    continue;
                mb_index_end = FFMIN(mb_index_end, mb_index2);
            }
            sl->mb_index_end = mb_index_end;
        }

        avctx->execute(avctx, decode_slice, h->slice_ctx,
                       NULL, context_count, sizeof(h->slice_ctx[0]));

        /* pull back stuff from slices to master context */
        sl                   = &h->slice_ctx[context_count - 1];
        h->mb_y              = sl->mb_y;
        if (CONFIG_ERROR_RESILIENCE) {
            for (i = 1; i < context_count; i++)
                h->slice_ctx[0].er.error_count += h->slice_ctx[i].er.error_count;
        }
    }

    return 0;
}<|MERGE_RESOLUTION|>--- conflicted
+++ resolved
@@ -454,61 +454,9 @@
         need_reinit = 1;
     }
 
-<<<<<<< HEAD
     /* copy block_offset since frame_start may not be called */
     memcpy(h->block_offset, h1->block_offset, sizeof(h->block_offset));
 
-    if (!inited) {
-        H264SliceContext *orig_slice_ctx = h->slice_ctx;
-        H264Picture *orig_DPB = h->DPB;
-
-        for (i = 0; i < MAX_SPS_COUNT; i++)
-            av_freep(h->sps_buffers + i);
-
-        for (i = 0; i < MAX_PPS_COUNT; i++)
-            av_freep(h->pps_buffers + i);
-
-        ff_h264_unref_picture(h, &h->last_pic_for_ec);
-        memcpy(h, h1, sizeof(H264Context));
-
-        memset(h->sps_buffers, 0, sizeof(h->sps_buffers));
-        memset(h->pps_buffers, 0, sizeof(h->pps_buffers));
-
-        memset(&h->cur_pic, 0, sizeof(h->cur_pic));
-        memset(&h->last_pic_for_ec, 0, sizeof(h->last_pic_for_ec));
-
-        h->slice_ctx = orig_slice_ctx;
-        h->DPB       = orig_DPB;
-
-        memset(&h->slice_ctx[0].er,         0, sizeof(h->slice_ctx[0].er));
-        memset(&h->slice_ctx[0].mb,         0, sizeof(h->slice_ctx[0].mb));
-        memset(&h->slice_ctx[0].mb_luma_dc, 0, sizeof(h->slice_ctx[0].mb_luma_dc));
-        memset(&h->slice_ctx[0].mb_padding, 0, sizeof(h->slice_ctx[0].mb_padding));
-
-        h->avctx             = dst;
-        h->qscale_table_pool = NULL;
-        h->mb_type_pool      = NULL;
-        h->ref_index_pool    = NULL;
-        h->motion_val_pool   = NULL;
-        h->intra4x4_pred_mode= NULL;
-        h->non_zero_count    = NULL;
-        h->slice_table_base  = NULL;
-        h->slice_table       = NULL;
-        h->cbp_table         = NULL;
-        h->chroma_pred_mode_table = NULL;
-        memset(h->mvd_table, 0, sizeof(h->mvd_table));
-        h->direct_table      = NULL;
-        h->list_counts       = NULL;
-        h->mb2b_xy           = NULL;
-        h->mb2br_xy          = NULL;
-
-        if (h1->context_initialized) {
-        h->context_initialized = 0;
-
-        memset(&h->cur_pic, 0, sizeof(h->cur_pic));
-        av_frame_unref(&h->cur_pic.f);
-        h->cur_pic.tf.f = &h->cur_pic.f;
-=======
     // SPS/PPS
     if ((ret = copy_parameter_set((void **)h->sps_buffers,
                                   (void **)h1->sps_buffers,
@@ -529,20 +477,15 @@
         h->mb_num    = h1->mb_num;
         h->mb_stride = h1->mb_stride;
         h->b_stride  = h1->b_stride;
->>>>>>> 88c612e3
-
-        if ((err = h264_slice_header_init(h)) < 0) {
-            av_log(h->avctx, AV_LOG_ERROR, "h264_slice_header_init() failed");
-            return err;
-        }
-        }
-
-<<<<<<< HEAD
-        h->context_initialized = h1->context_initialized;
-=======
+
+        if (h->context_initialized || h1->context_initialized) {
+            if ((err = h264_slice_header_init(h)) < 0) {
+                av_log(h->avctx, AV_LOG_ERROR, "h264_slice_header_init() failed");
+                return err;
+            }
+        }
         /* copy block_offset since frame_start may not be called */
         memcpy(h->block_offset, h1->block_offset, sizeof(h->block_offset));
->>>>>>> 88c612e3
     }
 
     h->avctx->coded_height  = h1->avctx->coded_height;
