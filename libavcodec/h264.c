/*
 * H.26L/H.264/AVC/JVT/14496-10/... decoder
 * Copyright (c) 2003 Michael Niedermayer <michaelni@gmx.at>
 *
 * This file is part of FFmpeg.
 *
 * FFmpeg is free software; you can redistribute it and/or
 * modify it under the terms of the GNU Lesser General Public
 * License as published by the Free Software Foundation; either
 * version 2.1 of the License, or (at your option) any later version.
 *
 * FFmpeg is distributed in the hope that it will be useful,
 * but WITHOUT ANY WARRANTY; without even the implied warranty of
 * MERCHANTABILITY or FITNESS FOR A PARTICULAR PURPOSE.  See the GNU
 * Lesser General Public License for more details.
 *
 * You should have received a copy of the GNU Lesser General Public
 * License along with FFmpeg; if not, write to the Free Software
 * Foundation, Inc., 51 Franklin Street, Fifth Floor, Boston, MA 02110-1301 USA
 */

/**
 * @file
 * H.264 / AVC / MPEG4 part10 codec.
 * @author Michael Niedermayer <michaelni@gmx.at>
 */

#define UNCHECKED_BITSTREAM_READER 1

#include "libavutil/avassert.h"
#include "libavutil/imgutils.h"
#include "libavutil/opt.h"
#include "libavutil/stereo3d.h"
#include "libavutil/timer.h"
#include "internal.h"
#include "cabac.h"
#include "cabac_functions.h"
#include "dsputil.h"
#include "error_resilience.h"
#include "avcodec.h"
#include "h264.h"
#include "h264data.h"
#include "h264chroma.h"
#include "h264_mvpred.h"
#include "golomb.h"
#include "mathops.h"
#include "mpegutils.h"
#include "rectangle.h"
#include "svq3.h"
#include "thread.h"
#include "vdpau_internal.h"

#include <assert.h>

static void flush_change(H264Context *h);

const uint16_t ff_h264_mb_sizes[4] = { 256, 384, 512, 768 };

<<<<<<< HEAD
static const uint8_t rem6[QP_MAX_NUM + 1] = {
    0, 1, 2, 3, 4, 5, 0, 1, 2, 3, 4, 5, 0, 1, 2, 3, 4, 5, 0, 1, 2,
    3, 4, 5, 0, 1, 2, 3, 4, 5, 0, 1, 2, 3, 4, 5, 0, 1, 2, 3, 4, 5,
    0, 1, 2, 3, 4, 5, 0, 1, 2, 3, 4, 5, 0, 1, 2, 3, 4, 5, 0, 1, 2,
    3, 4, 5, 0, 1, 2, 3, 4, 5, 0, 1, 2, 3, 4, 5, 0, 1, 2, 3, 4, 5,
    0, 1, 2, 3,
};

static const uint8_t div6[QP_MAX_NUM + 1] = {
    0, 0, 0, 0, 0, 0, 1, 1, 1, 1, 1, 1, 2, 2, 2, 2, 2, 2, 3,  3,  3,
    3, 3, 3, 4, 4, 4, 4, 4, 4, 5, 5, 5, 5, 5, 5, 6, 6, 6, 6,  6,  6,
    7, 7, 7, 7, 7, 7, 8, 8, 8, 8, 8, 8, 9, 9, 9, 9, 9, 9, 10, 10, 10,
   10,10,10,11,11,11,11,11,11,12,12,12,12,12,12,13,13,13, 13, 13, 13,
   14,14,14,14,
};

static const uint8_t field_scan[16+1] = {
    0 + 0 * 4, 0 + 1 * 4, 1 + 0 * 4, 0 + 2 * 4,
    0 + 3 * 4, 1 + 1 * 4, 1 + 2 * 4, 1 + 3 * 4,
    2 + 0 * 4, 2 + 1 * 4, 2 + 2 * 4, 2 + 3 * 4,
    3 + 0 * 4, 3 + 1 * 4, 3 + 2 * 4, 3 + 3 * 4,
};

static const uint8_t field_scan8x8[64+1] = {
    0 + 0 * 8, 0 + 1 * 8, 0 + 2 * 8, 1 + 0 * 8,
    1 + 1 * 8, 0 + 3 * 8, 0 + 4 * 8, 1 + 2 * 8,
    2 + 0 * 8, 1 + 3 * 8, 0 + 5 * 8, 0 + 6 * 8,
    0 + 7 * 8, 1 + 4 * 8, 2 + 1 * 8, 3 + 0 * 8,
    2 + 2 * 8, 1 + 5 * 8, 1 + 6 * 8, 1 + 7 * 8,
    2 + 3 * 8, 3 + 1 * 8, 4 + 0 * 8, 3 + 2 * 8,
    2 + 4 * 8, 2 + 5 * 8, 2 + 6 * 8, 2 + 7 * 8,
    3 + 3 * 8, 4 + 1 * 8, 5 + 0 * 8, 4 + 2 * 8,
    3 + 4 * 8, 3 + 5 * 8, 3 + 6 * 8, 3 + 7 * 8,
    4 + 3 * 8, 5 + 1 * 8, 6 + 0 * 8, 5 + 2 * 8,
    4 + 4 * 8, 4 + 5 * 8, 4 + 6 * 8, 4 + 7 * 8,
    5 + 3 * 8, 6 + 1 * 8, 6 + 2 * 8, 5 + 4 * 8,
    5 + 5 * 8, 5 + 6 * 8, 5 + 7 * 8, 6 + 3 * 8,
    7 + 0 * 8, 7 + 1 * 8, 6 + 4 * 8, 6 + 5 * 8,
    6 + 6 * 8, 6 + 7 * 8, 7 + 2 * 8, 7 + 3 * 8,
    7 + 4 * 8, 7 + 5 * 8, 7 + 6 * 8, 7 + 7 * 8,
};

static const uint8_t field_scan8x8_cavlc[64+1] = {
    0 + 0 * 8, 1 + 1 * 8, 2 + 0 * 8, 0 + 7 * 8,
    2 + 2 * 8, 2 + 3 * 8, 2 + 4 * 8, 3 + 3 * 8,
    3 + 4 * 8, 4 + 3 * 8, 4 + 4 * 8, 5 + 3 * 8,
    5 + 5 * 8, 7 + 0 * 8, 6 + 6 * 8, 7 + 4 * 8,
    0 + 1 * 8, 0 + 3 * 8, 1 + 3 * 8, 1 + 4 * 8,
    1 + 5 * 8, 3 + 1 * 8, 2 + 5 * 8, 4 + 1 * 8,
    3 + 5 * 8, 5 + 1 * 8, 4 + 5 * 8, 6 + 1 * 8,
    5 + 6 * 8, 7 + 1 * 8, 6 + 7 * 8, 7 + 5 * 8,
    0 + 2 * 8, 0 + 4 * 8, 0 + 5 * 8, 2 + 1 * 8,
    1 + 6 * 8, 4 + 0 * 8, 2 + 6 * 8, 5 + 0 * 8,
    3 + 6 * 8, 6 + 0 * 8, 4 + 6 * 8, 6 + 2 * 8,
    5 + 7 * 8, 6 + 4 * 8, 7 + 2 * 8, 7 + 6 * 8,
    1 + 0 * 8, 1 + 2 * 8, 0 + 6 * 8, 3 + 0 * 8,
    1 + 7 * 8, 3 + 2 * 8, 2 + 7 * 8, 4 + 2 * 8,
    3 + 7 * 8, 5 + 2 * 8, 4 + 7 * 8, 5 + 4 * 8,
    6 + 3 * 8, 6 + 5 * 8, 7 + 3 * 8, 7 + 7 * 8,
};

// zigzag_scan8x8_cavlc[i] = zigzag_scan8x8[(i/4) + 16*(i%4)]
static const uint8_t zigzag_scan8x8_cavlc[64+1] = {
    0 + 0 * 8, 1 + 1 * 8, 1 + 2 * 8, 2 + 2 * 8,
    4 + 1 * 8, 0 + 5 * 8, 3 + 3 * 8, 7 + 0 * 8,
    3 + 4 * 8, 1 + 7 * 8, 5 + 3 * 8, 6 + 3 * 8,
    2 + 7 * 8, 6 + 4 * 8, 5 + 6 * 8, 7 + 5 * 8,
    1 + 0 * 8, 2 + 0 * 8, 0 + 3 * 8, 3 + 1 * 8,
    3 + 2 * 8, 0 + 6 * 8, 4 + 2 * 8, 6 + 1 * 8,
    2 + 5 * 8, 2 + 6 * 8, 6 + 2 * 8, 5 + 4 * 8,
    3 + 7 * 8, 7 + 3 * 8, 4 + 7 * 8, 7 + 6 * 8,
    0 + 1 * 8, 3 + 0 * 8, 0 + 4 * 8, 4 + 0 * 8,
    2 + 3 * 8, 1 + 5 * 8, 5 + 1 * 8, 5 + 2 * 8,
    1 + 6 * 8, 3 + 5 * 8, 7 + 1 * 8, 4 + 5 * 8,
    4 + 6 * 8, 7 + 4 * 8, 5 + 7 * 8, 6 + 7 * 8,
    0 + 2 * 8, 2 + 1 * 8, 1 + 3 * 8, 5 + 0 * 8,
    1 + 4 * 8, 2 + 4 * 8, 6 + 0 * 8, 4 + 3 * 8,
    0 + 7 * 8, 4 + 4 * 8, 7 + 2 * 8, 3 + 6 * 8,
    5 + 5 * 8, 6 + 5 * 8, 6 + 6 * 8, 7 + 7 * 8,
};

static const uint8_t dequant4_coeff_init[6][3] = {
    { 10, 13, 16 },
    { 11, 14, 18 },
    { 13, 16, 20 },
    { 14, 18, 23 },
    { 16, 20, 25 },
    { 18, 23, 29 },
};

static const uint8_t dequant8_coeff_init_scan[16] = {
    0, 3, 4, 3, 3, 1, 5, 1, 4, 5, 2, 5, 3, 1, 5, 1
};

static const uint8_t dequant8_coeff_init[6][6] = {
    { 20, 18, 32, 19, 25, 24 },
    { 22, 19, 35, 21, 28, 26 },
    { 26, 23, 42, 24, 33, 31 },
    { 28, 25, 45, 26, 35, 33 },
    { 32, 28, 51, 30, 40, 38 },
    { 36, 32, 58, 34, 46, 43 },
};

static const enum AVPixelFormat h264_hwaccel_pixfmt_list_420[] = {
#if CONFIG_H264_DXVA2_HWACCEL
    AV_PIX_FMT_DXVA2_VLD,
#endif
#if CONFIG_H264_VAAPI_HWACCEL
    AV_PIX_FMT_VAAPI_VLD,
#endif
#if CONFIG_H264_VDA_HWACCEL
    AV_PIX_FMT_VDA_VLD,
#endif
#if CONFIG_H264_VDPAU_HWACCEL
    AV_PIX_FMT_VDPAU,
#endif
    AV_PIX_FMT_YUV420P,
    AV_PIX_FMT_NONE
};

static const enum AVPixelFormat h264_hwaccel_pixfmt_list_jpeg_420[] = {
#if CONFIG_H264_DXVA2_HWACCEL
    AV_PIX_FMT_DXVA2_VLD,
#endif
#if CONFIG_H264_VAAPI_HWACCEL
    AV_PIX_FMT_VAAPI_VLD,
#endif
#if CONFIG_H264_VDA_HWACCEL
    AV_PIX_FMT_VDA_VLD,
#endif
#if CONFIG_H264_VDPAU_HWACCEL
    AV_PIX_FMT_VDPAU,
#endif
    AV_PIX_FMT_YUVJ420P,
    AV_PIX_FMT_NONE
};

int avpriv_h264_has_num_reorder_frames(AVCodecContext *avctx)
{
    H264Context *h = avctx->priv_data;
    return h ? h->sps.num_reorder_frames : 0;
}

=======
>>>>>>> f51d0f39
static void h264_er_decode_mb(void *opaque, int ref, int mv_dir, int mv_type,
                              int (*mv)[2][4][2],
                              int mb_x, int mb_y, int mb_intra, int mb_skipped)
{
    H264Context *h = opaque;

    h->mb_x  = mb_x;
    h->mb_y  = mb_y;
    h->mb_xy = mb_x + mb_y * h->mb_stride;
    memset(h->non_zero_count_cache, 0, sizeof(h->non_zero_count_cache));
    av_assert1(ref >= 0);
    /* FIXME: It is possible albeit uncommon that slice references
     * differ between slices. We take the easy approach and ignore
     * it for now. If this turns out to have any relevance in
     * practice then correct remapping should be added. */
    if (ref >= h->ref_count[0])
        ref = 0;
    if (!h->ref_list[0][ref].f.data[0]) {
        av_log(h->avctx, AV_LOG_DEBUG, "Reference not available for error concealing\n");
        ref = 0;
    }
    if ((h->ref_list[0][ref].reference&3) != 3) {
        av_log(h->avctx, AV_LOG_DEBUG, "Reference invalid\n");
        return;
    }
    fill_rectangle(&h->cur_pic.ref_index[0][4 * h->mb_xy],
                   2, 2, 2, ref, 1);
    fill_rectangle(&h->ref_cache[0][scan8[0]], 4, 4, 8, ref, 1);
    fill_rectangle(h->mv_cache[0][scan8[0]], 4, 4, 8,
                   pack16to32((*mv)[0][0][0], (*mv)[0][0][1]), 4);
    h->mb_mbaff =
    h->mb_field_decoding_flag = 0;
    ff_h264_hl_decode_mb(h);
}

void ff_h264_draw_horiz_band(H264Context *h, int y, int height)
{
    AVCodecContext *avctx = h->avctx;
    AVFrame *cur  = &h->cur_pic.f;
    AVFrame *last = h->ref_list[0][0].f.data[0] ? &h->ref_list[0][0].f : NULL;
    const AVPixFmtDescriptor *desc = av_pix_fmt_desc_get(avctx->pix_fmt);
    int vshift = desc->log2_chroma_h;
    const int field_pic = h->picture_structure != PICT_FRAME;
    if (field_pic) {
        height <<= 1;
        y      <<= 1;
    }

    height = FFMIN(height, avctx->height - y);

    if (field_pic && h->first_field && !(avctx->slice_flags & SLICE_FLAG_ALLOW_FIELD))
        return;

    if (avctx->draw_horiz_band) {
        AVFrame *src;
        int offset[AV_NUM_DATA_POINTERS];
        int i;

        if (cur->pict_type == AV_PICTURE_TYPE_B || h->low_delay ||
            (avctx->slice_flags & SLICE_FLAG_CODED_ORDER))
            src = cur;
        else if (last)
            src = last;
        else
            return;

        offset[0] = y * src->linesize[0];
        offset[1] =
        offset[2] = (y >> vshift) * src->linesize[1];
        for (i = 3; i < AV_NUM_DATA_POINTERS; i++)
            offset[i] = 0;

        emms_c();

        avctx->draw_horiz_band(avctx, src, offset,
                               y, h->picture_structure, height);
    }
}

<<<<<<< HEAD
static void unref_picture(H264Context *h, H264Picture *pic)
{
    int off = offsetof(H264Picture, tf) + sizeof(pic->tf);
    int i;

    if (!pic->f.buf[0])
        return;

    ff_thread_release_buffer(h->avctx, &pic->tf);
    av_buffer_unref(&pic->hwaccel_priv_buf);

    av_buffer_unref(&pic->qscale_table_buf);
    av_buffer_unref(&pic->mb_type_buf);
    for (i = 0; i < 2; i++) {
        av_buffer_unref(&pic->motion_val_buf[i]);
        av_buffer_unref(&pic->ref_index_buf[i]);
    }

    memset((uint8_t*)pic + off, 0, sizeof(*pic) - off);
}

static void release_unused_pictures(H264Context *h, int remove_current)
{
    int i;

    /* release non reference frames */
    for (i = 0; i < H264_MAX_PICTURE_COUNT; i++) {
        if (h->DPB[i].f.buf[0] && !h->DPB[i].reference &&
            (remove_current || &h->DPB[i] != h->cur_pic_ptr)) {
            unref_picture(h, &h->DPB[i]);
        }
    }
}

static int ref_picture(H264Context *h, H264Picture *dst, H264Picture *src)
{
    int ret, i;

    av_assert0(!dst->f.buf[0]);
    av_assert0(src->f.buf[0]);

    src->tf.f = &src->f;
    dst->tf.f = &dst->f;
    ret = ff_thread_ref_frame(&dst->tf, &src->tf);
    if (ret < 0)
        goto fail;

    dst->qscale_table_buf = av_buffer_ref(src->qscale_table_buf);
    dst->mb_type_buf      = av_buffer_ref(src->mb_type_buf);
    if (!dst->qscale_table_buf || !dst->mb_type_buf)
        goto fail;
    dst->qscale_table = src->qscale_table;
    dst->mb_type      = src->mb_type;

    for (i = 0; i < 2; i++) {
        dst->motion_val_buf[i] = av_buffer_ref(src->motion_val_buf[i]);
        dst->ref_index_buf[i]  = av_buffer_ref(src->ref_index_buf[i]);
        if (!dst->motion_val_buf[i] || !dst->ref_index_buf[i])
            goto fail;
        dst->motion_val[i] = src->motion_val[i];
        dst->ref_index[i]  = src->ref_index[i];
    }

    if (src->hwaccel_picture_private) {
        dst->hwaccel_priv_buf = av_buffer_ref(src->hwaccel_priv_buf);
        if (!dst->hwaccel_priv_buf)
            goto fail;
        dst->hwaccel_picture_private = dst->hwaccel_priv_buf->data;
    }

    for (i = 0; i < 2; i++)
        dst->field_poc[i] = src->field_poc[i];

    memcpy(dst->ref_poc,   src->ref_poc,   sizeof(src->ref_poc));
    memcpy(dst->ref_count, src->ref_count, sizeof(src->ref_count));

    dst->poc           = src->poc;
    dst->frame_num     = src->frame_num;
    dst->mmco_reset    = src->mmco_reset;
    dst->pic_id        = src->pic_id;
    dst->long_ref      = src->long_ref;
    dst->mbaff         = src->mbaff;
    dst->field_picture = src->field_picture;
    dst->needs_realloc = src->needs_realloc;
    dst->reference     = src->reference;
    dst->crop          = src->crop;
    dst->crop_left     = src->crop_left;
    dst->crop_top      = src->crop_top;
    dst->recovered     = src->recovered;
    dst->invalid_gap   = src->invalid_gap;

    return 0;
fail:
    unref_picture(h, dst);
    return ret;
}

static int alloc_scratch_buffers(H264Context *h, int linesize)
{
    int alloc_size = FFALIGN(FFABS(linesize) + 32, 32);

    if (h->bipred_scratchpad)
        return 0;

    h->bipred_scratchpad = av_malloc(16 * 6 * alloc_size);
    // edge emu needs blocksize + filter length - 1
    // (= 21x21 for  h264)
    h->edge_emu_buffer = av_mallocz(alloc_size * 2 * 21);

    if (!h->bipred_scratchpad || !h->edge_emu_buffer) {
        av_freep(&h->bipred_scratchpad);
        av_freep(&h->edge_emu_buffer);
        return AVERROR(ENOMEM);
    }

    return 0;
}

static int init_table_pools(H264Context *h)
{
    const int big_mb_num    = h->mb_stride * (h->mb_height + 1) + 1;
    const int mb_array_size = h->mb_stride * h->mb_height;
    const int b4_stride     = h->mb_width * 4 + 1;
    const int b4_array_size = b4_stride * h->mb_height * 4;

    h->qscale_table_pool = av_buffer_pool_init(big_mb_num + h->mb_stride,
                                               av_buffer_allocz);
    h->mb_type_pool      = av_buffer_pool_init((big_mb_num + h->mb_stride) *
                                               sizeof(uint32_t), av_buffer_allocz);
    h->motion_val_pool = av_buffer_pool_init(2 * (b4_array_size + 4) *
                                             sizeof(int16_t), av_buffer_allocz);
    h->ref_index_pool  = av_buffer_pool_init(4 * mb_array_size, av_buffer_allocz);

    if (!h->qscale_table_pool || !h->mb_type_pool || !h->motion_val_pool ||
        !h->ref_index_pool) {
        av_buffer_pool_uninit(&h->qscale_table_pool);
        av_buffer_pool_uninit(&h->mb_type_pool);
        av_buffer_pool_uninit(&h->motion_val_pool);
        av_buffer_pool_uninit(&h->ref_index_pool);
        return AVERROR(ENOMEM);
    }

    return 0;
}

static int alloc_picture(H264Context *h, H264Picture *pic)
{
    int i, ret = 0;

    av_assert0(!pic->f.data[0]);

    pic->tf.f = &pic->f;
    ret = ff_thread_get_buffer(h->avctx, &pic->tf, pic->reference ?
                                                   AV_GET_BUFFER_FLAG_REF : 0);
    if (ret < 0)
        goto fail;

    h->linesize   = pic->f.linesize[0];
    h->uvlinesize = pic->f.linesize[1];
    pic->crop     = h->sps.crop;
    pic->crop_top = h->sps.crop_top;
    pic->crop_left= h->sps.crop_left;

    if (h->avctx->hwaccel) {
        const AVHWAccel *hwaccel = h->avctx->hwaccel;
        av_assert0(!pic->hwaccel_picture_private);
        if (hwaccel->priv_data_size) {
            pic->hwaccel_priv_buf = av_buffer_allocz(hwaccel->priv_data_size);
            if (!pic->hwaccel_priv_buf)
                return AVERROR(ENOMEM);
            pic->hwaccel_picture_private = pic->hwaccel_priv_buf->data;
        }
    }
    if (!h->avctx->hwaccel && CONFIG_GRAY && h->flags & CODEC_FLAG_GRAY && pic->f.data[2]) {
        int h_chroma_shift, v_chroma_shift;
        av_pix_fmt_get_chroma_sub_sample(pic->f.format,
                                         &h_chroma_shift, &v_chroma_shift);

        for(i=0; i<FF_CEIL_RSHIFT(h->avctx->height, v_chroma_shift); i++) {
            memset(pic->f.data[1] + pic->f.linesize[1]*i,
                   0x80, FF_CEIL_RSHIFT(h->avctx->width, h_chroma_shift));
            memset(pic->f.data[2] + pic->f.linesize[2]*i,
                   0x80, FF_CEIL_RSHIFT(h->avctx->width, h_chroma_shift));
        }
    }

    if (!h->qscale_table_pool) {
        ret = init_table_pools(h);
        if (ret < 0)
            goto fail;
    }

    pic->qscale_table_buf = av_buffer_pool_get(h->qscale_table_pool);
    pic->mb_type_buf      = av_buffer_pool_get(h->mb_type_pool);
    if (!pic->qscale_table_buf || !pic->mb_type_buf)
        goto fail;

    pic->mb_type      = (uint32_t*)pic->mb_type_buf->data + 2 * h->mb_stride + 1;
    pic->qscale_table = pic->qscale_table_buf->data + 2 * h->mb_stride + 1;

    for (i = 0; i < 2; i++) {
        pic->motion_val_buf[i] = av_buffer_pool_get(h->motion_val_pool);
        pic->ref_index_buf[i]  = av_buffer_pool_get(h->ref_index_pool);
        if (!pic->motion_val_buf[i] || !pic->ref_index_buf[i])
            goto fail;

        pic->motion_val[i] = (int16_t (*)[2])pic->motion_val_buf[i]->data + 4;
        pic->ref_index[i]  = pic->ref_index_buf[i]->data;
    }

    return 0;
fail:
    unref_picture(h, pic);
    return (ret < 0) ? ret : AVERROR(ENOMEM);
}

static inline int pic_is_unused(H264Context *h, H264Picture *pic)
{
    if (!pic->f.buf[0])
        return 1;
    if (pic->needs_realloc && !(pic->reference & DELAYED_PIC_REF))
        return 1;
    return 0;
}

static int find_unused_picture(H264Context *h)
{
    int i;

    for (i = 0; i < H264_MAX_PICTURE_COUNT; i++) {
        if (pic_is_unused(h, &h->DPB[i]))
            break;
    }
    if (i == H264_MAX_PICTURE_COUNT)
        return AVERROR_INVALIDDATA;

    if (h->DPB[i].needs_realloc) {
        h->DPB[i].needs_realloc = 0;
        unref_picture(h, &h->DPB[i]);
    }

    return i;
}

=======
>>>>>>> f51d0f39
/**
 * Check if the top & left blocks are available if needed and
 * change the dc mode so it only uses the available blocks.
 */
int ff_h264_check_intra4x4_pred_mode(H264Context *h)
{
    static const int8_t top[12] = {
        -1, 0, LEFT_DC_PRED, -1, -1, -1, -1, -1, 0
    };
    static const int8_t left[12] = {
        0, -1, TOP_DC_PRED, 0, -1, -1, -1, 0, -1, DC_128_PRED
    };
    int i;

    if (!(h->top_samples_available & 0x8000)) {
        for (i = 0; i < 4; i++) {
            int status = top[h->intra4x4_pred_mode_cache[scan8[0] + i]];
            if (status < 0) {
                av_log(h->avctx, AV_LOG_ERROR,
                       "top block unavailable for requested intra4x4 mode %d at %d %d\n",
                       status, h->mb_x, h->mb_y);
                return AVERROR_INVALIDDATA;
            } else if (status) {
                h->intra4x4_pred_mode_cache[scan8[0] + i] = status;
            }
        }
    }

    if ((h->left_samples_available & 0x8888) != 0x8888) {
        static const int mask[4] = { 0x8000, 0x2000, 0x80, 0x20 };
        for (i = 0; i < 4; i++)
            if (!(h->left_samples_available & mask[i])) {
                int status = left[h->intra4x4_pred_mode_cache[scan8[0] + 8 * i]];
                if (status < 0) {
                    av_log(h->avctx, AV_LOG_ERROR,
                           "left block unavailable for requested intra4x4 mode %d at %d %d\n",
                           status, h->mb_x, h->mb_y);
                    return AVERROR_INVALIDDATA;
                } else if (status) {
                    h->intra4x4_pred_mode_cache[scan8[0] + 8 * i] = status;
                }
            }
    }

    return 0;
} // FIXME cleanup like ff_h264_check_intra_pred_mode

/**
 * Check if the top & left blocks are available if needed and
 * change the dc mode so it only uses the available blocks.
 */
int ff_h264_check_intra_pred_mode(H264Context *h, int mode, int is_chroma)
{
    static const int8_t top[4]  = { LEFT_DC_PRED8x8, 1, -1, -1 };
    static const int8_t left[5] = { TOP_DC_PRED8x8, -1,  2, -1, DC_128_PRED8x8 };

    if (mode > 3U) {
        av_log(h->avctx, AV_LOG_ERROR,
               "out of range intra chroma pred mode at %d %d\n",
               h->mb_x, h->mb_y);
        return AVERROR_INVALIDDATA;
    }

    if (!(h->top_samples_available & 0x8000)) {
        mode = top[mode];
        if (mode < 0) {
            av_log(h->avctx, AV_LOG_ERROR,
                   "top block unavailable for requested intra mode at %d %d\n",
                   h->mb_x, h->mb_y);
            return AVERROR_INVALIDDATA;
        }
    }

    if ((h->left_samples_available & 0x8080) != 0x8080) {
        mode = left[mode];
        if (is_chroma && (h->left_samples_available & 0x8080)) {
            // mad cow disease mode, aka MBAFF + constrained_intra_pred
            mode = ALZHEIMER_DC_L0T_PRED8x8 +
                   (!(h->left_samples_available & 0x8000)) +
                   2 * (mode == DC_128_PRED8x8);
        }
        if (mode < 0) {
            av_log(h->avctx, AV_LOG_ERROR,
                   "left block unavailable for requested intra mode at %d %d\n",
                   h->mb_x, h->mb_y);
            return AVERROR_INVALIDDATA;
        }
    }

    return mode;
}

const uint8_t *ff_h264_decode_nal(H264Context *h, const uint8_t *src,
                                  int *dst_length, int *consumed, int length)
{
    int i, si, di;
    uint8_t *dst;
    int bufidx;

    // src[0]&0x80; // forbidden bit
    h->nal_ref_idc   = src[0] >> 5;
    h->nal_unit_type = src[0] & 0x1F;

    src++;
    length--;

#define STARTCODE_TEST                                                  \
    if (i + 2 < length && src[i + 1] == 0 && src[i + 2] <= 3) {         \
        if (src[i + 2] != 3) {                                          \
            /* startcode, so we must be past the end */                 \
            length = i;                                                 \
        }                                                               \
        break;                                                          \
    }

#if HAVE_FAST_UNALIGNED
#define FIND_FIRST_ZERO                                                 \
    if (i > 0 && !src[i])                                               \
        i--;                                                            \
    while (src[i])                                                      \
        i++

#if HAVE_FAST_64BIT
    for (i = 0; i + 1 < length; i += 9) {
        if (!((~AV_RN64A(src + i) &
               (AV_RN64A(src + i) - 0x0100010001000101ULL)) &
              0x8000800080008080ULL))
            continue;
        FIND_FIRST_ZERO;
        STARTCODE_TEST;
        i -= 7;
    }
#else
    for (i = 0; i + 1 < length; i += 5) {
        if (!((~AV_RN32A(src + i) &
               (AV_RN32A(src + i) - 0x01000101U)) &
              0x80008080U))
            continue;
        FIND_FIRST_ZERO;
        STARTCODE_TEST;
        i -= 3;
    }
#endif
#else
    for (i = 0; i + 1 < length; i += 2) {
        if (src[i])
            continue;
        if (i > 0 && src[i - 1] == 0)
            i--;
        STARTCODE_TEST;
    }
#endif

    // use second escape buffer for inter data
    bufidx = h->nal_unit_type == NAL_DPC ? 1 : 0;

    si = h->rbsp_buffer_size[bufidx];
    av_fast_padded_malloc(&h->rbsp_buffer[bufidx], &h->rbsp_buffer_size[bufidx], length+MAX_MBPAIR_SIZE);
    dst = h->rbsp_buffer[bufidx];

    if (dst == NULL)
        return NULL;

    if(i>=length-1){ //no escaped 0
        *dst_length= length;
        *consumed= length+1; //+1 for the header
        if(h->avctx->flags2 & CODEC_FLAG2_FAST){
            return src;
        }else{
            memcpy(dst, src, length);
            return dst;
        }
    }

    memcpy(dst, src, i);
    si = di = i;
    while (si + 2 < length) {
        // remove escapes (very rare 1:2^22)
        if (src[si + 2] > 3) {
            dst[di++] = src[si++];
            dst[di++] = src[si++];
        } else if (src[si] == 0 && src[si + 1] == 0) {
            if (src[si + 2] == 3) { // escape
                dst[di++]  = 0;
                dst[di++]  = 0;
                si        += 3;
                continue;
            } else // next start code
                goto nsc;
        }

        dst[di++] = src[si++];
    }
    while (si < length)
        dst[di++] = src[si++];

nsc:
    memset(dst + di, 0, FF_INPUT_BUFFER_PADDING_SIZE);

    *dst_length = di;
    *consumed   = si + 1; // +1 for the header
    /* FIXME store exact number of bits in the getbitcontext
     * (it is needed for decoding) */
    return dst;
}

/**
 * Identify the exact end of the bitstream
 * @return the length of the trailing, or 0 if damaged
 */
static int decode_rbsp_trailing(H264Context *h, const uint8_t *src)
{
    int v = *src;
    int r;

    tprintf(h->avctx, "rbsp trailing %X\n", v);

    for (r = 1; r < 9; r++) {
        if (v & 1)
            return r;
        v >>= 1;
    }
    return 0;
}

void ff_h264_free_tables(H264Context *h, int free_rbsp)
{
    int i;
    H264Context *hx;

    av_freep(&h->intra4x4_pred_mode);
    av_freep(&h->chroma_pred_mode_table);
    av_freep(&h->cbp_table);
    av_freep(&h->mvd_table[0]);
    av_freep(&h->mvd_table[1]);
    av_freep(&h->direct_table);
    av_freep(&h->non_zero_count);
    av_freep(&h->slice_table_base);
    h->slice_table = NULL;
    av_freep(&h->list_counts);

    av_freep(&h->mb2b_xy);
    av_freep(&h->mb2br_xy);

    av_buffer_pool_uninit(&h->qscale_table_pool);
    av_buffer_pool_uninit(&h->mb_type_pool);
    av_buffer_pool_uninit(&h->motion_val_pool);
    av_buffer_pool_uninit(&h->ref_index_pool);

    if (free_rbsp && h->DPB) {
        for (i = 0; i < H264_MAX_PICTURE_COUNT; i++)
            ff_h264_unref_picture(h, &h->DPB[i]);
        av_freep(&h->DPB);
    } else if (h->DPB) {
        for (i = 0; i < H264_MAX_PICTURE_COUNT; i++)
            h->DPB[i].needs_realloc = 1;
    }

    h->cur_pic_ptr = NULL;

    for (i = 0; i < H264_MAX_THREADS; i++) {
        hx = h->thread_context[i];
        if (!hx)
            continue;
        av_freep(&hx->top_borders[1]);
        av_freep(&hx->top_borders[0]);
        av_freep(&hx->bipred_scratchpad);
        av_freep(&hx->edge_emu_buffer);
        av_freep(&hx->dc_val_base);
        av_freep(&hx->er.mb_index2xy);
        av_freep(&hx->er.error_status_table);
        av_freep(&hx->er.er_temp_buffer);
        av_freep(&hx->er.mbintra_table);
        av_freep(&hx->er.mbskip_table);

        if (free_rbsp) {
            av_freep(&hx->rbsp_buffer[1]);
            av_freep(&hx->rbsp_buffer[0]);
            hx->rbsp_buffer_size[0] = 0;
            hx->rbsp_buffer_size[1] = 0;
        }
        if (i)
            av_freep(&h->thread_context[i]);
    }
}

<<<<<<< HEAD
static void init_dequant8_coeff_table(H264Context *h)
{
    int i, j, q, x;
    const int max_qp = 51 + 6 * (h->sps.bit_depth_luma - 8);

    for (i = 0; i < 6; i++) {
        h->dequant8_coeff[i] = h->dequant8_buffer[i];
        for (j = 0; j < i; j++)
            if (!memcmp(h->pps.scaling_matrix8[j], h->pps.scaling_matrix8[i],
                        64 * sizeof(uint8_t))) {
                h->dequant8_coeff[i] = h->dequant8_buffer[j];
                break;
            }
        if (j < i)
            continue;

        for (q = 0; q < max_qp + 1; q++) {
            int shift = div6[q];
            int idx   = rem6[q];
            for (x = 0; x < 64; x++)
                h->dequant8_coeff[i][q][(x >> 3) | ((x & 7) << 3)] =
                    ((uint32_t)dequant8_coeff_init[idx][dequant8_coeff_init_scan[((x >> 1) & 12) | (x & 3)]] *
                     h->pps.scaling_matrix8[i][x]) << shift;
        }
    }
}

static void init_dequant4_coeff_table(H264Context *h)
{
    int i, j, q, x;
    const int max_qp = 51 + 6 * (h->sps.bit_depth_luma - 8);
    for (i = 0; i < 6; i++) {
        h->dequant4_coeff[i] = h->dequant4_buffer[i];
        for (j = 0; j < i; j++)
            if (!memcmp(h->pps.scaling_matrix4[j], h->pps.scaling_matrix4[i],
                        16 * sizeof(uint8_t))) {
                h->dequant4_coeff[i] = h->dequant4_buffer[j];
                break;
            }
        if (j < i)
            continue;

        for (q = 0; q < max_qp + 1; q++) {
            int shift = div6[q] + 2;
            int idx   = rem6[q];
            for (x = 0; x < 16; x++)
                h->dequant4_coeff[i][q][(x >> 2) | ((x << 2) & 0xF)] =
                    ((uint32_t)dequant4_coeff_init[idx][(x & 1) + ((x >> 2) & 1)] *
                     h->pps.scaling_matrix4[i][x]) << shift;
        }
    }
}

static void init_dequant_tables(H264Context *h)
{
    int i, x;
    init_dequant4_coeff_table(h);
    memset(h->dequant8_coeff, 0, sizeof(h->dequant8_coeff));

    if (h->pps.transform_8x8_mode)
        init_dequant8_coeff_table(h);
    if (h->sps.transform_bypass) {
        for (i = 0; i < 6; i++)
            for (x = 0; x < 16; x++)
                h->dequant4_coeff[i][0][x] = 1 << 6;
        if (h->pps.transform_8x8_mode)
            for (i = 0; i < 6; i++)
                for (x = 0; x < 64; x++)
                    h->dequant8_coeff[i][0][x] = 1 << 6;
    }
}

=======
>>>>>>> f51d0f39
int ff_h264_alloc_tables(H264Context *h)
{
    const int big_mb_num = h->mb_stride * (h->mb_height + 1);
    const int row_mb_num = 2*h->mb_stride*FFMAX(h->avctx->thread_count, 1);
    int x, y, i;

    FF_ALLOCZ_OR_GOTO(h->avctx, h->intra4x4_pred_mode,
                      row_mb_num * 8 * sizeof(uint8_t), fail)
    FF_ALLOCZ_OR_GOTO(h->avctx, h->non_zero_count,
                      big_mb_num * 48 * sizeof(uint8_t), fail)
    FF_ALLOCZ_OR_GOTO(h->avctx, h->slice_table_base,
                      (big_mb_num + h->mb_stride) * sizeof(*h->slice_table_base), fail)
    FF_ALLOCZ_OR_GOTO(h->avctx, h->cbp_table,
                      big_mb_num * sizeof(uint16_t), fail)
    FF_ALLOCZ_OR_GOTO(h->avctx, h->chroma_pred_mode_table,
                      big_mb_num * sizeof(uint8_t), fail)
    FF_ALLOCZ_OR_GOTO(h->avctx, h->mvd_table[0],
                      16 * row_mb_num * sizeof(uint8_t), fail);
    FF_ALLOCZ_OR_GOTO(h->avctx, h->mvd_table[1],
                      16 * row_mb_num * sizeof(uint8_t), fail);
    FF_ALLOCZ_OR_GOTO(h->avctx, h->direct_table,
                      4 * big_mb_num * sizeof(uint8_t), fail);
    FF_ALLOCZ_OR_GOTO(h->avctx, h->list_counts,
                      big_mb_num * sizeof(uint8_t), fail)

    memset(h->slice_table_base, -1,
           (big_mb_num + h->mb_stride) * sizeof(*h->slice_table_base));
    h->slice_table = h->slice_table_base + h->mb_stride * 2 + 1;

    FF_ALLOCZ_OR_GOTO(h->avctx, h->mb2b_xy,
                      big_mb_num * sizeof(uint32_t), fail);
    FF_ALLOCZ_OR_GOTO(h->avctx, h->mb2br_xy,
                      big_mb_num * sizeof(uint32_t), fail);
    for (y = 0; y < h->mb_height; y++)
        for (x = 0; x < h->mb_width; x++) {
            const int mb_xy = x + y * h->mb_stride;
            const int b_xy  = 4 * x + 4 * y * h->b_stride;

            h->mb2b_xy[mb_xy]  = b_xy;
            h->mb2br_xy[mb_xy] = 8 * (FMO ? mb_xy : (mb_xy % (2 * h->mb_stride)));
        }

    if (!h->dequant4_coeff[0])
        h264_init_dequant_tables(h);

    if (!h->DPB) {
        h->DPB = av_mallocz_array(H264_MAX_PICTURE_COUNT, sizeof(*h->DPB));
        if (!h->DPB)
            return AVERROR(ENOMEM);
        for (i = 0; i < H264_MAX_PICTURE_COUNT; i++)
            av_frame_unref(&h->DPB[i].f);
        av_frame_unref(&h->cur_pic.f);
    }

    return 0;

fail:
    ff_h264_free_tables(h, 1);
    return AVERROR(ENOMEM);
}

/**
 * Init context
 * Allocate buffers which are not shared amongst multiple threads.
 */
int ff_h264_context_init(H264Context *h)
{
    ERContext *er = &h->er;
    int mb_array_size = h->mb_height * h->mb_stride;
    int y_size  = (2 * h->mb_width + 1) * (2 * h->mb_height + 1);
    int c_size  = h->mb_stride * (h->mb_height + 1);
    int yc_size = y_size + 2   * c_size;
    int x, y, i;

    FF_ALLOCZ_OR_GOTO(h->avctx, h->top_borders[0],
                      h->mb_width * 16 * 3 * sizeof(uint8_t) * 2, fail)
    FF_ALLOCZ_OR_GOTO(h->avctx, h->top_borders[1],
                      h->mb_width * 16 * 3 * sizeof(uint8_t) * 2, fail)

    h->ref_cache[0][scan8[5]  + 1] =
    h->ref_cache[0][scan8[7]  + 1] =
    h->ref_cache[0][scan8[13] + 1] =
    h->ref_cache[1][scan8[5]  + 1] =
    h->ref_cache[1][scan8[7]  + 1] =
    h->ref_cache[1][scan8[13] + 1] = PART_NOT_AVAILABLE;

    if (CONFIG_ERROR_RESILIENCE) {
        /* init ER */
        er->avctx          = h->avctx;
        er->dsp            = &h->dsp;
        er->decode_mb      = h264_er_decode_mb;
        er->opaque         = h;
        er->quarter_sample = 1;

        er->mb_num      = h->mb_num;
        er->mb_width    = h->mb_width;
        er->mb_height   = h->mb_height;
        er->mb_stride   = h->mb_stride;
        er->b8_stride   = h->mb_width * 2 + 1;

        FF_ALLOCZ_OR_GOTO(h->avctx, er->mb_index2xy, (h->mb_num + 1) * sizeof(int),
                          fail); // error ressilience code looks cleaner with this
        for (y = 0; y < h->mb_height; y++)
            for (x = 0; x < h->mb_width; x++)
                er->mb_index2xy[x + y * h->mb_width] = x + y * h->mb_stride;

        er->mb_index2xy[h->mb_height * h->mb_width] = (h->mb_height - 1) *
                                                      h->mb_stride + h->mb_width;

        FF_ALLOCZ_OR_GOTO(h->avctx, er->error_status_table,
                          mb_array_size * sizeof(uint8_t), fail);

        FF_ALLOC_OR_GOTO(h->avctx, er->mbintra_table, mb_array_size, fail);
        memset(er->mbintra_table, 1, mb_array_size);

        FF_ALLOCZ_OR_GOTO(h->avctx, er->mbskip_table, mb_array_size + 2, fail);

        FF_ALLOC_OR_GOTO(h->avctx, er->er_temp_buffer, h->mb_height * h->mb_stride,
                         fail);

        FF_ALLOCZ_OR_GOTO(h->avctx, h->dc_val_base, yc_size * sizeof(int16_t), fail);
        er->dc_val[0] = h->dc_val_base + h->mb_width * 2 + 2;
        er->dc_val[1] = h->dc_val_base + y_size + h->mb_stride + 1;
        er->dc_val[2] = er->dc_val[1] + c_size;
        for (i = 0; i < yc_size; i++)
            h->dc_val_base[i] = 1024;
    }

    return 0;

fail:
    return AVERROR(ENOMEM); // ff_h264_free_tables will clean up for us
}

static int decode_nal_units(H264Context *h, const uint8_t *buf, int buf_size,
                            int parse_extradata);

int ff_h264_decode_extradata(H264Context *h, const uint8_t *buf, int size)
{
    AVCodecContext *avctx = h->avctx;
    int ret;

    if (!buf || size <= 0)
        return -1;

    if (buf[0] == 1) {
        int i, cnt, nalsize;
        const unsigned char *p = buf;

        h->is_avc = 1;

        if (size < 7) {
            av_log(avctx, AV_LOG_ERROR,
                   "avcC %d too short\n", size);
            return AVERROR_INVALIDDATA;
        }
        /* sps and pps in the avcC always have length coded with 2 bytes,
         * so put a fake nal_length_size = 2 while parsing them */
        h->nal_length_size = 2;
        // Decode sps from avcC
        cnt = *(p + 5) & 0x1f; // Number of sps
        p  += 6;
        for (i = 0; i < cnt; i++) {
            nalsize = AV_RB16(p) + 2;
            if(nalsize > size - (p-buf))
                return AVERROR_INVALIDDATA;
            ret = decode_nal_units(h, p, nalsize, 1);
            if (ret < 0) {
                av_log(avctx, AV_LOG_ERROR,
                       "Decoding sps %d from avcC failed\n", i);
                return ret;
            }
            p += nalsize;
        }
        // Decode pps from avcC
        cnt = *(p++); // Number of pps
        for (i = 0; i < cnt; i++) {
            nalsize = AV_RB16(p) + 2;
            if(nalsize > size - (p-buf))
                return AVERROR_INVALIDDATA;
            ret = decode_nal_units(h, p, nalsize, 1);
            if (ret < 0) {
                av_log(avctx, AV_LOG_ERROR,
                       "Decoding pps %d from avcC failed\n", i);
                return ret;
            }
            p += nalsize;
        }
        // Now store right nal length size, that will be used to parse all other nals
        h->nal_length_size = (buf[4] & 0x03) + 1;
    } else {
        h->is_avc = 0;
        ret = decode_nal_units(h, buf, size, 1);
        if (ret < 0)
            return ret;
    }
    return size;
}

av_cold int ff_h264_decode_init(AVCodecContext *avctx)
{
    H264Context *h = avctx->priv_data;
    int i;
    int ret;

    h->avctx = avctx;

    h->bit_depth_luma    = 8;
    h->chroma_format_idc = 1;

    h->avctx->bits_per_raw_sample = 8;
    h->cur_chroma_format_idc = 1;

    ff_h264dsp_init(&h->h264dsp, 8, 1);
    av_assert0(h->sps.bit_depth_chroma == 0);
    ff_h264chroma_init(&h->h264chroma, h->sps.bit_depth_chroma);
    ff_h264qpel_init(&h->h264qpel, 8);
    ff_h264_pred_init(&h->hpc, h->avctx->codec_id, 8, 1);

    h->dequant_coeff_pps = -1;
    h->current_sps_id = -1;

    /* needed so that IDCT permutation is known early */
    if (CONFIG_ERROR_RESILIENCE)
        ff_dsputil_init(&h->dsp, h->avctx);
    ff_videodsp_init(&h->vdsp, 8);

    memset(h->pps.scaling_matrix4, 16, 6 * 16 * sizeof(uint8_t));
    memset(h->pps.scaling_matrix8, 16, 2 * 64 * sizeof(uint8_t));

    h->picture_structure   = PICT_FRAME;
    h->slice_context_count = 1;
    h->workaround_bugs     = avctx->workaround_bugs;
    h->flags               = avctx->flags;

    /* set defaults */
    // s->decode_mb = ff_h263_decode_mb;
    if (!avctx->has_b_frames)
        h->low_delay = 1;

    avctx->chroma_sample_location = AVCHROMA_LOC_LEFT;

    ff_h264_decode_init_vlc();

    ff_init_cabac_states();

    h->pixel_shift        = 0;
    h->sps.bit_depth_luma = avctx->bits_per_raw_sample = 8;

    h->thread_context[0] = h;
    h->outputed_poc      = h->next_outputed_poc = INT_MIN;
    for (i = 0; i < MAX_DELAYED_PIC_COUNT; i++)
        h->last_pocs[i] = INT_MIN;
    h->prev_poc_msb = 1 << 16;
    h->prev_frame_num = -1;
    h->x264_build   = -1;
    h->sei_fpa.frame_packing_arrangement_cancel_flag = -1;
    ff_h264_reset_sei(h);
    if (avctx->codec_id == AV_CODEC_ID_H264) {
        if (avctx->ticks_per_frame == 1) {
            if(h->avctx->time_base.den < INT_MAX/2) {
                h->avctx->time_base.den *= 2;
            } else
                h->avctx->time_base.num /= 2;
        }
        avctx->ticks_per_frame = 2;
    }

    if (avctx->extradata_size > 0 && avctx->extradata) {
        ret = ff_h264_decode_extradata(h, avctx->extradata, avctx->extradata_size);
        if (ret < 0) {
            ff_h264_free_context(h);
            return ret;
        }
    }

    if (h->sps.bitstream_restriction_flag &&
        h->avctx->has_b_frames < h->sps.num_reorder_frames) {
        h->avctx->has_b_frames = h->sps.num_reorder_frames;
        h->low_delay           = 0;
    }

    avctx->internal->allocate_progress = 1;

    flush_change(h);

    return 0;
}

static int decode_init_thread_copy(AVCodecContext *avctx)
{
    H264Context *h = avctx->priv_data;

    if (!avctx->internal->is_copy)
        return 0;
    memset(h->sps_buffers, 0, sizeof(h->sps_buffers));
    memset(h->pps_buffers, 0, sizeof(h->pps_buffers));

    h->rbsp_buffer[0] = NULL;
    h->rbsp_buffer[1] = NULL;
    h->rbsp_buffer_size[0] = 0;
    h->rbsp_buffer_size[1] = 0;
    h->context_initialized = 0;

    return 0;
}

<<<<<<< HEAD
#define copy_fields(to, from, start_field, end_field)                   \
    memcpy(&to->start_field, &from->start_field,                        \
           (char *)&to->end_field - (char *)&to->start_field)

static int h264_slice_header_init(H264Context *, int);

static int h264_set_parameter_from_sps(H264Context *h);

static int decode_update_thread_context(AVCodecContext *dst,
                                        const AVCodecContext *src)
{
    H264Context *h = dst->priv_data, *h1 = src->priv_data;
    int inited = h->context_initialized, err = 0;
    int context_reinitialized = 0;
    int i, ret;

    if (dst == src)
        return 0;

    if (inited &&
        (h->width                 != h1->width                 ||
         h->height                != h1->height                ||
         h->mb_width              != h1->mb_width              ||
         h->mb_height             != h1->mb_height             ||
         h->sps.bit_depth_luma    != h1->sps.bit_depth_luma    ||
         h->sps.chroma_format_idc != h1->sps.chroma_format_idc ||
         h->sps.colorspace        != h1->sps.colorspace)) {

        /* set bits_per_raw_sample to the previous value. the check for changed
         * bit depth in h264_set_parameter_from_sps() uses it and sets it to
         * the current value */
        h->avctx->bits_per_raw_sample = h->sps.bit_depth_luma;

        av_freep(&h->bipred_scratchpad);

        h->width     = h1->width;
        h->height    = h1->height;
        h->mb_height = h1->mb_height;
        h->mb_width  = h1->mb_width;
        h->mb_num    = h1->mb_num;
        h->mb_stride = h1->mb_stride;
        h->b_stride  = h1->b_stride;
        // SPS/PPS
        if ((ret = copy_parameter_set((void **)h->sps_buffers,
                                      (void **)h1->sps_buffers,
                                      MAX_SPS_COUNT, sizeof(SPS))) < 0)
            return ret;
        h->sps = h1->sps;
        if ((ret = copy_parameter_set((void **)h->pps_buffers,
                                      (void **)h1->pps_buffers,
                                      MAX_PPS_COUNT, sizeof(PPS))) < 0)
            return ret;
        h->pps = h1->pps;

        if ((err = h264_slice_header_init(h, 1)) < 0) {
            av_log(h->avctx, AV_LOG_ERROR, "h264_slice_header_init() failed");
            return err;
        }
        context_reinitialized = 1;

#if 0
        h264_set_parameter_from_sps(h);
        //Note we set context_reinitialized which will cause h264_set_parameter_from_sps to be reexecuted
        h->cur_chroma_format_idc = h1->cur_chroma_format_idc;
#endif
    }
    /* update linesize on resize for h264. The h264 decoder doesn't
     * necessarily call ff_MPV_frame_start in the new thread */
    h->linesize   = h1->linesize;
    h->uvlinesize = h1->uvlinesize;

    /* copy block_offset since frame_start may not be called */
    memcpy(h->block_offset, h1->block_offset, sizeof(h->block_offset));

    if (!inited) {
        for (i = 0; i < MAX_SPS_COUNT; i++)
            av_freep(h->sps_buffers + i);

        for (i = 0; i < MAX_PPS_COUNT; i++)
            av_freep(h->pps_buffers + i);

        av_freep(&h->rbsp_buffer[0]);
        av_freep(&h->rbsp_buffer[1]);
        memcpy(h, h1, offsetof(H264Context, intra_pcm_ptr));
        memcpy(&h->cabac, &h1->cabac,
               sizeof(H264Context) - offsetof(H264Context, cabac));
        av_assert0((void*)&h->cabac == &h->mb_padding + 1);

        memset(h->sps_buffers, 0, sizeof(h->sps_buffers));
        memset(h->pps_buffers, 0, sizeof(h->pps_buffers));

        memset(&h->er, 0, sizeof(h->er));
        memset(&h->mb, 0, sizeof(h->mb));
        memset(&h->mb_luma_dc, 0, sizeof(h->mb_luma_dc));
        memset(&h->mb_padding, 0, sizeof(h->mb_padding));

        h->avctx             = dst;
        h->DPB               = NULL;
        h->qscale_table_pool = NULL;
        h->mb_type_pool      = NULL;
        h->ref_index_pool    = NULL;
        h->motion_val_pool   = NULL;
        for (i = 0; i < 2; i++) {
            h->rbsp_buffer[i] = NULL;
            h->rbsp_buffer_size[i] = 0;
        }

        if (h1->context_initialized) {
        h->context_initialized = 0;

        memset(&h->cur_pic, 0, sizeof(h->cur_pic));
        av_frame_unref(&h->cur_pic.f);
        h->cur_pic.tf.f = &h->cur_pic.f;

        ret = ff_h264_alloc_tables(h);
        if (ret < 0) {
            av_log(dst, AV_LOG_ERROR, "Could not allocate memory\n");
            return ret;
        }
        ret = context_init(h);
        if (ret < 0) {
            av_log(dst, AV_LOG_ERROR, "context_init() failed.\n");
            return ret;
        }
        }

        h->bipred_scratchpad = NULL;
        h->edge_emu_buffer   = NULL;

        h->thread_context[0] = h;
        h->context_initialized = h1->context_initialized;
    }

    h->avctx->coded_height  = h1->avctx->coded_height;
    h->avctx->coded_width   = h1->avctx->coded_width;
    h->avctx->width         = h1->avctx->width;
    h->avctx->height        = h1->avctx->height;
    h->coded_picture_number = h1->coded_picture_number;
    h->first_field          = h1->first_field;
    h->picture_structure    = h1->picture_structure;
    h->qscale               = h1->qscale;
    h->droppable            = h1->droppable;
    h->low_delay            = h1->low_delay;

    for (i = 0; h->DPB && i < H264_MAX_PICTURE_COUNT; i++) {
        unref_picture(h, &h->DPB[i]);
        if (h1->DPB && h1->DPB[i].f.buf[0] &&
            (ret = ref_picture(h, &h->DPB[i], &h1->DPB[i])) < 0)
            return ret;
    }

    h->cur_pic_ptr = REBASE_PICTURE(h1->cur_pic_ptr, h, h1);
    unref_picture(h, &h->cur_pic);
    if (h1->cur_pic.f.buf[0] && (ret = ref_picture(h, &h->cur_pic, &h1->cur_pic)) < 0)
        return ret;

    h->workaround_bugs = h1->workaround_bugs;
    h->low_delay       = h1->low_delay;
    h->droppable       = h1->droppable;

    // extradata/NAL handling
    h->is_avc = h1->is_avc;

    // SPS/PPS
    if ((ret = copy_parameter_set((void **)h->sps_buffers,
                                  (void **)h1->sps_buffers,
                                  MAX_SPS_COUNT, sizeof(SPS))) < 0)
        return ret;
    h->sps = h1->sps;
    if ((ret = copy_parameter_set((void **)h->pps_buffers,
                                  (void **)h1->pps_buffers,
                                  MAX_PPS_COUNT, sizeof(PPS))) < 0)
        return ret;
    h->pps = h1->pps;

    // Dequantization matrices
    // FIXME these are big - can they be only copied when PPS changes?
    copy_fields(h, h1, dequant4_buffer, dequant4_coeff);

    for (i = 0; i < 6; i++)
        h->dequant4_coeff[i] = h->dequant4_buffer[0] +
                               (h1->dequant4_coeff[i] - h1->dequant4_buffer[0]);

    for (i = 0; i < 6; i++)
        h->dequant8_coeff[i] = h->dequant8_buffer[0] +
                               (h1->dequant8_coeff[i] - h1->dequant8_buffer[0]);

    h->dequant_coeff_pps = h1->dequant_coeff_pps;

    // POC timing
    copy_fields(h, h1, poc_lsb, redundant_pic_count);

    // reference lists
    copy_fields(h, h1, short_ref, cabac_init_idc);

    copy_picture_range(h->short_ref, h1->short_ref, 32, h, h1);
    copy_picture_range(h->long_ref, h1->long_ref, 32, h, h1);
    copy_picture_range(h->delayed_pic, h1->delayed_pic,
                       MAX_DELAYED_PIC_COUNT + 2, h, h1);

    h->frame_recovered       = h1->frame_recovered;

    if (context_reinitialized)
        h264_set_parameter_from_sps(h);

    if (!h->cur_pic_ptr)
        return 0;

    if (!h->droppable) {
        err = ff_h264_execute_ref_pic_marking(h, h->mmco, h->mmco_index);
        h->prev_poc_msb = h->poc_msb;
        h->prev_poc_lsb = h->poc_lsb;
    }
    h->prev_frame_num_offset = h->frame_num_offset;
    h->prev_frame_num        = h->frame_num;
    h->outputed_poc          = h->next_outputed_poc;

    h->recovery_frame        = h1->recovery_frame;

    return err;
}

static int h264_frame_start(H264Context *h)
{
    H264Picture *pic;
    int i, ret;
    const int pixel_shift = h->pixel_shift;
    int c[4] = {
        1<<(h->sps.bit_depth_luma-1),
        1<<(h->sps.bit_depth_chroma-1),
        1<<(h->sps.bit_depth_chroma-1),
        -1
    };

    if (!ff_thread_can_start_frame(h->avctx)) {
        av_log(h->avctx, AV_LOG_ERROR, "Attempt to start a frame outside SETUP state\n");
        return -1;
    }

    release_unused_pictures(h, 1);
    h->cur_pic_ptr = NULL;

    i = find_unused_picture(h);
    if (i < 0) {
        av_log(h->avctx, AV_LOG_ERROR, "no frame buffer available\n");
        return i;
    }
    pic = &h->DPB[i];

    pic->reference              = h->droppable ? 0 : h->picture_structure;
    pic->f.coded_picture_number = h->coded_picture_number++;
    pic->field_picture          = h->picture_structure != PICT_FRAME;

    /*
     * Zero key_frame here; IDR markings per slice in frame or fields are ORed
     * in later.
     * See decode_nal_units().
     */
    pic->f.key_frame = 0;
    pic->mmco_reset  = 0;
    pic->recovered   = 0;
    pic->invalid_gap = 0;

    if ((ret = alloc_picture(h, pic)) < 0)
        return ret;
    if(!h->frame_recovered && !h->avctx->hwaccel &&
       !(h->avctx->codec->capabilities & CODEC_CAP_HWACCEL_VDPAU))
        avpriv_color_frame(&pic->f, c);

    h->cur_pic_ptr = pic;
    unref_picture(h, &h->cur_pic);
    if (CONFIG_ERROR_RESILIENCE) {
        memset(&h->er.cur_pic, 0, sizeof(h->er.cur_pic));
    }

    if ((ret = ref_picture(h, &h->cur_pic, h->cur_pic_ptr)) < 0)
        return ret;

    if (CONFIG_ERROR_RESILIENCE) {
        ff_er_frame_start(&h->er);
        memset(&h->er.last_pic, 0, sizeof(h->er.last_pic));
        memset(&h->er.next_pic, 0, sizeof(h->er.next_pic));
    }

    assert(h->linesize && h->uvlinesize);

    for (i = 0; i < 16; i++) {
        h->block_offset[i]           = (4 * ((scan8[i] - scan8[0]) & 7) << pixel_shift) + 4 * h->linesize * ((scan8[i] - scan8[0]) >> 3);
        h->block_offset[48 + i]      = (4 * ((scan8[i] - scan8[0]) & 7) << pixel_shift) + 8 * h->linesize * ((scan8[i] - scan8[0]) >> 3);
    }
    for (i = 0; i < 16; i++) {
        h->block_offset[16 + i]      =
        h->block_offset[32 + i]      = (4 * ((scan8[i] - scan8[0]) & 7) << pixel_shift) + 4 * h->uvlinesize * ((scan8[i] - scan8[0]) >> 3);
        h->block_offset[48 + 16 + i] =
        h->block_offset[48 + 32 + i] = (4 * ((scan8[i] - scan8[0]) & 7) << pixel_shift) + 8 * h->uvlinesize * ((scan8[i] - scan8[0]) >> 3);
    }

    // s->decode = (h->flags & CODEC_FLAG_PSNR) || !s->encoding ||
    //             h->cur_pic.reference /* || h->contains_intra */ || 1;

    /* We mark the current picture as non-reference after allocating it, so
     * that if we break out due to an error it can be released automatically
     * in the next ff_MPV_frame_start().
     */
    h->cur_pic_ptr->reference = 0;

    h->cur_pic_ptr->field_poc[0] = h->cur_pic_ptr->field_poc[1] = INT_MAX;

    h->next_output_pic = NULL;

    assert(h->cur_pic_ptr->long_ref == 0);

    return 0;
}

=======
>>>>>>> f51d0f39
/**
 * Run setup operations that must be run after slice header decoding.
 * This includes finding the next displayed frame.
 *
 * @param h h264 master context
 * @param setup_finished enough NALs have been read that we can call
 * ff_thread_finish_setup()
 */
static void decode_postinit(H264Context *h, int setup_finished)
{
    H264Picture *out = h->cur_pic_ptr;
    H264Picture *cur = h->cur_pic_ptr;
    int i, pics, out_of_order, out_idx;

    h->cur_pic_ptr->f.pict_type = h->pict_type;

    if (h->next_output_pic)
        return;

    if (cur->field_poc[0] == INT_MAX || cur->field_poc[1] == INT_MAX) {
        /* FIXME: if we have two PAFF fields in one packet, we can't start
         * the next thread here. If we have one field per packet, we can.
         * The check in decode_nal_units() is not good enough to find this
         * yet, so we assume the worst for now. */
        // if (setup_finished)
        //    ff_thread_finish_setup(h->avctx);
        return;
    }

    cur->f.interlaced_frame = 0;
    cur->f.repeat_pict      = 0;

    /* Signal interlacing information externally. */
    /* Prioritize picture timing SEI information over used
     * decoding process if it exists. */

    if (h->sps.pic_struct_present_flag) {
        switch (h->sei_pic_struct) {
        case SEI_PIC_STRUCT_FRAME:
            break;
        case SEI_PIC_STRUCT_TOP_FIELD:
        case SEI_PIC_STRUCT_BOTTOM_FIELD:
            cur->f.interlaced_frame = 1;
            break;
        case SEI_PIC_STRUCT_TOP_BOTTOM:
        case SEI_PIC_STRUCT_BOTTOM_TOP:
            if (FIELD_OR_MBAFF_PICTURE(h))
                cur->f.interlaced_frame = 1;
            else
                // try to flag soft telecine progressive
                cur->f.interlaced_frame = h->prev_interlaced_frame;
            break;
        case SEI_PIC_STRUCT_TOP_BOTTOM_TOP:
        case SEI_PIC_STRUCT_BOTTOM_TOP_BOTTOM:
            /* Signal the possibility of telecined film externally
             * (pic_struct 5,6). From these hints, let the applications
             * decide if they apply deinterlacing. */
            cur->f.repeat_pict = 1;
            break;
        case SEI_PIC_STRUCT_FRAME_DOUBLING:
            cur->f.repeat_pict = 2;
            break;
        case SEI_PIC_STRUCT_FRAME_TRIPLING:
            cur->f.repeat_pict = 4;
            break;
        }

        if ((h->sei_ct_type & 3) &&
            h->sei_pic_struct <= SEI_PIC_STRUCT_BOTTOM_TOP)
            cur->f.interlaced_frame = (h->sei_ct_type & (1 << 1)) != 0;
    } else {
        /* Derive interlacing flag from used decoding process. */
        cur->f.interlaced_frame = FIELD_OR_MBAFF_PICTURE(h);
    }
    h->prev_interlaced_frame = cur->f.interlaced_frame;

    if (cur->field_poc[0] != cur->field_poc[1]) {
        /* Derive top_field_first from field pocs. */
        cur->f.top_field_first = cur->field_poc[0] < cur->field_poc[1];
    } else {
        if (cur->f.interlaced_frame || h->sps.pic_struct_present_flag) {
            /* Use picture timing SEI information. Even if it is a
             * information of a past frame, better than nothing. */
            if (h->sei_pic_struct == SEI_PIC_STRUCT_TOP_BOTTOM ||
                h->sei_pic_struct == SEI_PIC_STRUCT_TOP_BOTTOM_TOP)
                cur->f.top_field_first = 1;
            else
                cur->f.top_field_first = 0;
        } else {
            /* Most likely progressive */
            cur->f.top_field_first = 0;
        }
    }

    if (h->sei_frame_packing_present &&
        h->frame_packing_arrangement_type >= 0 &&
        h->frame_packing_arrangement_type <= 6 &&
        h->content_interpretation_type > 0 &&
        h->content_interpretation_type < 3) {
        AVStereo3D *stereo = av_stereo3d_create_side_data(&cur->f);
        if (!stereo)
            return;

        switch (h->frame_packing_arrangement_type) {
        case 0:
            stereo->type = AV_STEREO3D_CHECKERBOARD;
            break;
        case 1:
            stereo->type = AV_STEREO3D_LINES;
            break;
        case 2:
            stereo->type = AV_STEREO3D_COLUMNS;
            break;
        case 3:
            if (h->quincunx_subsampling)
                stereo->type = AV_STEREO3D_SIDEBYSIDE_QUINCUNX;
            else
                stereo->type = AV_STEREO3D_SIDEBYSIDE;
            break;
        case 4:
            stereo->type = AV_STEREO3D_TOPBOTTOM;
            break;
        case 5:
            stereo->type = AV_STEREO3D_FRAMESEQUENCE;
            break;
        case 6:
            stereo->type = AV_STEREO3D_2D;
            break;
        }

        if (h->content_interpretation_type == 2)
            stereo->flags = AV_STEREO3D_FLAG_INVERT;
    }

    cur->mmco_reset = h->mmco_reset;
    h->mmco_reset = 0;

    // FIXME do something with unavailable reference frames

    /* Sort B-frames into display order */

    if (h->sps.bitstream_restriction_flag &&
        h->avctx->has_b_frames < h->sps.num_reorder_frames) {
        h->avctx->has_b_frames = h->sps.num_reorder_frames;
        h->low_delay           = 0;
    }

    if (h->avctx->strict_std_compliance >= FF_COMPLIANCE_STRICT &&
        !h->sps.bitstream_restriction_flag) {
        h->avctx->has_b_frames = MAX_DELAYED_PIC_COUNT - 1;
        h->low_delay           = 0;
    }

    for (i = 0; 1; i++) {
        if(i == MAX_DELAYED_PIC_COUNT || cur->poc < h->last_pocs[i]){
            if(i)
                h->last_pocs[i-1] = cur->poc;
            break;
        } else if(i) {
            h->last_pocs[i-1]= h->last_pocs[i];
        }
    }
    out_of_order = MAX_DELAYED_PIC_COUNT - i;
    if(   cur->f.pict_type == AV_PICTURE_TYPE_B
       || (h->last_pocs[MAX_DELAYED_PIC_COUNT-2] > INT_MIN && h->last_pocs[MAX_DELAYED_PIC_COUNT-1] - h->last_pocs[MAX_DELAYED_PIC_COUNT-2] > 2))
        out_of_order = FFMAX(out_of_order, 1);
    if (out_of_order == MAX_DELAYED_PIC_COUNT) {
        av_log(h->avctx, AV_LOG_VERBOSE, "Invalid POC %d<%d\n", cur->poc, h->last_pocs[0]);
        for (i = 1; i < MAX_DELAYED_PIC_COUNT; i++)
            h->last_pocs[i] = INT_MIN;
        h->last_pocs[0] = cur->poc;
        cur->mmco_reset = 1;
    } else if(h->avctx->has_b_frames < out_of_order && !h->sps.bitstream_restriction_flag){
        av_log(h->avctx, AV_LOG_VERBOSE, "Increasing reorder buffer to %d\n", out_of_order);
        h->avctx->has_b_frames = out_of_order;
        h->low_delay = 0;
    }

    pics = 0;
    while (h->delayed_pic[pics])
        pics++;

    av_assert0(pics <= MAX_DELAYED_PIC_COUNT);

    h->delayed_pic[pics++] = cur;
    if (cur->reference == 0)
        cur->reference = DELAYED_PIC_REF;

    out     = h->delayed_pic[0];
    out_idx = 0;
    for (i = 1; h->delayed_pic[i] &&
                !h->delayed_pic[i]->f.key_frame &&
                !h->delayed_pic[i]->mmco_reset;
         i++)
        if (h->delayed_pic[i]->poc < out->poc) {
            out     = h->delayed_pic[i];
            out_idx = i;
        }
    if (h->avctx->has_b_frames == 0 &&
        (h->delayed_pic[0]->f.key_frame || h->delayed_pic[0]->mmco_reset))
        h->next_outputed_poc = INT_MIN;
    out_of_order = out->poc < h->next_outputed_poc;

    if (out_of_order || pics > h->avctx->has_b_frames) {
        out->reference &= ~DELAYED_PIC_REF;
        // for frame threading, the owner must be the second field's thread or
        // else the first thread can release the picture and reuse it unsafely
        for (i = out_idx; h->delayed_pic[i]; i++)
            h->delayed_pic[i] = h->delayed_pic[i + 1];
    }
    if (!out_of_order && pics > h->avctx->has_b_frames) {
        h->next_output_pic = out;
        if (out_idx == 0 && h->delayed_pic[0] && (h->delayed_pic[0]->f.key_frame || h->delayed_pic[0]->mmco_reset)) {
            h->next_outputed_poc = INT_MIN;
        } else
            h->next_outputed_poc = out->poc;
    } else {
        av_log(h->avctx, AV_LOG_DEBUG, "no picture %s\n", out_of_order ? "ooo" : "");
    }

    if (h->next_output_pic) {
        if (h->next_output_pic->recovered) {
            // We have reached an recovery point and all frames after it in
            // display order are "recovered".
            h->frame_recovered |= FRAME_RECOVERED_SEI;
        }
        h->next_output_pic->recovered |= !!(h->frame_recovered & FRAME_RECOVERED_SEI);
    }

    if (setup_finished && !h->avctx->hwaccel)
        ff_thread_finish_setup(h->avctx);
}

int ff_pred_weight_table(H264Context *h)
{
    int list, i;
    int luma_def, chroma_def;

    h->use_weight             = 0;
    h->use_weight_chroma      = 0;
    h->luma_log2_weight_denom = get_ue_golomb(&h->gb);
    if (h->sps.chroma_format_idc)
        h->chroma_log2_weight_denom = get_ue_golomb(&h->gb);
    luma_def   = 1 << h->luma_log2_weight_denom;
    chroma_def = 1 << h->chroma_log2_weight_denom;

    for (list = 0; list < 2; list++) {
        h->luma_weight_flag[list]   = 0;
        h->chroma_weight_flag[list] = 0;
        for (i = 0; i < h->ref_count[list]; i++) {
            int luma_weight_flag, chroma_weight_flag;

            luma_weight_flag = get_bits1(&h->gb);
            if (luma_weight_flag) {
                h->luma_weight[i][list][0] = get_se_golomb(&h->gb);
                h->luma_weight[i][list][1] = get_se_golomb(&h->gb);
                if (h->luma_weight[i][list][0] != luma_def ||
                    h->luma_weight[i][list][1] != 0) {
                    h->use_weight             = 1;
                    h->luma_weight_flag[list] = 1;
                }
            } else {
                h->luma_weight[i][list][0] = luma_def;
                h->luma_weight[i][list][1] = 0;
            }

            if (h->sps.chroma_format_idc) {
                chroma_weight_flag = get_bits1(&h->gb);
                if (chroma_weight_flag) {
                    int j;
                    for (j = 0; j < 2; j++) {
                        h->chroma_weight[i][list][j][0] = get_se_golomb(&h->gb);
                        h->chroma_weight[i][list][j][1] = get_se_golomb(&h->gb);
                        if (h->chroma_weight[i][list][j][0] != chroma_def ||
                            h->chroma_weight[i][list][j][1] != 0) {
                            h->use_weight_chroma        = 1;
                            h->chroma_weight_flag[list] = 1;
                        }
                    }
                } else {
                    int j;
                    for (j = 0; j < 2; j++) {
                        h->chroma_weight[i][list][j][0] = chroma_def;
                        h->chroma_weight[i][list][j][1] = 0;
                    }
                }
            }
        }
        if (h->slice_type_nos != AV_PICTURE_TYPE_B)
            break;
    }
    h->use_weight = h->use_weight || h->use_weight_chroma;
    return 0;
}

/**
 * instantaneous decoder refresh.
 */
static void idr(H264Context *h)
{
    int i;
    ff_h264_remove_all_refs(h);
    h->prev_frame_num        = 0;
    h->prev_frame_num_offset = 0;
    h->prev_poc_msb          = 1<<16;
    h->prev_poc_lsb          = 0;
    for (i = 0; i < MAX_DELAYED_PIC_COUNT; i++)
        h->last_pocs[i] = INT_MIN;
}

/* forget old pics after a seek */
void ff_h264_flush_change(H264Context *h)
{
    int i, j;

    h->outputed_poc          = h->next_outputed_poc = INT_MIN;
    h->prev_interlaced_frame = 1;
    idr(h);

    h->prev_frame_num = -1;
    if (h->cur_pic_ptr) {
        h->cur_pic_ptr->reference = 0;
        for (j=i=0; h->delayed_pic[i]; i++)
            if (h->delayed_pic[i] != h->cur_pic_ptr)
                h->delayed_pic[j++] = h->delayed_pic[i];
        h->delayed_pic[j] = NULL;
    }
    h->first_field = 0;
    memset(h->ref_list[0], 0, sizeof(h->ref_list[0]));
    memset(h->ref_list[1], 0, sizeof(h->ref_list[1]));
    memset(h->default_ref_list[0], 0, sizeof(h->default_ref_list[0]));
    memset(h->default_ref_list[1], 0, sizeof(h->default_ref_list[1]));
    ff_h264_reset_sei(h);
    h->recovery_frame = -1;
    h->frame_recovered = 0;
    h->list_count = 0;
    h->current_slice = 0;
    h->mmco_reset = 1;
}

/* forget old pics after a seek */
static void flush_dpb(AVCodecContext *avctx)
{
    H264Context *h = avctx->priv_data;
    int i;

    for (i = 0; i <= MAX_DELAYED_PIC_COUNT; i++) {
        if (h->delayed_pic[i])
            h->delayed_pic[i]->reference = 0;
        h->delayed_pic[i] = NULL;
    }

    ff_h264_flush_change(h);

    if (h->DPB)
        for (i = 0; i < H264_MAX_PICTURE_COUNT; i++)
            ff_h264_unref_picture(h, &h->DPB[i]);
    h->cur_pic_ptr = NULL;
    ff_h264_unref_picture(h, &h->cur_pic);

    h->mb_x = h->mb_y = 0;

    h->parse_context.state             = -1;
    h->parse_context.frame_start_found = 0;
    h->parse_context.overread          = 0;
    h->parse_context.overread_index    = 0;
    h->parse_context.index             = 0;
    h->parse_context.last_index        = 0;

    ff_h264_free_tables(h, 1);
    h->context_initialized = 0;
}

int ff_init_poc(H264Context *h, int pic_field_poc[2], int *pic_poc)
{
    const int max_frame_num = 1 << h->sps.log2_max_frame_num;
    int field_poc[2];

    h->frame_num_offset = h->prev_frame_num_offset;
    if (h->frame_num < h->prev_frame_num)
        h->frame_num_offset += max_frame_num;

    if (h->sps.poc_type == 0) {
        const int max_poc_lsb = 1 << h->sps.log2_max_poc_lsb;

        if (h->poc_lsb < h->prev_poc_lsb &&
            h->prev_poc_lsb - h->poc_lsb >= max_poc_lsb / 2)
            h->poc_msb = h->prev_poc_msb + max_poc_lsb;
        else if (h->poc_lsb > h->prev_poc_lsb &&
                 h->prev_poc_lsb - h->poc_lsb < -max_poc_lsb / 2)
            h->poc_msb = h->prev_poc_msb - max_poc_lsb;
        else
            h->poc_msb = h->prev_poc_msb;
        field_poc[0] =
        field_poc[1] = h->poc_msb + h->poc_lsb;
        if (h->picture_structure == PICT_FRAME)
            field_poc[1] += h->delta_poc_bottom;
    } else if (h->sps.poc_type == 1) {
        int abs_frame_num, expected_delta_per_poc_cycle, expectedpoc;
        int i;

        if (h->sps.poc_cycle_length != 0)
            abs_frame_num = h->frame_num_offset + h->frame_num;
        else
            abs_frame_num = 0;

        if (h->nal_ref_idc == 0 && abs_frame_num > 0)
            abs_frame_num--;

        expected_delta_per_poc_cycle = 0;
        for (i = 0; i < h->sps.poc_cycle_length; i++)
            // FIXME integrate during sps parse
            expected_delta_per_poc_cycle += h->sps.offset_for_ref_frame[i];

        if (abs_frame_num > 0) {
            int poc_cycle_cnt          = (abs_frame_num - 1) / h->sps.poc_cycle_length;
            int frame_num_in_poc_cycle = (abs_frame_num - 1) % h->sps.poc_cycle_length;

            expectedpoc = poc_cycle_cnt * expected_delta_per_poc_cycle;
            for (i = 0; i <= frame_num_in_poc_cycle; i++)
                expectedpoc = expectedpoc + h->sps.offset_for_ref_frame[i];
        } else
            expectedpoc = 0;

        if (h->nal_ref_idc == 0)
            expectedpoc = expectedpoc + h->sps.offset_for_non_ref_pic;

        field_poc[0] = expectedpoc + h->delta_poc[0];
        field_poc[1] = field_poc[0] + h->sps.offset_for_top_to_bottom_field;

        if (h->picture_structure == PICT_FRAME)
            field_poc[1] += h->delta_poc[1];
    } else {
        int poc = 2 * (h->frame_num_offset + h->frame_num);

        if (!h->nal_ref_idc)
            poc--;

        field_poc[0] = poc;
        field_poc[1] = poc;
    }

    if (h->picture_structure != PICT_BOTTOM_FIELD)
        pic_field_poc[0] = field_poc[0];
    if (h->picture_structure != PICT_TOP_FIELD)
        pic_field_poc[1] = field_poc[1];
    *pic_poc = FFMIN(pic_field_poc[0], pic_field_poc[1]);

    return 0;
}

/**
<<<<<<< HEAD
 * initialize scan tables
 */
static void init_scan_tables(H264Context *h)
{
    int i;
    for (i = 0; i < 16; i++) {
#define TRANSPOSE(x) (x >> 2) | ((x << 2) & 0xF)
        h->zigzag_scan[i] = TRANSPOSE(zigzag_scan[i]);
        h->field_scan[i]  = TRANSPOSE(field_scan[i]);
#undef TRANSPOSE
    }
    for (i = 0; i < 64; i++) {
#define TRANSPOSE(x) (x >> 3) | ((x & 7) << 3)
        h->zigzag_scan8x8[i]       = TRANSPOSE(ff_zigzag_direct[i]);
        h->zigzag_scan8x8_cavlc[i] = TRANSPOSE(zigzag_scan8x8_cavlc[i]);
        h->field_scan8x8[i]        = TRANSPOSE(field_scan8x8[i]);
        h->field_scan8x8_cavlc[i]  = TRANSPOSE(field_scan8x8_cavlc[i]);
#undef TRANSPOSE
    }
    if (h->sps.transform_bypass) { // FIXME same ugly
        memcpy(h->zigzag_scan_q0          , zigzag_scan             , sizeof(h->zigzag_scan_q0         ));
        memcpy(h->zigzag_scan8x8_q0       , ff_zigzag_direct        , sizeof(h->zigzag_scan8x8_q0      ));
        memcpy(h->zigzag_scan8x8_cavlc_q0 , zigzag_scan8x8_cavlc    , sizeof(h->zigzag_scan8x8_cavlc_q0));
        memcpy(h->field_scan_q0           , field_scan              , sizeof(h->field_scan_q0          ));
        memcpy(h->field_scan8x8_q0        , field_scan8x8           , sizeof(h->field_scan8x8_q0       ));
        memcpy(h->field_scan8x8_cavlc_q0  , field_scan8x8_cavlc     , sizeof(h->field_scan8x8_cavlc_q0 ));
    } else {
        memcpy(h->zigzag_scan_q0          , h->zigzag_scan          , sizeof(h->zigzag_scan_q0         ));
        memcpy(h->zigzag_scan8x8_q0       , h->zigzag_scan8x8       , sizeof(h->zigzag_scan8x8_q0      ));
        memcpy(h->zigzag_scan8x8_cavlc_q0 , h->zigzag_scan8x8_cavlc , sizeof(h->zigzag_scan8x8_cavlc_q0));
        memcpy(h->field_scan_q0           , h->field_scan           , sizeof(h->field_scan_q0          ));
        memcpy(h->field_scan8x8_q0        , h->field_scan8x8        , sizeof(h->field_scan8x8_q0       ));
        memcpy(h->field_scan8x8_cavlc_q0  , h->field_scan8x8_cavlc  , sizeof(h->field_scan8x8_cavlc_q0 ));
    }
}

#if CONFIG_ERROR_RESILIENCE
static void h264_set_erpic(ERPicture *dst, H264Picture *src)
{
    int i;

    memset(dst, 0, sizeof(*dst));

    if (!src)
        return;

    dst->f = &src->f;
    dst->tf = &src->tf;

    for (i = 0; i < 2; i++) {
        dst->motion_val[i] = src->motion_val[i];
        dst->ref_index[i] = src->ref_index[i];
    }

    dst->mb_type = src->mb_type;
    dst->field_picture = src->field_picture;
}
#endif /* CONFIG_ERROR_RESILIENCE */

static int field_end(H264Context *h, int in_setup)
{
    AVCodecContext *const avctx = h->avctx;
    int err = 0;
    h->mb_y = 0;

    if (CONFIG_H264_VDPAU_DECODER &&
        h->avctx->codec->capabilities & CODEC_CAP_HWACCEL_VDPAU)
        ff_vdpau_h264_set_reference_frames(h);

    if (in_setup || !(avctx->active_thread_type & FF_THREAD_FRAME)) {
        if (!h->droppable) {
            err = ff_h264_execute_ref_pic_marking(h, h->mmco, h->mmco_index);
            h->prev_poc_msb = h->poc_msb;
            h->prev_poc_lsb = h->poc_lsb;
        }
        h->prev_frame_num_offset = h->frame_num_offset;
        h->prev_frame_num        = h->frame_num;
        h->outputed_poc          = h->next_outputed_poc;
    }

    if (avctx->hwaccel) {
        if (avctx->hwaccel->end_frame(avctx) < 0)
            av_log(avctx, AV_LOG_ERROR,
                   "hardware accelerator failed to decode picture\n");
    }

    if (CONFIG_H264_VDPAU_DECODER &&
        h->avctx->codec->capabilities & CODEC_CAP_HWACCEL_VDPAU)
        ff_vdpau_h264_picture_complete(h);

    /*
     * FIXME: Error handling code does not seem to support interlaced
     * when slices span multiple rows
     * The ff_er_add_slice calls don't work right for bottom
     * fields; they cause massive erroneous error concealing
     * Error marking covers both fields (top and bottom).
     * This causes a mismatched s->error_count
     * and a bad error table. Further, the error count goes to
     * INT_MAX when called for bottom field, because mb_y is
     * past end by one (callers fault) and resync_mb_y != 0
     * causes problems for the first MB line, too.
     */
    if (CONFIG_ERROR_RESILIENCE && !FIELD_PICTURE(h) && h->current_slice && !h->sps.new) {
        h264_set_erpic(&h->er.cur_pic, h->cur_pic_ptr);
        ff_er_frame_end(&h->er);
    }
    if (!in_setup && !h->droppable)
        ff_thread_report_progress(&h->cur_pic_ptr->tf, INT_MAX,
                                  h->picture_structure == PICT_BOTTOM_FIELD);
    emms_c();

    h->current_slice = 0;

    return err;
}

/**
 * Replicate H264 "master" context to thread contexts.
 */
static int clone_slice(H264Context *dst, H264Context *src)
{
    memcpy(dst->block_offset, src->block_offset, sizeof(dst->block_offset));
    dst->cur_pic_ptr = src->cur_pic_ptr;
    dst->cur_pic     = src->cur_pic;
    dst->linesize    = src->linesize;
    dst->uvlinesize  = src->uvlinesize;
    dst->first_field = src->first_field;

    dst->prev_poc_msb          = src->prev_poc_msb;
    dst->prev_poc_lsb          = src->prev_poc_lsb;
    dst->prev_frame_num_offset = src->prev_frame_num_offset;
    dst->prev_frame_num        = src->prev_frame_num;
    dst->short_ref_count       = src->short_ref_count;

    memcpy(dst->short_ref,        src->short_ref,        sizeof(dst->short_ref));
    memcpy(dst->long_ref,         src->long_ref,         sizeof(dst->long_ref));
    memcpy(dst->default_ref_list, src->default_ref_list, sizeof(dst->default_ref_list));

    memcpy(dst->dequant4_coeff,   src->dequant4_coeff,   sizeof(src->dequant4_coeff));
    memcpy(dst->dequant8_coeff,   src->dequant8_coeff,   sizeof(src->dequant8_coeff));

    return 0;
}

/**
=======
>>>>>>> f51d0f39
 * Compute profile from profile_idc and constraint_set?_flags.
 *
 * @param sps SPS
 *
 * @return profile as defined by FF_PROFILE_H264_*
 */
int ff_h264_get_profile(SPS *sps)
{
    int profile = sps->profile_idc;

    switch (sps->profile_idc) {
    case FF_PROFILE_H264_BASELINE:
        // constraint_set1_flag set to 1
        profile |= (sps->constraint_set_flags & 1 << 1) ? FF_PROFILE_H264_CONSTRAINED : 0;
        break;
    case FF_PROFILE_H264_HIGH_10:
    case FF_PROFILE_H264_HIGH_422:
    case FF_PROFILE_H264_HIGH_444_PREDICTIVE:
        // constraint_set3_flag set to 1
        profile |= (sps->constraint_set_flags & 1 << 3) ? FF_PROFILE_H264_INTRA : 0;
        break;
    }

    return profile;
}

int ff_h264_set_parameter_from_sps(H264Context *h)
{
    if (h->flags & CODEC_FLAG_LOW_DELAY ||
        (h->sps.bitstream_restriction_flag &&
         !h->sps.num_reorder_frames)) {
        if (h->avctx->has_b_frames > 1 || h->delayed_pic[0])
            av_log(h->avctx, AV_LOG_WARNING, "Delayed frames seen. "
                   "Reenabling low delay requires a codec flush.\n");
        else
            h->low_delay = 1;
    }

    if (h->avctx->has_b_frames < 2)
        h->avctx->has_b_frames = !h->low_delay;

    if (h->avctx->bits_per_raw_sample != h->sps.bit_depth_luma ||
        h->cur_chroma_format_idc      != h->sps.chroma_format_idc) {
        if (h->avctx->codec &&
            h->avctx->codec->capabilities & CODEC_CAP_HWACCEL_VDPAU &&
            (h->sps.bit_depth_luma != 8 || h->sps.chroma_format_idc > 1)) {
            av_log(h->avctx, AV_LOG_ERROR,
                   "VDPAU decoding does not support video colorspace.\n");
            return AVERROR_INVALIDDATA;
        }
        if (h->sps.bit_depth_luma >= 8 && h->sps.bit_depth_luma <= 14 &&
            h->sps.bit_depth_luma != 11 && h->sps.bit_depth_luma != 13) {
            h->avctx->bits_per_raw_sample = h->sps.bit_depth_luma;
            h->cur_chroma_format_idc      = h->sps.chroma_format_idc;
            h->pixel_shift                = h->sps.bit_depth_luma > 8;

            ff_h264dsp_init(&h->h264dsp, h->sps.bit_depth_luma,
                            h->sps.chroma_format_idc);
            ff_h264chroma_init(&h->h264chroma, h->sps.bit_depth_chroma);
            ff_h264qpel_init(&h->h264qpel, h->sps.bit_depth_luma);
            ff_h264_pred_init(&h->hpc, h->avctx->codec_id, h->sps.bit_depth_luma,
                              h->sps.chroma_format_idc);

            if (CONFIG_ERROR_RESILIENCE)
                ff_dsputil_init(&h->dsp, h->avctx);
            ff_videodsp_init(&h->vdsp, h->sps.bit_depth_luma);
        } else {
            av_log(h->avctx, AV_LOG_ERROR, "Unsupported bit depth %d\n",
                   h->sps.bit_depth_luma);
            return AVERROR_INVALIDDATA;
        }
    }
    return 0;
}

<<<<<<< HEAD
static enum AVPixelFormat get_pixel_format(H264Context *h, int force_callback)
{
    switch (h->sps.bit_depth_luma) {
    case 9:
        if (CHROMA444(h)) {
            if (h->avctx->colorspace == AVCOL_SPC_RGB) {
                return AV_PIX_FMT_GBRP9;
            } else
                return AV_PIX_FMT_YUV444P9;
        } else if (CHROMA422(h))
            return AV_PIX_FMT_YUV422P9;
        else
            return AV_PIX_FMT_YUV420P9;
        break;
    case 10:
        if (CHROMA444(h)) {
            if (h->avctx->colorspace == AVCOL_SPC_RGB) {
                return AV_PIX_FMT_GBRP10;
            } else
                return AV_PIX_FMT_YUV444P10;
        } else if (CHROMA422(h))
            return AV_PIX_FMT_YUV422P10;
        else
            return AV_PIX_FMT_YUV420P10;
        break;
    case 12:
        if (CHROMA444(h)) {
            if (h->avctx->colorspace == AVCOL_SPC_RGB) {
                return AV_PIX_FMT_GBRP12;
            } else
                return AV_PIX_FMT_YUV444P12;
        } else if (CHROMA422(h))
            return AV_PIX_FMT_YUV422P12;
        else
            return AV_PIX_FMT_YUV420P12;
        break;
    case 14:
        if (CHROMA444(h)) {
            if (h->avctx->colorspace == AVCOL_SPC_RGB) {
                return AV_PIX_FMT_GBRP14;
            } else
                return AV_PIX_FMT_YUV444P14;
        } else if (CHROMA422(h))
            return AV_PIX_FMT_YUV422P14;
        else
            return AV_PIX_FMT_YUV420P14;
        break;
    case 8:
        if (CHROMA444(h)) {
            if (h->avctx->colorspace == AVCOL_SPC_RGB) {
                av_log(h->avctx, AV_LOG_DEBUG, "Detected GBR colorspace.\n");
                return AV_PIX_FMT_GBR24P;
            } else if (h->avctx->colorspace == AVCOL_SPC_YCGCO) {
                av_log(h->avctx, AV_LOG_WARNING, "Detected unsupported YCgCo colorspace.\n");
            }
            return h->avctx->color_range == AVCOL_RANGE_JPEG ? AV_PIX_FMT_YUVJ444P
                                                                : AV_PIX_FMT_YUV444P;
        } else if (CHROMA422(h)) {
            return h->avctx->color_range == AVCOL_RANGE_JPEG ? AV_PIX_FMT_YUVJ422P
                                                             : AV_PIX_FMT_YUV422P;
        } else {
            int i;
            const enum AVPixelFormat * fmt = h->avctx->codec->pix_fmts ?
                                        h->avctx->codec->pix_fmts :
                                        h->avctx->color_range == AVCOL_RANGE_JPEG ?
                                        h264_hwaccel_pixfmt_list_jpeg_420 :
                                        h264_hwaccel_pixfmt_list_420;

            for (i=0; fmt[i] != AV_PIX_FMT_NONE; i++)
                if (fmt[i] == h->avctx->pix_fmt && !force_callback)
                    return fmt[i];
            return ff_thread_get_format(h->avctx, fmt);
        }
        break;
    default:
        av_log(h->avctx, AV_LOG_ERROR,
               "Unsupported bit depth %d\n", h->sps.bit_depth_luma);
        return AVERROR_INVALIDDATA;
    }
}

/* export coded and cropped frame dimensions to AVCodecContext */
static int init_dimensions(H264Context *h)
{
    int width  = h->width  - (h->sps.crop_right + h->sps.crop_left);
    int height = h->height - (h->sps.crop_top   + h->sps.crop_bottom);
    av_assert0(h->sps.crop_right + h->sps.crop_left < (unsigned)h->width);
    av_assert0(h->sps.crop_top + h->sps.crop_bottom < (unsigned)h->height);

    /* handle container cropping */
    if (!h->sps.crop &&
        FFALIGN(h->avctx->width,  16) == h->width &&
        FFALIGN(h->avctx->height, 16) == h->height) {
        width  = h->avctx->width;
        height = h->avctx->height;
    }

    if (width <= 0 || height <= 0) {
        av_log(h->avctx, AV_LOG_ERROR, "Invalid cropped dimensions: %dx%d.\n",
               width, height);
        if (h->avctx->err_recognition & AV_EF_EXPLODE)
            return AVERROR_INVALIDDATA;

        av_log(h->avctx, AV_LOG_WARNING, "Ignoring cropping information.\n");
        h->sps.crop_bottom = h->sps.crop_top = h->sps.crop_right = h->sps.crop_left = 0;
        h->sps.crop        = 0;

        width  = h->width;
        height = h->height;
    }

    h->avctx->coded_width  = h->width;
    h->avctx->coded_height = h->height;
    h->avctx->width        = width;
    h->avctx->height       = height;

    return 0;
}

static int h264_slice_header_init(H264Context *h, int reinit)
{
    int nb_slices = (HAVE_THREADS &&
                     h->avctx->active_thread_type & FF_THREAD_SLICE) ?
                    h->avctx->thread_count : 1;
    int i, ret;

    h->avctx->sample_aspect_ratio = h->sps.sar;
    av_assert0(h->avctx->sample_aspect_ratio.den);
    av_pix_fmt_get_chroma_sub_sample(h->avctx->pix_fmt,
                                     &h->chroma_x_shift, &h->chroma_y_shift);

    if (h->sps.timing_info_present_flag) {
        int64_t den = h->sps.time_scale;
        if (h->x264_build < 44U)
            den *= 2;
        av_reduce(&h->avctx->time_base.num, &h->avctx->time_base.den,
                  h->sps.num_units_in_tick, den, 1 << 30);
    }

    h->avctx->hwaccel = ff_find_hwaccel(h->avctx);

    if (reinit)
        free_tables(h, 0);
    h->first_field           = 0;
    h->prev_interlaced_frame = 1;

    init_scan_tables(h);
    ret = ff_h264_alloc_tables(h);
    if (ret < 0) {
        av_log(h->avctx, AV_LOG_ERROR, "Could not allocate memory\n");
        return ret;
    }

    if (nb_slices > H264_MAX_THREADS || (nb_slices > h->mb_height && h->mb_height)) {
        int max_slices;
        if (h->mb_height)
            max_slices = FFMIN(H264_MAX_THREADS, h->mb_height);
        else
            max_slices = H264_MAX_THREADS;
        av_log(h->avctx, AV_LOG_WARNING, "too many threads/slices %d,"
               " reducing to %d\n", nb_slices, max_slices);
        nb_slices = max_slices;
    }
    h->slice_context_count = nb_slices;

    if (!HAVE_THREADS || !(h->avctx->active_thread_type & FF_THREAD_SLICE)) {
        ret = context_init(h);
        if (ret < 0) {
            av_log(h->avctx, AV_LOG_ERROR, "context_init() failed.\n");
            return ret;
        }
    } else {
        for (i = 1; i < h->slice_context_count; i++) {
            H264Context *c;
            c                    = h->thread_context[i] = av_mallocz(sizeof(H264Context));
            if (!c)
                return AVERROR(ENOMEM);
            c->avctx             = h->avctx;
            if (CONFIG_ERROR_RESILIENCE) {
                c->dsp               = h->dsp;
            }
            c->vdsp              = h->vdsp;
            c->h264dsp           = h->h264dsp;
            c->h264qpel          = h->h264qpel;
            c->h264chroma        = h->h264chroma;
            c->sps               = h->sps;
            c->pps               = h->pps;
            c->pixel_shift       = h->pixel_shift;
            c->cur_chroma_format_idc = h->cur_chroma_format_idc;
            c->width             = h->width;
            c->height            = h->height;
            c->linesize          = h->linesize;
            c->uvlinesize        = h->uvlinesize;
            c->chroma_x_shift    = h->chroma_x_shift;
            c->chroma_y_shift    = h->chroma_y_shift;
            c->qscale            = h->qscale;
            c->droppable         = h->droppable;
            c->data_partitioning = h->data_partitioning;
            c->low_delay         = h->low_delay;
            c->mb_width          = h->mb_width;
            c->mb_height         = h->mb_height;
            c->mb_stride         = h->mb_stride;
            c->mb_num            = h->mb_num;
            c->flags             = h->flags;
            c->workaround_bugs   = h->workaround_bugs;
            c->pict_type         = h->pict_type;

            init_scan_tables(c);
            clone_tables(c, h, i);
            c->context_initialized = 1;
        }

        for (i = 0; i < h->slice_context_count; i++)
            if ((ret = context_init(h->thread_context[i])) < 0) {
                av_log(h->avctx, AV_LOG_ERROR, "context_init() failed.\n");
                return ret;
            }
    }

    h->context_initialized = 1;

    return 0;
}

=======
>>>>>>> f51d0f39
int ff_set_ref_count(H264Context *h)
{
    int ref_count[2], list_count;
    int num_ref_idx_active_override_flag;

    // set defaults, might be overridden a few lines later
    ref_count[0] = h->pps.ref_count[0];
    ref_count[1] = h->pps.ref_count[1];

    if (h->slice_type_nos != AV_PICTURE_TYPE_I) {
        unsigned max[2];
        max[0] = max[1] = h->picture_structure == PICT_FRAME ? 15 : 31;

        if (h->slice_type_nos == AV_PICTURE_TYPE_B)
            h->direct_spatial_mv_pred = get_bits1(&h->gb);
        num_ref_idx_active_override_flag = get_bits1(&h->gb);

        if (num_ref_idx_active_override_flag) {
            ref_count[0] = get_ue_golomb(&h->gb) + 1;
            if (h->slice_type_nos == AV_PICTURE_TYPE_B) {
                ref_count[1] = get_ue_golomb(&h->gb) + 1;
            } else
                // full range is spec-ok in this case, even for frames
                ref_count[1] = 1;
        }

        if (ref_count[0]-1 > max[0] || ref_count[1]-1 > max[1]){
            av_log(h->avctx, AV_LOG_ERROR, "reference overflow %u > %u or %u > %u\n", ref_count[0]-1, max[0], ref_count[1]-1, max[1]);
            h->ref_count[0] = h->ref_count[1] = 0;
            h->list_count   = 0;
            return AVERROR_INVALIDDATA;
        }

        if (h->slice_type_nos == AV_PICTURE_TYPE_B)
            list_count = 2;
        else
            list_count = 1;
    } else {
        list_count   = 0;
        ref_count[0] = ref_count[1] = 0;
    }

    if (list_count != h->list_count ||
        ref_count[0] != h->ref_count[0] ||
        ref_count[1] != h->ref_count[1]) {
        h->ref_count[0] = ref_count[0];
        h->ref_count[1] = ref_count[1];
        h->list_count   = list_count;
        return 1;
    }

    return 0;
}

<<<<<<< HEAD
static enum AVPixelFormat non_j_pixfmt(enum AVPixelFormat a)
{
    switch (a) {
    case AV_PIX_FMT_YUVJ420P: return AV_PIX_FMT_YUV420P;
    case AV_PIX_FMT_YUVJ422P: return AV_PIX_FMT_YUV422P;
    case AV_PIX_FMT_YUVJ444P: return AV_PIX_FMT_YUV444P;
    default:
        return a;
    }
}

/**
 * Decode a slice header.
 * This will (re)intialize the decoder and call h264_frame_start() as needed.
 *
 * @param h h264context
 * @param h0 h264 master context (differs from 'h' when doing sliced based
 *           parallel decoding)
 *
 * @return 0 if okay, <0 if an error occurred, 1 if decoding must not be multithreaded
 */
static int decode_slice_header(H264Context *h, H264Context *h0)
{
    unsigned int first_mb_in_slice;
    unsigned int pps_id;
    int ret;
    unsigned int slice_type, tmp, i, j;
    int last_pic_structure, last_pic_droppable;
    int must_reinit;
    int needs_reinit = 0;
    int field_pic_flag, bottom_field_flag;

    h->qpel_put = h->h264qpel.put_h264_qpel_pixels_tab;
    h->qpel_avg = h->h264qpel.avg_h264_qpel_pixels_tab;

    first_mb_in_slice = get_ue_golomb_long(&h->gb);

    if (first_mb_in_slice == 0) { // FIXME better field boundary detection
        if (h0->current_slice && h->cur_pic_ptr && FIELD_PICTURE(h)) {
            field_end(h, 1);
        }

        h0->current_slice = 0;
        if (!h0->first_field) {
            if (h->cur_pic_ptr && !h->droppable) {
                ff_thread_report_progress(&h->cur_pic_ptr->tf, INT_MAX,
                                          h->picture_structure == PICT_BOTTOM_FIELD);
            }
            h->cur_pic_ptr = NULL;
        }
    }

    slice_type = get_ue_golomb_31(&h->gb);
    if (slice_type > 9) {
        av_log(h->avctx, AV_LOG_ERROR,
               "slice type %d too large at %d %d\n",
               slice_type, h->mb_x, h->mb_y);
        return AVERROR_INVALIDDATA;
    }
    if (slice_type > 4) {
        slice_type -= 5;
        h->slice_type_fixed = 1;
    } else
        h->slice_type_fixed = 0;

    slice_type = golomb_to_pict_type[slice_type];
    h->slice_type     = slice_type;
    h->slice_type_nos = slice_type & 3;

    if (h->nal_unit_type  == NAL_IDR_SLICE &&
        h->slice_type_nos != AV_PICTURE_TYPE_I) {
        av_log(h->avctx, AV_LOG_ERROR, "A non-intra slice in an IDR NAL unit.\n");
        return AVERROR_INVALIDDATA;
    }

    // to make a few old functions happy, it's wrong though
    h->pict_type = h->slice_type;

    pps_id = get_ue_golomb(&h->gb);
    if (pps_id >= MAX_PPS_COUNT) {
        av_log(h->avctx, AV_LOG_ERROR, "pps_id %u out of range\n", pps_id);
        return AVERROR_INVALIDDATA;
    }
    if (!h0->pps_buffers[pps_id]) {
        av_log(h->avctx, AV_LOG_ERROR,
               "non-existing PPS %u referenced\n",
               pps_id);
        return AVERROR_INVALIDDATA;
    }
    if (h0->au_pps_id >= 0 && pps_id != h0->au_pps_id) {
        av_log(h->avctx, AV_LOG_ERROR,
               "PPS change from %d to %d forbidden\n",
               h0->au_pps_id, pps_id);
        return AVERROR_INVALIDDATA;
    }
    h->pps = *h0->pps_buffers[pps_id];

    if (!h0->sps_buffers[h->pps.sps_id]) {
        av_log(h->avctx, AV_LOG_ERROR,
               "non-existing SPS %u referenced\n",
               h->pps.sps_id);
        return AVERROR_INVALIDDATA;
    }

    if (h->pps.sps_id != h->sps.sps_id ||
        h->pps.sps_id != h->current_sps_id ||
        h0->sps_buffers[h->pps.sps_id]->new) {

        h->sps = *h0->sps_buffers[h->pps.sps_id];

        if (h->mb_width  != h->sps.mb_width ||
            h->mb_height != h->sps.mb_height * (2 - h->sps.frame_mbs_only_flag) ||
            h->avctx->bits_per_raw_sample != h->sps.bit_depth_luma ||
            h->cur_chroma_format_idc != h->sps.chroma_format_idc
        )
            needs_reinit = 1;

        if (h->bit_depth_luma    != h->sps.bit_depth_luma ||
            h->chroma_format_idc != h->sps.chroma_format_idc) {
            h->bit_depth_luma    = h->sps.bit_depth_luma;
            h->chroma_format_idc = h->sps.chroma_format_idc;
            needs_reinit         = 1;
        }
        if ((ret = h264_set_parameter_from_sps(h)) < 0)
            return ret;
    }

    h->avctx->profile = ff_h264_get_profile(&h->sps);
    h->avctx->level   = h->sps.level_idc;
    h->avctx->refs    = h->sps.ref_frame_count;

    must_reinit = (h->context_initialized &&
                    (   16*h->sps.mb_width != h->avctx->coded_width
                     || 16*h->sps.mb_height * (2 - h->sps.frame_mbs_only_flag) != h->avctx->coded_height
                     || h->avctx->bits_per_raw_sample != h->sps.bit_depth_luma
                     || h->cur_chroma_format_idc != h->sps.chroma_format_idc
                     || av_cmp_q(h->sps.sar, h->avctx->sample_aspect_ratio)
                     || h->mb_width  != h->sps.mb_width
                     || h->mb_height != h->sps.mb_height * (2 - h->sps.frame_mbs_only_flag)
                    ));
    if (non_j_pixfmt(h0->avctx->pix_fmt) != non_j_pixfmt(get_pixel_format(h0, 0)))
        must_reinit = 1;

    h->mb_width  = h->sps.mb_width;
    h->mb_height = h->sps.mb_height * (2 - h->sps.frame_mbs_only_flag);
    h->mb_num    = h->mb_width * h->mb_height;
    h->mb_stride = h->mb_width + 1;

    h->b_stride = h->mb_width * 4;

    h->chroma_y_shift = h->sps.chroma_format_idc <= 1; // 400 uses yuv420p

    h->width  = 16 * h->mb_width;
    h->height = 16 * h->mb_height;

    ret = init_dimensions(h);
    if (ret < 0)
        return ret;

    if (h->sps.video_signal_type_present_flag) {
        h->avctx->color_range = h->sps.full_range>0 ? AVCOL_RANGE_JPEG
                                                    : AVCOL_RANGE_MPEG;
        if (h->sps.colour_description_present_flag) {
            if (h->avctx->colorspace != h->sps.colorspace)
                needs_reinit = 1;
            h->avctx->color_primaries = h->sps.color_primaries;
            h->avctx->color_trc       = h->sps.color_trc;
            h->avctx->colorspace      = h->sps.colorspace;
        }
    }

    if (h->context_initialized &&
        (h->width  != h->avctx->coded_width   ||
         h->height != h->avctx->coded_height  ||
         must_reinit ||
         needs_reinit)) {
        if (h != h0) {
            av_log(h->avctx, AV_LOG_ERROR,
                   "changing width %d -> %d / height %d -> %d on "
                   "slice %d\n",
                   h->width, h->avctx->coded_width,
                   h->height, h->avctx->coded_height,
                   h0->current_slice + 1);
            return AVERROR_INVALIDDATA;
        }

        flush_change(h);

        if ((ret = get_pixel_format(h, 1)) < 0)
            return ret;
        h->avctx->pix_fmt = ret;

        av_log(h->avctx, AV_LOG_INFO, "Reinit context to %dx%d, "
               "pix_fmt: %s\n", h->width, h->height, av_get_pix_fmt_name(h->avctx->pix_fmt));

        if ((ret = h264_slice_header_init(h, 1)) < 0) {
            av_log(h->avctx, AV_LOG_ERROR,
                   "h264_slice_header_init() failed\n");
            return ret;
        }
    }
    if (!h->context_initialized) {
        if (h != h0) {
            av_log(h->avctx, AV_LOG_ERROR,
                   "Cannot (re-)initialize context during parallel decoding.\n");
            return AVERROR_PATCHWELCOME;
        }

        if ((ret = get_pixel_format(h, 1)) < 0)
            return ret;
        h->avctx->pix_fmt = ret;

        if ((ret = h264_slice_header_init(h, 0)) < 0) {
            av_log(h->avctx, AV_LOG_ERROR,
                   "h264_slice_header_init() failed\n");
            return ret;
        }
    }

    if (h == h0 && h->dequant_coeff_pps != pps_id) {
        h->dequant_coeff_pps = pps_id;
        init_dequant_tables(h);
    }

    h->frame_num = get_bits(&h->gb, h->sps.log2_max_frame_num);

    h->mb_mbaff        = 0;
    h->mb_aff_frame    = 0;
    last_pic_structure = h0->picture_structure;
    last_pic_droppable = h0->droppable;
    h->droppable       = h->nal_ref_idc == 0;
    if (h->sps.frame_mbs_only_flag) {
        h->picture_structure = PICT_FRAME;
    } else {
        if (!h->sps.direct_8x8_inference_flag && slice_type == AV_PICTURE_TYPE_B) {
            av_log(h->avctx, AV_LOG_ERROR, "This stream was generated by a broken encoder, invalid 8x8 inference\n");
            return -1;
        }
        field_pic_flag = get_bits1(&h->gb);
        if (field_pic_flag) {
            bottom_field_flag = get_bits1(&h->gb);
            h->picture_structure = PICT_TOP_FIELD + bottom_field_flag;
        } else {
            h->picture_structure = PICT_FRAME;
            h->mb_aff_frame      = h->sps.mb_aff;
        }
    }
    h->mb_field_decoding_flag = h->picture_structure != PICT_FRAME;

    if (h0->current_slice != 0) {
        if (last_pic_structure != h->picture_structure ||
            last_pic_droppable != h->droppable) {
            av_log(h->avctx, AV_LOG_ERROR,
                   "Changing field mode (%d -> %d) between slices is not allowed\n",
                   last_pic_structure, h->picture_structure);
            h->picture_structure = last_pic_structure;
            h->droppable         = last_pic_droppable;
            return AVERROR_INVALIDDATA;
        } else if (!h0->cur_pic_ptr) {
            av_log(h->avctx, AV_LOG_ERROR,
                   "unset cur_pic_ptr on slice %d\n",
                   h0->current_slice + 1);
            return AVERROR_INVALIDDATA;
        }
    } else {
        /* Shorten frame num gaps so we don't have to allocate reference
         * frames just to throw them away */
        if (h->frame_num != h->prev_frame_num) {
            int unwrap_prev_frame_num = h->prev_frame_num;
            int max_frame_num         = 1 << h->sps.log2_max_frame_num;

            if (unwrap_prev_frame_num > h->frame_num)
                unwrap_prev_frame_num -= max_frame_num;

            if ((h->frame_num - unwrap_prev_frame_num) > h->sps.ref_frame_count) {
                unwrap_prev_frame_num = (h->frame_num - h->sps.ref_frame_count) - 1;
                if (unwrap_prev_frame_num < 0)
                    unwrap_prev_frame_num += max_frame_num;

                h->prev_frame_num = unwrap_prev_frame_num;
            }
        }

        /* See if we have a decoded first field looking for a pair...
         * Here, we're using that to see if we should mark previously
         * decode frames as "finished".
         * We have to do that before the "dummy" in-between frame allocation,
         * since that can modify h->cur_pic_ptr. */
        if (h0->first_field) {
            assert(h0->cur_pic_ptr);
            assert(h0->cur_pic_ptr->f.buf[0]);
            assert(h0->cur_pic_ptr->reference != DELAYED_PIC_REF);

            /* Mark old field/frame as completed */
            if (h0->cur_pic_ptr->tf.owner == h0->avctx) {
                ff_thread_report_progress(&h0->cur_pic_ptr->tf, INT_MAX,
                                          last_pic_structure == PICT_BOTTOM_FIELD);
            }

            /* figure out if we have a complementary field pair */
            if (!FIELD_PICTURE(h) || h->picture_structure == last_pic_structure) {
                /* Previous field is unmatched. Don't display it, but let it
                 * remain for reference if marked as such. */
                if (last_pic_structure != PICT_FRAME) {
                    ff_thread_report_progress(&h0->cur_pic_ptr->tf, INT_MAX,
                                              last_pic_structure == PICT_TOP_FIELD);
                }
            } else {
                if (h0->cur_pic_ptr->frame_num != h->frame_num) {
                    /* This and previous field were reference, but had
                     * different frame_nums. Consider this field first in
                     * pair. Throw away previous field except for reference
                     * purposes. */
                    if (last_pic_structure != PICT_FRAME) {
                        ff_thread_report_progress(&h0->cur_pic_ptr->tf, INT_MAX,
                                                  last_pic_structure == PICT_TOP_FIELD);
                    }
                } else {
                    /* Second field in complementary pair */
                    if (!((last_pic_structure   == PICT_TOP_FIELD &&
                           h->picture_structure == PICT_BOTTOM_FIELD) ||
                          (last_pic_structure   == PICT_BOTTOM_FIELD &&
                           h->picture_structure == PICT_TOP_FIELD))) {
                        av_log(h->avctx, AV_LOG_ERROR,
                               "Invalid field mode combination %d/%d\n",
                               last_pic_structure, h->picture_structure);
                        h->picture_structure = last_pic_structure;
                        h->droppable         = last_pic_droppable;
                        return AVERROR_INVALIDDATA;
                    } else if (last_pic_droppable != h->droppable) {
                        avpriv_request_sample(h->avctx,
                                              "Found reference and non-reference fields in the same frame, which");
                        h->picture_structure = last_pic_structure;
                        h->droppable         = last_pic_droppable;
                        return AVERROR_PATCHWELCOME;
                    }
                }
            }
        }

        while (h->frame_num != h->prev_frame_num && !h0->first_field &&
               h->frame_num != (h->prev_frame_num + 1) % (1 << h->sps.log2_max_frame_num)) {
            H264Picture *prev = h->short_ref_count ? h->short_ref[0] : NULL;
            av_log(h->avctx, AV_LOG_DEBUG, "Frame num gap %d %d\n",
                   h->frame_num, h->prev_frame_num);
            if (!h->sps.gaps_in_frame_num_allowed_flag)
                for(i=0; i<FF_ARRAY_ELEMS(h->last_pocs); i++)
                    h->last_pocs[i] = INT_MIN;
            ret = h264_frame_start(h);
            if (ret < 0) {
                h0->first_field = 0;
                return ret;
            }

            h->prev_frame_num++;
            h->prev_frame_num        %= 1 << h->sps.log2_max_frame_num;
            h->cur_pic_ptr->frame_num = h->prev_frame_num;
            h->cur_pic_ptr->invalid_gap = !h->sps.gaps_in_frame_num_allowed_flag;
            ff_thread_report_progress(&h->cur_pic_ptr->tf, INT_MAX, 0);
            ff_thread_report_progress(&h->cur_pic_ptr->tf, INT_MAX, 1);
            ret = ff_generate_sliding_window_mmcos(h, 1);
            if (ret < 0 && (h->avctx->err_recognition & AV_EF_EXPLODE))
                return ret;
            ret = ff_h264_execute_ref_pic_marking(h, h->mmco, h->mmco_index);
            if (ret < 0 && (h->avctx->err_recognition & AV_EF_EXPLODE))
                return ret;
            /* Error concealment: If a ref is missing, copy the previous ref
             * in its place.
             * FIXME: Avoiding a memcpy would be nice, but ref handling makes
             * many assumptions about there being no actual duplicates.
             * FIXME: This does not copy padding for out-of-frame motion
             * vectors.  Given we are concealing a lost frame, this probably
             * is not noticeable by comparison, but it should be fixed. */
            if (h->short_ref_count) {
                if (prev) {
                    av_image_copy(h->short_ref[0]->f.data,
                                  h->short_ref[0]->f.linesize,
                                  (const uint8_t **)prev->f.data,
                                  prev->f.linesize,
                                  h->avctx->pix_fmt,
                                  h->mb_width  * 16,
                                  h->mb_height * 16);
                    h->short_ref[0]->poc = prev->poc + 2;
                }
                h->short_ref[0]->frame_num = h->prev_frame_num;
            }
        }

        /* See if we have a decoded first field looking for a pair...
         * We're using that to see whether to continue decoding in that
         * frame, or to allocate a new one. */
        if (h0->first_field) {
            assert(h0->cur_pic_ptr);
            assert(h0->cur_pic_ptr->f.buf[0]);
            assert(h0->cur_pic_ptr->reference != DELAYED_PIC_REF);

            /* figure out if we have a complementary field pair */
            if (!FIELD_PICTURE(h) || h->picture_structure == last_pic_structure) {
                /* Previous field is unmatched. Don't display it, but let it
                 * remain for reference if marked as such. */
                h0->cur_pic_ptr = NULL;
                h0->first_field = FIELD_PICTURE(h);
            } else {
                if (h0->cur_pic_ptr->frame_num != h->frame_num) {
                    ff_thread_report_progress(&h0->cur_pic_ptr->tf, INT_MAX,
                                              h0->picture_structure==PICT_BOTTOM_FIELD);
                    /* This and the previous field had different frame_nums.
                     * Consider this field first in pair. Throw away previous
                     * one except for reference purposes. */
                    h0->first_field = 1;
                    h0->cur_pic_ptr = NULL;
                } else {
                    /* Second field in complementary pair */
                    h0->first_field = 0;
                }
            }
        } else {
            /* Frame or first field in a potentially complementary pair */
            h0->first_field = FIELD_PICTURE(h);
        }

        if (!FIELD_PICTURE(h) || h0->first_field) {
            if (h264_frame_start(h) < 0) {
                h0->first_field = 0;
                return AVERROR_INVALIDDATA;
            }
        } else {
            release_unused_pictures(h, 0);
        }
        /* Some macroblocks can be accessed before they're available in case
        * of lost slices, MBAFF or threading. */
        if (FIELD_PICTURE(h)) {
            for(i = (h->picture_structure == PICT_BOTTOM_FIELD); i<h->mb_height; i++)
                memset(h->slice_table + i*h->mb_stride, -1, (h->mb_stride - (i+1==h->mb_height)) * sizeof(*h->slice_table));
        } else {
            memset(h->slice_table, -1,
                (h->mb_height * h->mb_stride - 1) * sizeof(*h->slice_table));
        }
        h0->last_slice_type = -1;
    }
    if (h != h0 && (ret = clone_slice(h, h0)) < 0)
        return ret;

    /* can't be in alloc_tables because linesize isn't known there.
     * FIXME: redo bipred weight to not require extra buffer? */
    for (i = 0; i < h->slice_context_count; i++)
        if (h->thread_context[i]) {
            ret = alloc_scratch_buffers(h->thread_context[i], h->linesize);
            if (ret < 0)
                return ret;
        }

    h->cur_pic_ptr->frame_num = h->frame_num; // FIXME frame_num cleanup

    av_assert1(h->mb_num == h->mb_width * h->mb_height);
    if (first_mb_in_slice << FIELD_OR_MBAFF_PICTURE(h) >= h->mb_num ||
        first_mb_in_slice >= h->mb_num) {
        av_log(h->avctx, AV_LOG_ERROR, "first_mb_in_slice overflow\n");
        return AVERROR_INVALIDDATA;
    }
    h->resync_mb_x = h->mb_x =  first_mb_in_slice % h->mb_width;
    h->resync_mb_y = h->mb_y = (first_mb_in_slice / h->mb_width) <<
                               FIELD_OR_MBAFF_PICTURE(h);
    if (h->picture_structure == PICT_BOTTOM_FIELD)
        h->resync_mb_y = h->mb_y = h->mb_y + 1;
    av_assert1(h->mb_y < h->mb_height);

    if (h->picture_structure == PICT_FRAME) {
        h->curr_pic_num = h->frame_num;
        h->max_pic_num  = 1 << h->sps.log2_max_frame_num;
    } else {
        h->curr_pic_num = 2 * h->frame_num + 1;
        h->max_pic_num  = 1 << (h->sps.log2_max_frame_num + 1);
    }

    if (h->nal_unit_type == NAL_IDR_SLICE)
        get_ue_golomb(&h->gb); /* idr_pic_id */

    if (h->sps.poc_type == 0) {
        h->poc_lsb = get_bits(&h->gb, h->sps.log2_max_poc_lsb);

        if (h->pps.pic_order_present == 1 && h->picture_structure == PICT_FRAME)
            h->delta_poc_bottom = get_se_golomb(&h->gb);
    }

    if (h->sps.poc_type == 1 && !h->sps.delta_pic_order_always_zero_flag) {
        h->delta_poc[0] = get_se_golomb(&h->gb);

        if (h->pps.pic_order_present == 1 && h->picture_structure == PICT_FRAME)
            h->delta_poc[1] = get_se_golomb(&h->gb);
    }

    ff_init_poc(h, h->cur_pic_ptr->field_poc, &h->cur_pic_ptr->poc);

    if (h->pps.redundant_pic_cnt_present)
        h->redundant_pic_count = get_ue_golomb(&h->gb);

    ret = ff_set_ref_count(h);
    if (ret < 0)
        return ret;

    if (slice_type != AV_PICTURE_TYPE_I &&
        (h0->current_slice == 0 ||
         slice_type != h0->last_slice_type ||
         memcmp(h0->last_ref_count, h0->ref_count, sizeof(h0->ref_count)))) {

        ff_h264_fill_default_ref_list(h);
    }

    if (h->slice_type_nos != AV_PICTURE_TYPE_I) {
       ret = ff_h264_decode_ref_pic_list_reordering(h);
       if (ret < 0) {
           h->ref_count[1] = h->ref_count[0] = 0;
           return ret;
       }
    }

    if ((h->pps.weighted_pred && h->slice_type_nos == AV_PICTURE_TYPE_P) ||
        (h->pps.weighted_bipred_idc == 1 &&
         h->slice_type_nos == AV_PICTURE_TYPE_B))
        ff_pred_weight_table(h);
    else if (h->pps.weighted_bipred_idc == 2 &&
             h->slice_type_nos == AV_PICTURE_TYPE_B) {
        implicit_weight_table(h, -1);
    } else {
        h->use_weight = 0;
        for (i = 0; i < 2; i++) {
            h->luma_weight_flag[i]   = 0;
            h->chroma_weight_flag[i] = 0;
        }
    }

    // If frame-mt is enabled, only update mmco tables for the first slice
    // in a field. Subsequent slices can temporarily clobber h->mmco_index
    // or h->mmco, which will cause ref list mix-ups and decoding errors
    // further down the line. This may break decoding if the first slice is
    // corrupt, thus we only do this if frame-mt is enabled.
    if (h->nal_ref_idc) {
        ret = ff_h264_decode_ref_pic_marking(h0, &h->gb,
                                             !(h->avctx->active_thread_type & FF_THREAD_FRAME) ||
                                             h0->current_slice == 0);
        if (ret < 0 && (h->avctx->err_recognition & AV_EF_EXPLODE))
            return AVERROR_INVALIDDATA;
    }

    if (FRAME_MBAFF(h)) {
        ff_h264_fill_mbaff_ref_list(h);

        if (h->pps.weighted_bipred_idc == 2 && h->slice_type_nos == AV_PICTURE_TYPE_B) {
            implicit_weight_table(h, 0);
            implicit_weight_table(h, 1);
        }
    }

    if (h->slice_type_nos == AV_PICTURE_TYPE_B && !h->direct_spatial_mv_pred)
        ff_h264_direct_dist_scale_factor(h);
    ff_h264_direct_ref_list_init(h);

    if (h->slice_type_nos != AV_PICTURE_TYPE_I && h->pps.cabac) {
        tmp = get_ue_golomb_31(&h->gb);
        if (tmp > 2) {
            av_log(h->avctx, AV_LOG_ERROR, "cabac_init_idc %u overflow\n", tmp);
            return AVERROR_INVALIDDATA;
        }
        h->cabac_init_idc = tmp;
    }

    h->last_qscale_diff = 0;
    tmp = h->pps.init_qp + get_se_golomb(&h->gb);
    if (tmp > 51 + 6 * (h->sps.bit_depth_luma - 8)) {
        av_log(h->avctx, AV_LOG_ERROR, "QP %u out of range\n", tmp);
        return AVERROR_INVALIDDATA;
    }
    h->qscale       = tmp;
    h->chroma_qp[0] = get_chroma_qp(h, 0, h->qscale);
    h->chroma_qp[1] = get_chroma_qp(h, 1, h->qscale);
    // FIXME qscale / qp ... stuff
    if (h->slice_type == AV_PICTURE_TYPE_SP)
        get_bits1(&h->gb); /* sp_for_switch_flag */
    if (h->slice_type == AV_PICTURE_TYPE_SP ||
        h->slice_type == AV_PICTURE_TYPE_SI)
        get_se_golomb(&h->gb); /* slice_qs_delta */

    h->deblocking_filter     = 1;
    h->slice_alpha_c0_offset = 0;
    h->slice_beta_offset     = 0;
    if (h->pps.deblocking_filter_parameters_present) {
        tmp = get_ue_golomb_31(&h->gb);
        if (tmp > 2) {
            av_log(h->avctx, AV_LOG_ERROR,
                   "deblocking_filter_idc %u out of range\n", tmp);
            return AVERROR_INVALIDDATA;
        }
        h->deblocking_filter = tmp;
        if (h->deblocking_filter < 2)
            h->deblocking_filter ^= 1;  // 1<->0

        if (h->deblocking_filter) {
            h->slice_alpha_c0_offset = get_se_golomb(&h->gb) * 2;
            h->slice_beta_offset     = get_se_golomb(&h->gb) * 2;
            if (h->slice_alpha_c0_offset >  12 ||
                h->slice_alpha_c0_offset < -12 ||
                h->slice_beta_offset >  12     ||
                h->slice_beta_offset < -12) {
                av_log(h->avctx, AV_LOG_ERROR,
                       "deblocking filter parameters %d %d out of range\n",
                       h->slice_alpha_c0_offset, h->slice_beta_offset);
                return AVERROR_INVALIDDATA;
            }
        }
    }

    if (h->avctx->skip_loop_filter >= AVDISCARD_ALL ||
        (h->avctx->skip_loop_filter >= AVDISCARD_NONKEY &&
         h->slice_type_nos != AV_PICTURE_TYPE_I) ||
        (h->avctx->skip_loop_filter >= AVDISCARD_BIDIR  &&
         h->slice_type_nos == AV_PICTURE_TYPE_B) ||
        (h->avctx->skip_loop_filter >= AVDISCARD_NONREF &&
         h->nal_ref_idc == 0))
        h->deblocking_filter = 0;

    if (h->deblocking_filter == 1 && h0->max_contexts > 1) {
        if (h->avctx->flags2 & CODEC_FLAG2_FAST) {
            /* Cheat slightly for speed:
             * Do not bother to deblock across slices. */
            h->deblocking_filter = 2;
        } else {
            h0->max_contexts = 1;
            if (!h0->single_decode_warning) {
                av_log(h->avctx, AV_LOG_INFO,
                       "Cannot parallelize deblocking type 1, decoding such frames in sequential order\n");
                h0->single_decode_warning = 1;
            }
            if (h != h0) {
                av_log(h->avctx, AV_LOG_ERROR,
                       "Deblocking switched inside frame.\n");
                return 1;
            }
        }
    }
    h->qp_thresh = 15 -
                   FFMIN(h->slice_alpha_c0_offset, h->slice_beta_offset) -
                   FFMAX3(0,
                          h->pps.chroma_qp_index_offset[0],
                          h->pps.chroma_qp_index_offset[1]) +
                   6 * (h->sps.bit_depth_luma - 8);

    h0->last_slice_type = slice_type;
    memcpy(h0->last_ref_count, h0->ref_count, sizeof(h0->last_ref_count));
    h->slice_num        = ++h0->current_slice;

    if (h->slice_num)
        h0->slice_row[(h->slice_num-1)&(MAX_SLICES-1)]= h->resync_mb_y;
    if (   h0->slice_row[h->slice_num&(MAX_SLICES-1)] + 3 >= h->resync_mb_y
        && h0->slice_row[h->slice_num&(MAX_SLICES-1)] <= h->resync_mb_y
        && h->slice_num >= MAX_SLICES) {
        //in case of ASO this check needs to be updated depending on how we decide to assign slice numbers in this case
        av_log(h->avctx, AV_LOG_WARNING, "Possibly too many slices (%d >= %d), increase MAX_SLICES and recompile if there are artifacts\n", h->slice_num, MAX_SLICES);
    }

    for (j = 0; j < 2; j++) {
        int id_list[16];
        int *ref2frm = h->ref2frm[h->slice_num & (MAX_SLICES - 1)][j];
        for (i = 0; i < 16; i++) {
            id_list[i] = 60;
            if (j < h->list_count && i < h->ref_count[j] &&
                h->ref_list[j][i].f.buf[0]) {
                int k;
                AVBuffer *buf = h->ref_list[j][i].f.buf[0]->buffer;
                for (k = 0; k < h->short_ref_count; k++)
                    if (h->short_ref[k]->f.buf[0]->buffer == buf) {
                        id_list[i] = k;
                        break;
                    }
                for (k = 0; k < h->long_ref_count; k++)
                    if (h->long_ref[k] && h->long_ref[k]->f.buf[0]->buffer == buf) {
                        id_list[i] = h->short_ref_count + k;
                        break;
                    }
            }
        }

        ref2frm[0] =
        ref2frm[1] = -1;
        for (i = 0; i < 16; i++)
            ref2frm[i + 2] = 4 * id_list[i] + (h->ref_list[j][i].reference & 3);
        ref2frm[18 + 0] =
        ref2frm[18 + 1] = -1;
        for (i = 16; i < 48; i++)
            ref2frm[i + 4] = 4 * id_list[(i - 16) >> 1] +
                             (h->ref_list[j][i].reference & 3);
    }

    if (h->ref_count[0]) h264_set_erpic(&h->er.last_pic, &h->ref_list[0][0]);
    if (h->ref_count[1]) h264_set_erpic(&h->er.next_pic, &h->ref_list[1][0]);

    h->er.ref_count = h->ref_count[0];
    h0->au_pps_id = pps_id;
    h->sps.new =
    h0->sps_buffers[h->pps.sps_id]->new = 0;
    h->current_sps_id = h->pps.sps_id;

    if (h->avctx->debug & FF_DEBUG_PICT_INFO) {
        av_log(h->avctx, AV_LOG_DEBUG,
               "slice:%d %s mb:%d %c%s%s pps:%u frame:%d poc:%d/%d ref:%d/%d qp:%d loop:%d:%d:%d weight:%d%s %s\n",
               h->slice_num,
               (h->picture_structure == PICT_FRAME ? "F" : h->picture_structure == PICT_TOP_FIELD ? "T" : "B"),
               first_mb_in_slice,
               av_get_picture_type_char(h->slice_type),
               h->slice_type_fixed ? " fix" : "",
               h->nal_unit_type == NAL_IDR_SLICE ? " IDR" : "",
               pps_id, h->frame_num,
               h->cur_pic_ptr->field_poc[0],
               h->cur_pic_ptr->field_poc[1],
               h->ref_count[0], h->ref_count[1],
               h->qscale,
               h->deblocking_filter,
               h->slice_alpha_c0_offset, h->slice_beta_offset,
               h->use_weight,
               h->use_weight == 1 && h->use_weight_chroma ? "c" : "",
               h->slice_type == AV_PICTURE_TYPE_B ? (h->direct_spatial_mv_pred ? "SPAT" : "TEMP") : "");
    }

    return 0;
}

int ff_h264_get_slice_type(const H264Context *h)
{
    switch (h->slice_type) {
    case AV_PICTURE_TYPE_P:
        return 0;
    case AV_PICTURE_TYPE_B:
        return 1;
    case AV_PICTURE_TYPE_I:
        return 2;
    case AV_PICTURE_TYPE_SP:
        return 3;
    case AV_PICTURE_TYPE_SI:
        return 4;
    default:
        return AVERROR_INVALIDDATA;
    }
}

static av_always_inline void fill_filter_caches_inter(H264Context *h,
                                                      int mb_type, int top_xy,
                                                      int left_xy[LEFT_MBS],
                                                      int top_type,
                                                      int left_type[LEFT_MBS],
                                                      int mb_xy, int list)
{
    int b_stride = h->b_stride;
    int16_t(*mv_dst)[2] = &h->mv_cache[list][scan8[0]];
    int8_t *ref_cache = &h->ref_cache[list][scan8[0]];
    if (IS_INTER(mb_type) || IS_DIRECT(mb_type)) {
        if (USES_LIST(top_type, list)) {
            const int b_xy  = h->mb2b_xy[top_xy] + 3 * b_stride;
            const int b8_xy = 4 * top_xy + 2;
            int (*ref2frm)[64] = (void*)(h->ref2frm[h->slice_table[top_xy] & (MAX_SLICES - 1)][0] + (MB_MBAFF(h) ? 20 : 2));
            AV_COPY128(mv_dst - 1 * 8, h->cur_pic.motion_val[list][b_xy + 0]);
            ref_cache[0 - 1 * 8] =
            ref_cache[1 - 1 * 8] = ref2frm[list][h->cur_pic.ref_index[list][b8_xy + 0]];
            ref_cache[2 - 1 * 8] =
            ref_cache[3 - 1 * 8] = ref2frm[list][h->cur_pic.ref_index[list][b8_xy + 1]];
        } else {
            AV_ZERO128(mv_dst - 1 * 8);
            AV_WN32A(&ref_cache[0 - 1 * 8], ((LIST_NOT_USED) & 0xFF) * 0x01010101u);
        }

        if (!IS_INTERLACED(mb_type ^ left_type[LTOP])) {
            if (USES_LIST(left_type[LTOP], list)) {
                const int b_xy  = h->mb2b_xy[left_xy[LTOP]] + 3;
                const int b8_xy = 4 * left_xy[LTOP] + 1;
                int (*ref2frm)[64] =(void*)( h->ref2frm[h->slice_table[left_xy[LTOP]] & (MAX_SLICES - 1)][0] + (MB_MBAFF(h) ? 20 : 2));
                AV_COPY32(mv_dst - 1 +  0, h->cur_pic.motion_val[list][b_xy + b_stride * 0]);
                AV_COPY32(mv_dst - 1 +  8, h->cur_pic.motion_val[list][b_xy + b_stride * 1]);
                AV_COPY32(mv_dst - 1 + 16, h->cur_pic.motion_val[list][b_xy + b_stride * 2]);
                AV_COPY32(mv_dst - 1 + 24, h->cur_pic.motion_val[list][b_xy + b_stride * 3]);
                ref_cache[-1 +  0] =
                ref_cache[-1 +  8] = ref2frm[list][h->cur_pic.ref_index[list][b8_xy + 2 * 0]];
                ref_cache[-1 + 16] =
                ref_cache[-1 + 24] = ref2frm[list][h->cur_pic.ref_index[list][b8_xy + 2 * 1]];
            } else {
                AV_ZERO32(mv_dst - 1 +  0);
                AV_ZERO32(mv_dst - 1 +  8);
                AV_ZERO32(mv_dst - 1 + 16);
                AV_ZERO32(mv_dst - 1 + 24);
                ref_cache[-1 +  0] =
                ref_cache[-1 +  8] =
                ref_cache[-1 + 16] =
                ref_cache[-1 + 24] = LIST_NOT_USED;
            }
        }
    }

    if (!USES_LIST(mb_type, list)) {
        fill_rectangle(mv_dst, 4, 4, 8, pack16to32(0, 0), 4);
        AV_WN32A(&ref_cache[0 * 8], ((LIST_NOT_USED) & 0xFF) * 0x01010101u);
        AV_WN32A(&ref_cache[1 * 8], ((LIST_NOT_USED) & 0xFF) * 0x01010101u);
        AV_WN32A(&ref_cache[2 * 8], ((LIST_NOT_USED) & 0xFF) * 0x01010101u);
        AV_WN32A(&ref_cache[3 * 8], ((LIST_NOT_USED) & 0xFF) * 0x01010101u);
        return;
    }

    {
        int8_t *ref = &h->cur_pic.ref_index[list][4 * mb_xy];
        int (*ref2frm)[64] = (void*)(h->ref2frm[h->slice_num & (MAX_SLICES - 1)][0] + (MB_MBAFF(h) ? 20 : 2));
        uint32_t ref01 = (pack16to32(ref2frm[list][ref[0]], ref2frm[list][ref[1]]) & 0x00FF00FF) * 0x0101;
        uint32_t ref23 = (pack16to32(ref2frm[list][ref[2]], ref2frm[list][ref[3]]) & 0x00FF00FF) * 0x0101;
        AV_WN32A(&ref_cache[0 * 8], ref01);
        AV_WN32A(&ref_cache[1 * 8], ref01);
        AV_WN32A(&ref_cache[2 * 8], ref23);
        AV_WN32A(&ref_cache[3 * 8], ref23);
    }

    {
        int16_t(*mv_src)[2] = &h->cur_pic.motion_val[list][4 * h->mb_x + 4 * h->mb_y * b_stride];
        AV_COPY128(mv_dst + 8 * 0, mv_src + 0 * b_stride);
        AV_COPY128(mv_dst + 8 * 1, mv_src + 1 * b_stride);
        AV_COPY128(mv_dst + 8 * 2, mv_src + 2 * b_stride);
        AV_COPY128(mv_dst + 8 * 3, mv_src + 3 * b_stride);
    }
}

/**
 *
 * @return non zero if the loop filter can be skipped
 */
static int fill_filter_caches(H264Context *h, int mb_type)
{
    const int mb_xy = h->mb_xy;
    int top_xy, left_xy[LEFT_MBS];
    int top_type, left_type[LEFT_MBS];
    uint8_t *nnz;
    uint8_t *nnz_cache;

    top_xy = mb_xy - (h->mb_stride << MB_FIELD(h));

    /* Wow, what a mess, why didn't they simplify the interlacing & intra
     * stuff, I can't imagine that these complex rules are worth it. */

    left_xy[LBOT] = left_xy[LTOP] = mb_xy - 1;
    if (FRAME_MBAFF(h)) {
        const int left_mb_field_flag = IS_INTERLACED(h->cur_pic.mb_type[mb_xy - 1]);
        const int curr_mb_field_flag = IS_INTERLACED(mb_type);
        if (h->mb_y & 1) {
            if (left_mb_field_flag != curr_mb_field_flag)
                left_xy[LTOP] -= h->mb_stride;
        } else {
            if (curr_mb_field_flag)
                top_xy += h->mb_stride &
                          (((h->cur_pic.mb_type[top_xy] >> 7) & 1) - 1);
            if (left_mb_field_flag != curr_mb_field_flag)
                left_xy[LBOT] += h->mb_stride;
        }
    }

    h->top_mb_xy        = top_xy;
    h->left_mb_xy[LTOP] = left_xy[LTOP];
    h->left_mb_xy[LBOT] = left_xy[LBOT];
    {
        /* For sufficiently low qp, filtering wouldn't do anything.
         * This is a conservative estimate: could also check beta_offset
         * and more accurate chroma_qp. */
        int qp_thresh = h->qp_thresh; // FIXME strictly we should store qp_thresh for each mb of a slice
        int qp        = h->cur_pic.qscale_table[mb_xy];
        if (qp <= qp_thresh &&
            (left_xy[LTOP] < 0 ||
             ((qp + h->cur_pic.qscale_table[left_xy[LTOP]] + 1) >> 1) <= qp_thresh) &&
            (top_xy < 0 ||
             ((qp + h->cur_pic.qscale_table[top_xy] + 1) >> 1) <= qp_thresh)) {
            if (!FRAME_MBAFF(h))
                return 1;
            if ((left_xy[LTOP] < 0 ||
                 ((qp + h->cur_pic.qscale_table[left_xy[LBOT]] + 1) >> 1) <= qp_thresh) &&
                (top_xy < h->mb_stride ||
                 ((qp + h->cur_pic.qscale_table[top_xy - h->mb_stride] + 1) >> 1) <= qp_thresh))
                return 1;
        }
    }

    top_type        = h->cur_pic.mb_type[top_xy];
    left_type[LTOP] = h->cur_pic.mb_type[left_xy[LTOP]];
    left_type[LBOT] = h->cur_pic.mb_type[left_xy[LBOT]];
    if (h->deblocking_filter == 2) {
        if (h->slice_table[top_xy] != h->slice_num)
            top_type = 0;
        if (h->slice_table[left_xy[LBOT]] != h->slice_num)
            left_type[LTOP] = left_type[LBOT] = 0;
    } else {
        if (h->slice_table[top_xy] == 0xFFFF)
            top_type = 0;
        if (h->slice_table[left_xy[LBOT]] == 0xFFFF)
            left_type[LTOP] = left_type[LBOT] = 0;
    }
    h->top_type        = top_type;
    h->left_type[LTOP] = left_type[LTOP];
    h->left_type[LBOT] = left_type[LBOT];

    if (IS_INTRA(mb_type))
        return 0;

    fill_filter_caches_inter(h, mb_type, top_xy, left_xy,
                             top_type, left_type, mb_xy, 0);
    if (h->list_count == 2)
        fill_filter_caches_inter(h, mb_type, top_xy, left_xy,
                                 top_type, left_type, mb_xy, 1);

    nnz       = h->non_zero_count[mb_xy];
    nnz_cache = h->non_zero_count_cache;
    AV_COPY32(&nnz_cache[4 + 8 * 1], &nnz[0]);
    AV_COPY32(&nnz_cache[4 + 8 * 2], &nnz[4]);
    AV_COPY32(&nnz_cache[4 + 8 * 3], &nnz[8]);
    AV_COPY32(&nnz_cache[4 + 8 * 4], &nnz[12]);
    h->cbp = h->cbp_table[mb_xy];

    if (top_type) {
        nnz = h->non_zero_count[top_xy];
        AV_COPY32(&nnz_cache[4 + 8 * 0], &nnz[3 * 4]);
    }

    if (left_type[LTOP]) {
        nnz = h->non_zero_count[left_xy[LTOP]];
        nnz_cache[3 + 8 * 1] = nnz[3 + 0 * 4];
        nnz_cache[3 + 8 * 2] = nnz[3 + 1 * 4];
        nnz_cache[3 + 8 * 3] = nnz[3 + 2 * 4];
        nnz_cache[3 + 8 * 4] = nnz[3 + 3 * 4];
    }

    /* CAVLC 8x8dct requires NNZ values for residual decoding that differ
     * from what the loop filter needs */
    if (!CABAC(h) && h->pps.transform_8x8_mode) {
        if (IS_8x8DCT(top_type)) {
            nnz_cache[4 + 8 * 0] =
            nnz_cache[5 + 8 * 0] = (h->cbp_table[top_xy] & 0x4000) >> 12;
            nnz_cache[6 + 8 * 0] =
            nnz_cache[7 + 8 * 0] = (h->cbp_table[top_xy] & 0x8000) >> 12;
        }
        if (IS_8x8DCT(left_type[LTOP])) {
            nnz_cache[3 + 8 * 1] =
            nnz_cache[3 + 8 * 2] = (h->cbp_table[left_xy[LTOP]] & 0x2000) >> 12; // FIXME check MBAFF
        }
        if (IS_8x8DCT(left_type[LBOT])) {
            nnz_cache[3 + 8 * 3] =
            nnz_cache[3 + 8 * 4] = (h->cbp_table[left_xy[LBOT]] & 0x8000) >> 12; // FIXME check MBAFF
        }

        if (IS_8x8DCT(mb_type)) {
            nnz_cache[scan8[0]] =
            nnz_cache[scan8[1]] =
            nnz_cache[scan8[2]] =
            nnz_cache[scan8[3]] = (h->cbp & 0x1000) >> 12;

            nnz_cache[scan8[0 + 4]] =
            nnz_cache[scan8[1 + 4]] =
            nnz_cache[scan8[2 + 4]] =
            nnz_cache[scan8[3 + 4]] = (h->cbp & 0x2000) >> 12;

            nnz_cache[scan8[0 + 8]] =
            nnz_cache[scan8[1 + 8]] =
            nnz_cache[scan8[2 + 8]] =
            nnz_cache[scan8[3 + 8]] = (h->cbp & 0x4000) >> 12;

            nnz_cache[scan8[0 + 12]] =
            nnz_cache[scan8[1 + 12]] =
            nnz_cache[scan8[2 + 12]] =
            nnz_cache[scan8[3 + 12]] = (h->cbp & 0x8000) >> 12;
        }
    }

    return 0;
}

static void loop_filter(H264Context *h, int start_x, int end_x)
{
    uint8_t *dest_y, *dest_cb, *dest_cr;
    int linesize, uvlinesize, mb_x, mb_y;
    const int end_mb_y       = h->mb_y + FRAME_MBAFF(h);
    const int old_slice_type = h->slice_type;
    const int pixel_shift    = h->pixel_shift;
    const int block_h        = 16 >> h->chroma_y_shift;

    if (h->deblocking_filter) {
        for (mb_x = start_x; mb_x < end_x; mb_x++)
            for (mb_y = end_mb_y - FRAME_MBAFF(h); mb_y <= end_mb_y; mb_y++) {
                int mb_xy, mb_type;
                mb_xy         = h->mb_xy = mb_x + mb_y * h->mb_stride;
                h->slice_num  = h->slice_table[mb_xy];
                mb_type       = h->cur_pic.mb_type[mb_xy];
                h->list_count = h->list_counts[mb_xy];

                if (FRAME_MBAFF(h))
                    h->mb_mbaff               =
                    h->mb_field_decoding_flag = !!IS_INTERLACED(mb_type);

                h->mb_x = mb_x;
                h->mb_y = mb_y;
                dest_y  = h->cur_pic.f.data[0] +
                          ((mb_x << pixel_shift) + mb_y * h->linesize) * 16;
                dest_cb = h->cur_pic.f.data[1] +
                          (mb_x << pixel_shift) * (8 << CHROMA444(h)) +
                          mb_y * h->uvlinesize * block_h;
                dest_cr = h->cur_pic.f.data[2] +
                          (mb_x << pixel_shift) * (8 << CHROMA444(h)) +
                          mb_y * h->uvlinesize * block_h;
                // FIXME simplify above

                if (MB_FIELD(h)) {
                    linesize   = h->mb_linesize   = h->linesize   * 2;
                    uvlinesize = h->mb_uvlinesize = h->uvlinesize * 2;
                    if (mb_y & 1) { // FIXME move out of this function?
                        dest_y  -= h->linesize   * 15;
                        dest_cb -= h->uvlinesize * (block_h - 1);
                        dest_cr -= h->uvlinesize * (block_h - 1);
                    }
                } else {
                    linesize   = h->mb_linesize   = h->linesize;
                    uvlinesize = h->mb_uvlinesize = h->uvlinesize;
                }
                backup_mb_border(h, dest_y, dest_cb, dest_cr, linesize,
                                 uvlinesize, 0);
                if (fill_filter_caches(h, mb_type))
                    continue;
                h->chroma_qp[0] = get_chroma_qp(h, 0, h->cur_pic.qscale_table[mb_xy]);
                h->chroma_qp[1] = get_chroma_qp(h, 1, h->cur_pic.qscale_table[mb_xy]);

                if (FRAME_MBAFF(h)) {
                    ff_h264_filter_mb(h, mb_x, mb_y, dest_y, dest_cb, dest_cr,
                                      linesize, uvlinesize);
                } else {
                    ff_h264_filter_mb_fast(h, mb_x, mb_y, dest_y, dest_cb,
                                           dest_cr, linesize, uvlinesize);
                }
            }
    }
    h->slice_type   = old_slice_type;
    h->mb_x         = end_x;
    h->mb_y         = end_mb_y - FRAME_MBAFF(h);
    h->chroma_qp[0] = get_chroma_qp(h, 0, h->qscale);
    h->chroma_qp[1] = get_chroma_qp(h, 1, h->qscale);
}

static void predict_field_decoding_flag(H264Context *h)
{
    const int mb_xy = h->mb_x + h->mb_y * h->mb_stride;
    int mb_type     = (h->slice_table[mb_xy - 1] == h->slice_num) ?
                      h->cur_pic.mb_type[mb_xy - 1] :
                      (h->slice_table[mb_xy - h->mb_stride] == h->slice_num) ?
                      h->cur_pic.mb_type[mb_xy - h->mb_stride] : 0;
    h->mb_mbaff     = h->mb_field_decoding_flag = IS_INTERLACED(mb_type) ? 1 : 0;
}

/**
 * Draw edges and report progress for the last MB row.
 */
static void decode_finish_row(H264Context *h)
{
    int top            = 16 * (h->mb_y      >> FIELD_PICTURE(h));
    int pic_height     = 16 *  h->mb_height >> FIELD_PICTURE(h);
    int height         =  16      << FRAME_MBAFF(h);
    int deblock_border = (16 + 4) << FRAME_MBAFF(h);

    if (h->deblocking_filter) {
        if ((top + height) >= pic_height)
            height += deblock_border;
        top -= deblock_border;
    }

    if (top >= pic_height || (top + height) < 0)
        return;

    height = FFMIN(height, pic_height - top);
    if (top < 0) {
        height = top + height;
        top    = 0;
    }

    ff_h264_draw_horiz_band(h, top, height);

    if (h->droppable || h->er.error_occurred)
        return;

    ff_thread_report_progress(&h->cur_pic_ptr->tf, top + height - 1,
                              h->picture_structure == PICT_BOTTOM_FIELD);
}

static void er_add_slice(H264Context *h, int startx, int starty,
                         int endx, int endy, int status)
{
    if (CONFIG_ERROR_RESILIENCE) {
        ERContext *er = &h->er;

        ff_er_add_slice(er, startx, starty, endx, endy, status);
    }
}

static int decode_slice(struct AVCodecContext *avctx, void *arg)
{
    H264Context *h = *(void **)arg;
    int lf_x_start = h->mb_x;

    h->mb_skip_run = -1;

    av_assert0(h->block_offset[15] == (4 * ((scan8[15] - scan8[0]) & 7) << h->pixel_shift) + 4 * h->linesize * ((scan8[15] - scan8[0]) >> 3));

    h->is_complex = FRAME_MBAFF(h) || h->picture_structure != PICT_FRAME ||
                    avctx->codec_id != AV_CODEC_ID_H264 ||
                    (CONFIG_GRAY && (h->flags & CODEC_FLAG_GRAY));

    if (!(h->avctx->active_thread_type & FF_THREAD_SLICE) && h->picture_structure == PICT_FRAME && h->er.error_status_table) {
        const int start_i  = av_clip(h->resync_mb_x + h->resync_mb_y * h->mb_width, 0, h->mb_num - 1);
        if (start_i) {
            int prev_status = h->er.error_status_table[h->er.mb_index2xy[start_i - 1]];
            prev_status &= ~ VP_START;
            if (prev_status != (ER_MV_END | ER_DC_END | ER_AC_END))
                h->er.error_occurred = 1;
        }
    }

    if (h->pps.cabac) {
        /* realign */
        align_get_bits(&h->gb);

        /* init cabac */
        ff_init_cabac_decoder(&h->cabac,
                              h->gb.buffer + get_bits_count(&h->gb) / 8,
                              (get_bits_left(&h->gb) + 7) / 8);

        ff_h264_init_cabac_states(h);

        for (;;) {
            // START_TIMER
            int ret = ff_h264_decode_mb_cabac(h);
            int eos;
            // STOP_TIMER("decode_mb_cabac")

            if (ret >= 0)
                ff_h264_hl_decode_mb(h);

            // FIXME optimal? or let mb_decode decode 16x32 ?
            if (ret >= 0 && FRAME_MBAFF(h)) {
                h->mb_y++;

                ret = ff_h264_decode_mb_cabac(h);

                if (ret >= 0)
                    ff_h264_hl_decode_mb(h);
                h->mb_y--;
            }
            eos = get_cabac_terminate(&h->cabac);

            if ((h->workaround_bugs & FF_BUG_TRUNCATED) &&
                h->cabac.bytestream > h->cabac.bytestream_end + 2) {
                er_add_slice(h, h->resync_mb_x, h->resync_mb_y, h->mb_x - 1,
                             h->mb_y, ER_MB_END);
                if (h->mb_x >= lf_x_start)
                    loop_filter(h, lf_x_start, h->mb_x + 1);
                return 0;
            }
            if (h->cabac.bytestream > h->cabac.bytestream_end + 2 )
                av_log(h->avctx, AV_LOG_DEBUG, "bytestream overread %td\n", h->cabac.bytestream_end - h->cabac.bytestream);
            if (ret < 0 || h->cabac.bytestream > h->cabac.bytestream_end + 4) {
                av_log(h->avctx, AV_LOG_ERROR,
                       "error while decoding MB %d %d, bytestream %td\n",
                       h->mb_x, h->mb_y,
                       h->cabac.bytestream_end - h->cabac.bytestream);
                er_add_slice(h, h->resync_mb_x, h->resync_mb_y, h->mb_x,
                             h->mb_y, ER_MB_ERROR);
                return AVERROR_INVALIDDATA;
            }

            if (++h->mb_x >= h->mb_width) {
                loop_filter(h, lf_x_start, h->mb_x);
                h->mb_x = lf_x_start = 0;
                decode_finish_row(h);
                ++h->mb_y;
                if (FIELD_OR_MBAFF_PICTURE(h)) {
                    ++h->mb_y;
                    if (FRAME_MBAFF(h) && h->mb_y < h->mb_height)
                        predict_field_decoding_flag(h);
                }
            }

            if (eos || h->mb_y >= h->mb_height) {
                tprintf(h->avctx, "slice end %d %d\n",
                        get_bits_count(&h->gb), h->gb.size_in_bits);
                er_add_slice(h, h->resync_mb_x, h->resync_mb_y, h->mb_x - 1,
                             h->mb_y, ER_MB_END);
                if (h->mb_x > lf_x_start)
                    loop_filter(h, lf_x_start, h->mb_x);
                return 0;
            }
        }
    } else {
        for (;;) {
            int ret = ff_h264_decode_mb_cavlc(h);

            if (ret >= 0)
                ff_h264_hl_decode_mb(h);

            // FIXME optimal? or let mb_decode decode 16x32 ?
            if (ret >= 0 && FRAME_MBAFF(h)) {
                h->mb_y++;
                ret = ff_h264_decode_mb_cavlc(h);

                if (ret >= 0)
                    ff_h264_hl_decode_mb(h);
                h->mb_y--;
            }

            if (ret < 0) {
                av_log(h->avctx, AV_LOG_ERROR,
                       "error while decoding MB %d %d\n", h->mb_x, h->mb_y);
                er_add_slice(h, h->resync_mb_x, h->resync_mb_y, h->mb_x,
                             h->mb_y, ER_MB_ERROR);
                return ret;
            }

            if (++h->mb_x >= h->mb_width) {
                loop_filter(h, lf_x_start, h->mb_x);
                h->mb_x = lf_x_start = 0;
                decode_finish_row(h);
                ++h->mb_y;
                if (FIELD_OR_MBAFF_PICTURE(h)) {
                    ++h->mb_y;
                    if (FRAME_MBAFF(h) && h->mb_y < h->mb_height)
                        predict_field_decoding_flag(h);
                }
                if (h->mb_y >= h->mb_height) {
                    tprintf(h->avctx, "slice end %d %d\n",
                            get_bits_count(&h->gb), h->gb.size_in_bits);

                    if (   get_bits_left(&h->gb) == 0
                        || get_bits_left(&h->gb) > 0 && !(h->avctx->err_recognition & AV_EF_AGGRESSIVE)) {
                        er_add_slice(h, h->resync_mb_x, h->resync_mb_y,
                                     h->mb_x - 1, h->mb_y,
                                     ER_MB_END);

                        return 0;
                    } else {
                        er_add_slice(h, h->resync_mb_x, h->resync_mb_y,
                                     h->mb_x, h->mb_y,
                                     ER_MB_END);

                        return AVERROR_INVALIDDATA;
                    }
                }
            }

            if (get_bits_left(&h->gb) <= 0 && h->mb_skip_run <= 0) {
                tprintf(h->avctx, "slice end %d %d\n",
                        get_bits_count(&h->gb), h->gb.size_in_bits);

                if (get_bits_left(&h->gb) == 0) {
                    er_add_slice(h, h->resync_mb_x, h->resync_mb_y,
                                 h->mb_x - 1, h->mb_y,
                                 ER_MB_END);
                    if (h->mb_x > lf_x_start)
                        loop_filter(h, lf_x_start, h->mb_x);

                    return 0;
                } else {
                    er_add_slice(h, h->resync_mb_x, h->resync_mb_y, h->mb_x,
                                 h->mb_y, ER_MB_ERROR);

                    return AVERROR_INVALIDDATA;
                }
            }
        }
    }
}

/**
 * Call decode_slice() for each context.
 *
 * @param h h264 master context
 * @param context_count number of contexts to execute
 */
static int execute_decode_slices(H264Context *h, unsigned context_count)
{
    AVCodecContext *const avctx = h->avctx;
    H264Context *hx;
    int i;

    av_assert0(h->mb_y < h->mb_height);

    if (h->avctx->hwaccel ||
        h->avctx->codec->capabilities & CODEC_CAP_HWACCEL_VDPAU)
        return 0;
    if (context_count == 1) {
        return decode_slice(avctx, &h);
    } else {
        av_assert0(context_count > 0);
        for (i = 1; i < context_count; i++) {
            hx                 = h->thread_context[i];
            if (CONFIG_ERROR_RESILIENCE) {
                hx->er.error_count = 0;
            }
            hx->x264_build     = h->x264_build;
        }

        avctx->execute(avctx, decode_slice, h->thread_context,
                       NULL, context_count, sizeof(void *));

        /* pull back stuff from slices to master context */
        hx                   = h->thread_context[context_count - 1];
        h->mb_x              = hx->mb_x;
        h->mb_y              = hx->mb_y;
        h->droppable         = hx->droppable;
        h->picture_structure = hx->picture_structure;
        if (CONFIG_ERROR_RESILIENCE) {
            for (i = 1; i < context_count; i++)
                h->er.error_count += h->thread_context[i]->er.error_count;
        }
    }

    return 0;
}

static const uint8_t start_code[] = { 0x00, 0x00, 0x01 };

=======
>>>>>>> f51d0f39
static int decode_nal_units(H264Context *h, const uint8_t *buf, int buf_size,
                            int parse_extradata)
{
    AVCodecContext *const avctx = h->avctx;
    H264Context *hx; ///< thread context
    int buf_index;
    unsigned context_count;
    int next_avc;
    int pass = !(avctx->active_thread_type & FF_THREAD_FRAME);
    int nals_needed = 0; ///< number of NALs that need decoding before the next frame thread starts
    int nal_index;
    int idr_cleared=0;
    int first_slice = 0;
    int ret = 0;

    h->nal_unit_type= 0;

    if(!h->slice_context_count)
         h->slice_context_count= 1;
    h->max_contexts = h->slice_context_count;
    if (!(avctx->flags2 & CODEC_FLAG2_CHUNKS)) {
        h->current_slice = 0;
        if (!h->first_field)
            h->cur_pic_ptr = NULL;
        ff_h264_reset_sei(h);
    }

    if (h->nal_length_size == 4) {
        if (buf_size > 8 && AV_RB32(buf) == 1 && AV_RB32(buf+5) > (unsigned)buf_size) {
            h->is_avc = 0;
        }else if(buf_size > 3 && AV_RB32(buf) > 1 && AV_RB32(buf) <= (unsigned)buf_size)
            h->is_avc = 1;
    }

    for (; pass <= 1; pass++) {
        buf_index     = 0;
        context_count = 0;
        next_avc      = h->is_avc ? 0 : buf_size;
        nal_index     = 0;
        for (;;) {
            int consumed;
            int dst_length;
            int bit_length;
            const uint8_t *ptr;
            int i, nalsize = 0;
            int err;

            if (buf_index >= next_avc) {
                if (buf_index >= buf_size - h->nal_length_size)
                    break;
                nalsize = 0;
                for (i = 0; i < h->nal_length_size; i++)
                    nalsize = (nalsize << 8) | buf[buf_index++];
                if (nalsize <= 0 || nalsize > buf_size - buf_index) {
                    av_log(h->avctx, AV_LOG_ERROR,
                           "AVC: nal size %d\n", nalsize);
                    break;
                }
                next_avc = buf_index + nalsize;
            } else {
                // start code prefix search
                for (; buf_index + 3 < next_avc; buf_index++)
                    // This should always succeed in the first iteration.
                    if (buf[buf_index]     == 0 &&
                        buf[buf_index + 1] == 0 &&
                        buf[buf_index + 2] == 1)
                        break;

                if (buf_index + 3 >= buf_size) {
                    buf_index = buf_size;
                    break;
                }

                buf_index += 3;
                if (buf_index >= next_avc)
                    continue;
            }

            hx = h->thread_context[context_count];

            ptr = ff_h264_decode_nal(hx, buf + buf_index, &dst_length,
                                     &consumed, next_avc - buf_index);
            if (ptr == NULL || dst_length < 0) {
                ret = -1;
                goto end;
            }
            i = buf_index + consumed;
            if ((h->workaround_bugs & FF_BUG_AUTODETECT) && i + 3 < next_avc &&
                buf[i]     == 0x00 && buf[i + 1] == 0x00 &&
                buf[i + 2] == 0x01 && buf[i + 3] == 0xE0)
                h->workaround_bugs |= FF_BUG_TRUNCATED;

            if (!(h->workaround_bugs & FF_BUG_TRUNCATED))
                while (dst_length > 0 && ptr[dst_length - 1] == 0)
                    dst_length--;
            bit_length = !dst_length ? 0
                                     : (8 * dst_length -
                                        decode_rbsp_trailing(h, ptr + dst_length - 1));

            if (h->avctx->debug & FF_DEBUG_STARTCODE)
                av_log(h->avctx, AV_LOG_DEBUG,
                       "NAL %d/%d at %d/%d length %d pass %d\n",
                       hx->nal_unit_type, hx->nal_ref_idc, buf_index, buf_size, dst_length, pass);

            if (h->is_avc && (nalsize != consumed) && nalsize)
                av_log(h->avctx, AV_LOG_DEBUG,
                       "AVC: Consumed only %d bytes instead of %d\n",
                       consumed, nalsize);

            buf_index += consumed;
            nal_index++;

            if (pass == 0) {
                /* packets can sometimes contain multiple PPS/SPS,
                 * e.g. two PAFF field pictures in one packet, or a demuxer
                 * which splits NALs strangely if so, when frame threading we
                 * can't start the next thread until we've read all of them */
                switch (hx->nal_unit_type) {
                case NAL_SPS:
                case NAL_PPS:
                    nals_needed = nal_index;
                    break;
                case NAL_DPA:
                case NAL_IDR_SLICE:
                case NAL_SLICE:
                    init_get_bits(&hx->gb, ptr, bit_length);
                    if (!get_ue_golomb(&hx->gb) ||
                        !first_slice ||
                        first_slice != hx->nal_unit_type)
                        nals_needed = nal_index;
                    if (!first_slice)
                        first_slice = hx->nal_unit_type;
                }
                continue;
            }

            if (!first_slice)
                switch (hx->nal_unit_type) {
                case NAL_DPA:
                case NAL_IDR_SLICE:
                case NAL_SLICE:
                    first_slice = hx->nal_unit_type;
                }

            if (avctx->skip_frame >= AVDISCARD_NONREF &&
                h->nal_ref_idc == 0 &&
                h->nal_unit_type != NAL_SEI)
                continue;

again:
            if (   !(avctx->active_thread_type & FF_THREAD_FRAME)
                || nals_needed >= nal_index)
                h->au_pps_id = -1;
            /* Ignore per frame NAL unit type during extradata
             * parsing. Decoding slices is not possible in codec init
             * with frame-mt */
            if (parse_extradata) {
                switch (hx->nal_unit_type) {
                case NAL_IDR_SLICE:
                case NAL_SLICE:
                case NAL_DPA:
                case NAL_DPB:
                case NAL_DPC:
                    av_log(h->avctx, AV_LOG_WARNING,
                           "Ignoring NAL %d in global header/extradata\n",
                           hx->nal_unit_type);
                    // fall through to next case
                case NAL_AUXILIARY_SLICE:
                    hx->nal_unit_type = NAL_FF_IGNORE;
                }
            }

            err = 0;

            switch (hx->nal_unit_type) {
            case NAL_IDR_SLICE:
                if (h->nal_unit_type != NAL_IDR_SLICE) {
                    av_log(h->avctx, AV_LOG_ERROR,
                           "Invalid mix of idr and non-idr slices\n");
                    ret = -1;
                    goto end;
                }
                if(!idr_cleared)
                    idr(h); // FIXME ensure we don't lose some frames if there is reordering
                idr_cleared = 1;
            case NAL_SLICE:
                init_get_bits(&hx->gb, ptr, bit_length);
                hx->intra_gb_ptr      =
                hx->inter_gb_ptr      = &hx->gb;
                hx->data_partitioning = 0;

                if ((err = ff_h264_decode_slice_header(hx, h)))
                    break;

                if (h->sei_recovery_frame_cnt >= 0) {
                    if (h->frame_num != h->sei_recovery_frame_cnt || hx->slice_type_nos != AV_PICTURE_TYPE_I)
                        h->valid_recovery_point = 1;

                    if (   h->recovery_frame < 0
                        || ((h->recovery_frame - h->frame_num) & ((1 << h->sps.log2_max_frame_num)-1)) > h->sei_recovery_frame_cnt) {
                        h->recovery_frame = (h->frame_num + h->sei_recovery_frame_cnt) &
                                            ((1 << h->sps.log2_max_frame_num) - 1);

                        if (!h->valid_recovery_point)
                            h->recovery_frame = h->frame_num;
                    }
                }

                h->cur_pic_ptr->f.key_frame |=
                    (hx->nal_unit_type == NAL_IDR_SLICE);

                if (hx->nal_unit_type == NAL_IDR_SLICE ||
                    h->recovery_frame == h->frame_num) {
                    h->recovery_frame         = -1;
                    h->cur_pic_ptr->recovered = 1;
                }
                // If we have an IDR, all frames after it in decoded order are
                // "recovered".
                if (hx->nal_unit_type == NAL_IDR_SLICE)
                    h->frame_recovered |= FRAME_RECOVERED_IDR;
                h->frame_recovered |= 3*!!(avctx->flags2 & CODEC_FLAG2_SHOW_ALL);
                h->frame_recovered |= 3*!!(avctx->flags & CODEC_FLAG_OUTPUT_CORRUPT);
#if 1
                h->cur_pic_ptr->recovered |= h->frame_recovered;
#else
                h->cur_pic_ptr->recovered |= !!(h->frame_recovered & FRAME_RECOVERED_IDR);
#endif

                if (h->current_slice == 1) {
                    if (!(avctx->flags2 & CODEC_FLAG2_CHUNKS))
                        decode_postinit(h, nal_index >= nals_needed);

                    if (h->avctx->hwaccel &&
                        (ret = h->avctx->hwaccel->start_frame(h->avctx, NULL, 0)) < 0)
                        return ret;
                    if (CONFIG_H264_VDPAU_DECODER &&
                        h->avctx->codec->capabilities & CODEC_CAP_HWACCEL_VDPAU)
                        ff_vdpau_h264_picture_start(h);
                }

                if (hx->redundant_pic_count == 0 &&
                    (avctx->skip_frame < AVDISCARD_NONREF ||
                     hx->nal_ref_idc) &&
                    (avctx->skip_frame < AVDISCARD_BIDIR  ||
                     hx->slice_type_nos != AV_PICTURE_TYPE_B) &&
                    (avctx->skip_frame < AVDISCARD_NONKEY ||
                     hx->slice_type_nos == AV_PICTURE_TYPE_I) &&
                    avctx->skip_frame < AVDISCARD_ALL) {
                    if (avctx->hwaccel) {
                        ret = avctx->hwaccel->decode_slice(avctx,
                                                           &buf[buf_index - consumed],
                                                           consumed);
                        if (ret < 0)
                            return ret;
                    } else if (CONFIG_H264_VDPAU_DECODER &&
                               h->avctx->codec->capabilities & CODEC_CAP_HWACCEL_VDPAU) {
                        ff_vdpau_add_data_chunk(h->cur_pic_ptr->f.data[0],
                                                start_code,
                                                sizeof(start_code));
                        ff_vdpau_add_data_chunk(h->cur_pic_ptr->f.data[0],
                                                &buf[buf_index - consumed],
                                                consumed);
                    } else
                        context_count++;
                }
                break;
            case NAL_DPA:
                if (h->avctx->flags & CODEC_FLAG2_CHUNKS) {
                    av_log(h->avctx, AV_LOG_ERROR,
                           "Decoding in chunks is not supported for "
                           "partitioned slices.\n");
                    return AVERROR(ENOSYS);
                }

                init_get_bits(&hx->gb, ptr, bit_length);
                hx->intra_gb_ptr =
                hx->inter_gb_ptr = NULL;

                if ((err = ff_h264_decode_slice_header(hx, h)) < 0) {
                    /* make sure data_partitioning is cleared if it was set
                     * before, so we don't try decoding a slice without a valid
                     * slice header later */
                    h->data_partitioning = 0;
                    break;
                }

                hx->data_partitioning = 1;
                break;
            case NAL_DPB:
                init_get_bits(&hx->intra_gb, ptr, bit_length);
                hx->intra_gb_ptr = &hx->intra_gb;
                break;
            case NAL_DPC:
                init_get_bits(&hx->inter_gb, ptr, bit_length);
                hx->inter_gb_ptr = &hx->inter_gb;

                av_log(h->avctx, AV_LOG_ERROR, "Partitioned H.264 support is incomplete\n");
                break;

                if (hx->redundant_pic_count == 0 &&
                    hx->intra_gb_ptr &&
                    hx->data_partitioning &&
                    h->cur_pic_ptr && h->context_initialized &&
                    (avctx->skip_frame < AVDISCARD_NONREF || hx->nal_ref_idc) &&
                    (avctx->skip_frame < AVDISCARD_BIDIR  ||
                     hx->slice_type_nos != AV_PICTURE_TYPE_B) &&
                    (avctx->skip_frame < AVDISCARD_NONKEY ||
                     hx->slice_type_nos == AV_PICTURE_TYPE_I) &&
                    avctx->skip_frame < AVDISCARD_ALL)
                    context_count++;
                break;
            case NAL_SEI:
                init_get_bits(&h->gb, ptr, bit_length);
                ff_h264_decode_sei(h);
                break;
            case NAL_SPS:
                init_get_bits(&h->gb, ptr, bit_length);
                if (ff_h264_decode_seq_parameter_set(h) < 0 && (h->is_avc ? nalsize : 1)) {
                    av_log(h->avctx, AV_LOG_DEBUG,
                           "SPS decoding failure, trying again with the complete NAL\n");
                    if (h->is_avc)
                        av_assert0(next_avc - buf_index + consumed == nalsize);
                    if ((next_avc - buf_index + consumed - 1) >= INT_MAX/8)
                        break;
                    init_get_bits(&h->gb, &buf[buf_index + 1 - consumed],
                                  8*(next_avc - buf_index + consumed - 1));
                    ff_h264_decode_seq_parameter_set(h);
                }

<<<<<<< HEAD
=======
                ret = ff_h264_set_parameter_from_sps(h);
                if (ret < 0)
                    goto end;

>>>>>>> f51d0f39
                break;
            case NAL_PPS:
                init_get_bits(&h->gb, ptr, bit_length);
                ff_h264_decode_picture_parameter_set(h, bit_length);
                break;
            case NAL_AUD:
            case NAL_END_SEQUENCE:
            case NAL_END_STREAM:
            case NAL_FILLER_DATA:
            case NAL_SPS_EXT:
            case NAL_AUXILIARY_SLICE:
                break;
            case NAL_FF_IGNORE:
                break;
            default:
                av_log(avctx, AV_LOG_DEBUG, "Unknown NAL code: %d (%d bits)\n",
                       hx->nal_unit_type, bit_length);
            }

            if (context_count == h->max_contexts) {
                ff_h264_execute_decode_slices(h, context_count);
                context_count = 0;
            }

            if (err < 0) {
                av_log(h->avctx, AV_LOG_ERROR, "decode_slice_header error\n");
                h->ref_count[0] = h->ref_count[1] = h->list_count = 0;
            } else if (err == 1) {
                /* Slice could not be decoded in parallel mode, copy down
                 * NAL unit stuff to context 0 and restart. Note that
                 * rbsp_buffer is not transferred, but since we no longer
                 * run in parallel mode this should not be an issue. */
                h->nal_unit_type = hx->nal_unit_type;
                h->nal_ref_idc   = hx->nal_ref_idc;
                hx               = h;
                goto again;
            }
        }
    }
    if (context_count)
        ff_h264_execute_decode_slices(h, context_count);

end:
    /* clean up */
    if (h->cur_pic_ptr && !h->droppable) {
        ff_thread_report_progress(&h->cur_pic_ptr->tf, INT_MAX,
                                  h->picture_structure == PICT_BOTTOM_FIELD);
    }

    return (ret < 0) ? ret : buf_index;
}

/**
 * Return the number of bytes consumed for building the current frame.
 */
static int get_consumed_bytes(int pos, int buf_size)
{
    if (pos == 0)
        pos = 1;          // avoid infinite loops (i doubt that is needed but ...)
    if (pos + 10 > buf_size)
        pos = buf_size;                   // oops ;)

    return pos;
}

static int output_frame(H264Context *h, AVFrame *dst, H264Picture *srcp)
{
    AVFrame *src = &srcp->f;
    const AVPixFmtDescriptor *desc = av_pix_fmt_desc_get(src->format);
    int i;
    int ret = av_frame_ref(dst, src);
    if (ret < 0)
        return ret;

    av_dict_set(&dst->metadata, "stereo_mode", ff_h264_sei_stereo_mode(h), 0);

    if (!srcp->crop)
        return 0;

    for (i = 0; i < desc->nb_components; i++) {
        int hshift = (i > 0) ? desc->log2_chroma_w : 0;
        int vshift = (i > 0) ? desc->log2_chroma_h : 0;
        int off    = ((srcp->crop_left >> hshift) << h->pixel_shift) +
                      (srcp->crop_top  >> vshift) * dst->linesize[i];
        dst->data[i] += off;
    }
    return 0;
}

static int h264_decode_frame(AVCodecContext *avctx, void *data,
                             int *got_frame, AVPacket *avpkt)
{
    const uint8_t *buf = avpkt->data;
    int buf_size       = avpkt->size;
    H264Context *h     = avctx->priv_data;
    AVFrame *pict      = data;
    int buf_index      = 0;
    H264Picture *out;
    int i, out_idx;
    int ret;

    h->flags = avctx->flags;
    /* reset data partitioning here, to ensure GetBitContexts from previous
     * packets do not get used. */
    h->data_partitioning = 0;

    /* end of stream, output what is still in the buffers */
    if (buf_size == 0) {
 out:

        h->cur_pic_ptr = NULL;
        h->first_field = 0;

        // FIXME factorize this with the output code below
        out     = h->delayed_pic[0];
        out_idx = 0;
        for (i = 1;
             h->delayed_pic[i] &&
             !h->delayed_pic[i]->f.key_frame &&
             !h->delayed_pic[i]->mmco_reset;
             i++)
            if (h->delayed_pic[i]->poc < out->poc) {
                out     = h->delayed_pic[i];
                out_idx = i;
            }

        for (i = out_idx; h->delayed_pic[i]; i++)
            h->delayed_pic[i] = h->delayed_pic[i + 1];

        if (out) {
            out->reference &= ~DELAYED_PIC_REF;
            ret = output_frame(h, pict, out);
            if (ret < 0)
                return ret;
            *got_frame = 1;
        }

        return buf_index;
    }
    if(h->is_avc && buf_size >= 9 && buf[0]==1 && buf[2]==0 && (buf[4]&0xFC)==0xFC && (buf[5]&0x1F) && buf[8]==0x67){
        int cnt= buf[5]&0x1f;
        const uint8_t *p= buf+6;
        while(cnt--){
            int nalsize= AV_RB16(p) + 2;
            if(nalsize > buf_size - (p-buf) || p[2]!=0x67)
                goto not_extra;
            p += nalsize;
        }
        cnt = *(p++);
        if(!cnt)
            goto not_extra;
        while(cnt--){
            int nalsize= AV_RB16(p) + 2;
            if(nalsize > buf_size - (p-buf) || p[2]!=0x68)
                goto not_extra;
            p += nalsize;
        }

        return ff_h264_decode_extradata(h, buf, buf_size);
    }
not_extra:

    buf_index = decode_nal_units(h, buf, buf_size, 0);
    if (buf_index < 0)
        return AVERROR_INVALIDDATA;

    if (!h->cur_pic_ptr && h->nal_unit_type == NAL_END_SEQUENCE) {
        av_assert0(buf_index <= buf_size);
        goto out;
    }

    if (!(avctx->flags2 & CODEC_FLAG2_CHUNKS) && !h->cur_pic_ptr) {
        if (avctx->skip_frame >= AVDISCARD_NONREF ||
            buf_size >= 4 && !memcmp("Q264", buf, 4))
            return buf_size;
        av_log(avctx, AV_LOG_ERROR, "no frame!\n");
        return AVERROR_INVALIDDATA;
    }

    if (!(avctx->flags2 & CODEC_FLAG2_CHUNKS) ||
        (h->mb_y >= h->mb_height && h->mb_height)) {
        if (avctx->flags2 & CODEC_FLAG2_CHUNKS)
            decode_postinit(h, 1);

        ff_h264_field_end(h, 0);

        /* Wait for second field. */
        *got_frame = 0;
        if (h->next_output_pic && (
                                   h->next_output_pic->recovered)) {
            if (!h->next_output_pic->recovered)
                h->next_output_pic->f.flags |= AV_FRAME_FLAG_CORRUPT;

            ret = output_frame(h, pict, h->next_output_pic);
            if (ret < 0)
                return ret;
            *got_frame = 1;
            if (CONFIG_MPEGVIDEO) {
                ff_print_debug_info2(h->avctx, h->next_output_pic, pict, h->er.mbskip_table,
                                    &h->low_delay,
                                    h->mb_width, h->mb_height, h->mb_stride, 1);
            }
        }
    }

    assert(pict->buf[0] || !*got_frame);

    return get_consumed_bytes(buf_index, buf_size);
}

av_cold void ff_h264_free_context(H264Context *h)
{
    int i;

    ff_h264_free_tables(h, 1); // FIXME cleanup init stuff perhaps

    for (i = 0; i < MAX_SPS_COUNT; i++)
        av_freep(h->sps_buffers + i);

    for (i = 0; i < MAX_PPS_COUNT; i++)
        av_freep(h->pps_buffers + i);
}

static av_cold int h264_decode_end(AVCodecContext *avctx)
{
    H264Context *h = avctx->priv_data;

    ff_h264_remove_all_refs(h);
    ff_h264_free_context(h);

    ff_h264_unref_picture(h, &h->cur_pic);

    return 0;
}

static const AVProfile profiles[] = {
    { FF_PROFILE_H264_BASELINE,             "Baseline"              },
    { FF_PROFILE_H264_CONSTRAINED_BASELINE, "Constrained Baseline"  },
    { FF_PROFILE_H264_MAIN,                 "Main"                  },
    { FF_PROFILE_H264_EXTENDED,             "Extended"              },
    { FF_PROFILE_H264_HIGH,                 "High"                  },
    { FF_PROFILE_H264_HIGH_10,              "High 10"               },
    { FF_PROFILE_H264_HIGH_10_INTRA,        "High 10 Intra"         },
    { FF_PROFILE_H264_HIGH_422,             "High 4:2:2"            },
    { FF_PROFILE_H264_HIGH_422_INTRA,       "High 4:2:2 Intra"      },
    { FF_PROFILE_H264_HIGH_444,             "High 4:4:4"            },
    { FF_PROFILE_H264_HIGH_444_PREDICTIVE,  "High 4:4:4 Predictive" },
    { FF_PROFILE_H264_HIGH_444_INTRA,       "High 4:4:4 Intra"      },
    { FF_PROFILE_H264_CAVLC_444,            "CAVLC 4:4:4"           },
    { FF_PROFILE_UNKNOWN },
};

static const AVOption h264_options[] = {
    {"is_avc", "is avc", offsetof(H264Context, is_avc), FF_OPT_TYPE_INT, {.i64 = 0}, 0, 1, 0},
    {"nal_length_size", "nal_length_size", offsetof(H264Context, nal_length_size), FF_OPT_TYPE_INT, {.i64 = 0}, 0, 4, 0},
    {NULL}
};

static const AVClass h264_class = {
    .class_name = "H264 Decoder",
    .item_name  = av_default_item_name,
    .option     = h264_options,
    .version    = LIBAVUTIL_VERSION_INT,
};

static const AVClass h264_vdpau_class = {
    .class_name = "H264 VDPAU Decoder",
    .item_name  = av_default_item_name,
    .option     = h264_options,
    .version    = LIBAVUTIL_VERSION_INT,
};

AVCodec ff_h264_decoder = {
    .name                  = "h264",
    .long_name             = NULL_IF_CONFIG_SMALL("H.264 / AVC / MPEG-4 AVC / MPEG-4 part 10"),
    .type                  = AVMEDIA_TYPE_VIDEO,
    .id                    = AV_CODEC_ID_H264,
    .priv_data_size        = sizeof(H264Context),
    .init                  = ff_h264_decode_init,
    .close                 = h264_decode_end,
    .decode                = h264_decode_frame,
    .capabilities          = /*CODEC_CAP_DRAW_HORIZ_BAND |*/ CODEC_CAP_DR1 |
                             CODEC_CAP_DELAY | CODEC_CAP_SLICE_THREADS |
                             CODEC_CAP_FRAME_THREADS,
    .flush                 = flush_dpb,
    .init_thread_copy      = ONLY_IF_THREADS_ENABLED(decode_init_thread_copy),
    .update_thread_context = ONLY_IF_THREADS_ENABLED(ff_h264_update_thread_context),
    .profiles              = NULL_IF_CONFIG_SMALL(profiles),
    .priv_class            = &h264_class,
};

#if CONFIG_H264_VDPAU_DECODER
AVCodec ff_h264_vdpau_decoder = {
    .name           = "h264_vdpau",
    .long_name      = NULL_IF_CONFIG_SMALL("H.264 / AVC / MPEG-4 AVC / MPEG-4 part 10 (VDPAU acceleration)"),
    .type           = AVMEDIA_TYPE_VIDEO,
    .id             = AV_CODEC_ID_H264,
    .priv_data_size = sizeof(H264Context),
    .init           = ff_h264_decode_init,
    .close          = h264_decode_end,
    .decode         = h264_decode_frame,
    .capabilities   = CODEC_CAP_DR1 | CODEC_CAP_DELAY | CODEC_CAP_HWACCEL_VDPAU,
    .flush          = flush_dpb,
    .pix_fmts       = (const enum AVPixelFormat[]) { AV_PIX_FMT_VDPAU_H264,
                                                     AV_PIX_FMT_NONE},
    .profiles       = NULL_IF_CONFIG_SMALL(profiles),
    .priv_class     = &h264_vdpau_class,
};
#endif<|MERGE_RESOLUTION|>--- conflicted
+++ resolved
@@ -52,147 +52,7 @@
 
 #include <assert.h>
 
-static void flush_change(H264Context *h);
-
 const uint16_t ff_h264_mb_sizes[4] = { 256, 384, 512, 768 };
-
-<<<<<<< HEAD
-static const uint8_t rem6[QP_MAX_NUM + 1] = {
-    0, 1, 2, 3, 4, 5, 0, 1, 2, 3, 4, 5, 0, 1, 2, 3, 4, 5, 0, 1, 2,
-    3, 4, 5, 0, 1, 2, 3, 4, 5, 0, 1, 2, 3, 4, 5, 0, 1, 2, 3, 4, 5,
-    0, 1, 2, 3, 4, 5, 0, 1, 2, 3, 4, 5, 0, 1, 2, 3, 4, 5, 0, 1, 2,
-    3, 4, 5, 0, 1, 2, 3, 4, 5, 0, 1, 2, 3, 4, 5, 0, 1, 2, 3, 4, 5,
-    0, 1, 2, 3,
-};
-
-static const uint8_t div6[QP_MAX_NUM + 1] = {
-    0, 0, 0, 0, 0, 0, 1, 1, 1, 1, 1, 1, 2, 2, 2, 2, 2, 2, 3,  3,  3,
-    3, 3, 3, 4, 4, 4, 4, 4, 4, 5, 5, 5, 5, 5, 5, 6, 6, 6, 6,  6,  6,
-    7, 7, 7, 7, 7, 7, 8, 8, 8, 8, 8, 8, 9, 9, 9, 9, 9, 9, 10, 10, 10,
-   10,10,10,11,11,11,11,11,11,12,12,12,12,12,12,13,13,13, 13, 13, 13,
-   14,14,14,14,
-};
-
-static const uint8_t field_scan[16+1] = {
-    0 + 0 * 4, 0 + 1 * 4, 1 + 0 * 4, 0 + 2 * 4,
-    0 + 3 * 4, 1 + 1 * 4, 1 + 2 * 4, 1 + 3 * 4,
-    2 + 0 * 4, 2 + 1 * 4, 2 + 2 * 4, 2 + 3 * 4,
-    3 + 0 * 4, 3 + 1 * 4, 3 + 2 * 4, 3 + 3 * 4,
-};
-
-static const uint8_t field_scan8x8[64+1] = {
-    0 + 0 * 8, 0 + 1 * 8, 0 + 2 * 8, 1 + 0 * 8,
-    1 + 1 * 8, 0 + 3 * 8, 0 + 4 * 8, 1 + 2 * 8,
-    2 + 0 * 8, 1 + 3 * 8, 0 + 5 * 8, 0 + 6 * 8,
-    0 + 7 * 8, 1 + 4 * 8, 2 + 1 * 8, 3 + 0 * 8,
-    2 + 2 * 8, 1 + 5 * 8, 1 + 6 * 8, 1 + 7 * 8,
-    2 + 3 * 8, 3 + 1 * 8, 4 + 0 * 8, 3 + 2 * 8,
-    2 + 4 * 8, 2 + 5 * 8, 2 + 6 * 8, 2 + 7 * 8,
-    3 + 3 * 8, 4 + 1 * 8, 5 + 0 * 8, 4 + 2 * 8,
-    3 + 4 * 8, 3 + 5 * 8, 3 + 6 * 8, 3 + 7 * 8,
-    4 + 3 * 8, 5 + 1 * 8, 6 + 0 * 8, 5 + 2 * 8,
-    4 + 4 * 8, 4 + 5 * 8, 4 + 6 * 8, 4 + 7 * 8,
-    5 + 3 * 8, 6 + 1 * 8, 6 + 2 * 8, 5 + 4 * 8,
-    5 + 5 * 8, 5 + 6 * 8, 5 + 7 * 8, 6 + 3 * 8,
-    7 + 0 * 8, 7 + 1 * 8, 6 + 4 * 8, 6 + 5 * 8,
-    6 + 6 * 8, 6 + 7 * 8, 7 + 2 * 8, 7 + 3 * 8,
-    7 + 4 * 8, 7 + 5 * 8, 7 + 6 * 8, 7 + 7 * 8,
-};
-
-static const uint8_t field_scan8x8_cavlc[64+1] = {
-    0 + 0 * 8, 1 + 1 * 8, 2 + 0 * 8, 0 + 7 * 8,
-    2 + 2 * 8, 2 + 3 * 8, 2 + 4 * 8, 3 + 3 * 8,
-    3 + 4 * 8, 4 + 3 * 8, 4 + 4 * 8, 5 + 3 * 8,
-    5 + 5 * 8, 7 + 0 * 8, 6 + 6 * 8, 7 + 4 * 8,
-    0 + 1 * 8, 0 + 3 * 8, 1 + 3 * 8, 1 + 4 * 8,
-    1 + 5 * 8, 3 + 1 * 8, 2 + 5 * 8, 4 + 1 * 8,
-    3 + 5 * 8, 5 + 1 * 8, 4 + 5 * 8, 6 + 1 * 8,
-    5 + 6 * 8, 7 + 1 * 8, 6 + 7 * 8, 7 + 5 * 8,
-    0 + 2 * 8, 0 + 4 * 8, 0 + 5 * 8, 2 + 1 * 8,
-    1 + 6 * 8, 4 + 0 * 8, 2 + 6 * 8, 5 + 0 * 8,
-    3 + 6 * 8, 6 + 0 * 8, 4 + 6 * 8, 6 + 2 * 8,
-    5 + 7 * 8, 6 + 4 * 8, 7 + 2 * 8, 7 + 6 * 8,
-    1 + 0 * 8, 1 + 2 * 8, 0 + 6 * 8, 3 + 0 * 8,
-    1 + 7 * 8, 3 + 2 * 8, 2 + 7 * 8, 4 + 2 * 8,
-    3 + 7 * 8, 5 + 2 * 8, 4 + 7 * 8, 5 + 4 * 8,
-    6 + 3 * 8, 6 + 5 * 8, 7 + 3 * 8, 7 + 7 * 8,
-};
-
-// zigzag_scan8x8_cavlc[i] = zigzag_scan8x8[(i/4) + 16*(i%4)]
-static const uint8_t zigzag_scan8x8_cavlc[64+1] = {
-    0 + 0 * 8, 1 + 1 * 8, 1 + 2 * 8, 2 + 2 * 8,
-    4 + 1 * 8, 0 + 5 * 8, 3 + 3 * 8, 7 + 0 * 8,
-    3 + 4 * 8, 1 + 7 * 8, 5 + 3 * 8, 6 + 3 * 8,
-    2 + 7 * 8, 6 + 4 * 8, 5 + 6 * 8, 7 + 5 * 8,
-    1 + 0 * 8, 2 + 0 * 8, 0 + 3 * 8, 3 + 1 * 8,
-    3 + 2 * 8, 0 + 6 * 8, 4 + 2 * 8, 6 + 1 * 8,
-    2 + 5 * 8, 2 + 6 * 8, 6 + 2 * 8, 5 + 4 * 8,
-    3 + 7 * 8, 7 + 3 * 8, 4 + 7 * 8, 7 + 6 * 8,
-    0 + 1 * 8, 3 + 0 * 8, 0 + 4 * 8, 4 + 0 * 8,
-    2 + 3 * 8, 1 + 5 * 8, 5 + 1 * 8, 5 + 2 * 8,
-    1 + 6 * 8, 3 + 5 * 8, 7 + 1 * 8, 4 + 5 * 8,
-    4 + 6 * 8, 7 + 4 * 8, 5 + 7 * 8, 6 + 7 * 8,
-    0 + 2 * 8, 2 + 1 * 8, 1 + 3 * 8, 5 + 0 * 8,
-    1 + 4 * 8, 2 + 4 * 8, 6 + 0 * 8, 4 + 3 * 8,
-    0 + 7 * 8, 4 + 4 * 8, 7 + 2 * 8, 3 + 6 * 8,
-    5 + 5 * 8, 6 + 5 * 8, 6 + 6 * 8, 7 + 7 * 8,
-};
-
-static const uint8_t dequant4_coeff_init[6][3] = {
-    { 10, 13, 16 },
-    { 11, 14, 18 },
-    { 13, 16, 20 },
-    { 14, 18, 23 },
-    { 16, 20, 25 },
-    { 18, 23, 29 },
-};
-
-static const uint8_t dequant8_coeff_init_scan[16] = {
-    0, 3, 4, 3, 3, 1, 5, 1, 4, 5, 2, 5, 3, 1, 5, 1
-};
-
-static const uint8_t dequant8_coeff_init[6][6] = {
-    { 20, 18, 32, 19, 25, 24 },
-    { 22, 19, 35, 21, 28, 26 },
-    { 26, 23, 42, 24, 33, 31 },
-    { 28, 25, 45, 26, 35, 33 },
-    { 32, 28, 51, 30, 40, 38 },
-    { 36, 32, 58, 34, 46, 43 },
-};
-
-static const enum AVPixelFormat h264_hwaccel_pixfmt_list_420[] = {
-#if CONFIG_H264_DXVA2_HWACCEL
-    AV_PIX_FMT_DXVA2_VLD,
-#endif
-#if CONFIG_H264_VAAPI_HWACCEL
-    AV_PIX_FMT_VAAPI_VLD,
-#endif
-#if CONFIG_H264_VDA_HWACCEL
-    AV_PIX_FMT_VDA_VLD,
-#endif
-#if CONFIG_H264_VDPAU_HWACCEL
-    AV_PIX_FMT_VDPAU,
-#endif
-    AV_PIX_FMT_YUV420P,
-    AV_PIX_FMT_NONE
-};
-
-static const enum AVPixelFormat h264_hwaccel_pixfmt_list_jpeg_420[] = {
-#if CONFIG_H264_DXVA2_HWACCEL
-    AV_PIX_FMT_DXVA2_VLD,
-#endif
-#if CONFIG_H264_VAAPI_HWACCEL
-    AV_PIX_FMT_VAAPI_VLD,
-#endif
-#if CONFIG_H264_VDA_HWACCEL
-    AV_PIX_FMT_VDA_VLD,
-#endif
-#if CONFIG_H264_VDPAU_HWACCEL
-    AV_PIX_FMT_VDPAU,
-#endif
-    AV_PIX_FMT_YUVJ420P,
-    AV_PIX_FMT_NONE
-};
 
 int avpriv_h264_has_num_reorder_frames(AVCodecContext *avctx)
 {
@@ -200,8 +60,6 @@
     return h ? h->sps.num_reorder_frames : 0;
 }
 
-=======
->>>>>>> f51d0f39
 static void h264_er_decode_mb(void *opaque, int ref, int mv_dir, int mv_type,
                               int (*mv)[2][4][2],
                               int mb_x, int mb_y, int mb_intra, int mb_skipped)
@@ -281,253 +139,6 @@
     }
 }
 
-<<<<<<< HEAD
-static void unref_picture(H264Context *h, H264Picture *pic)
-{
-    int off = offsetof(H264Picture, tf) + sizeof(pic->tf);
-    int i;
-
-    if (!pic->f.buf[0])
-        return;
-
-    ff_thread_release_buffer(h->avctx, &pic->tf);
-    av_buffer_unref(&pic->hwaccel_priv_buf);
-
-    av_buffer_unref(&pic->qscale_table_buf);
-    av_buffer_unref(&pic->mb_type_buf);
-    for (i = 0; i < 2; i++) {
-        av_buffer_unref(&pic->motion_val_buf[i]);
-        av_buffer_unref(&pic->ref_index_buf[i]);
-    }
-
-    memset((uint8_t*)pic + off, 0, sizeof(*pic) - off);
-}
-
-static void release_unused_pictures(H264Context *h, int remove_current)
-{
-    int i;
-
-    /* release non reference frames */
-    for (i = 0; i < H264_MAX_PICTURE_COUNT; i++) {
-        if (h->DPB[i].f.buf[0] && !h->DPB[i].reference &&
-            (remove_current || &h->DPB[i] != h->cur_pic_ptr)) {
-            unref_picture(h, &h->DPB[i]);
-        }
-    }
-}
-
-static int ref_picture(H264Context *h, H264Picture *dst, H264Picture *src)
-{
-    int ret, i;
-
-    av_assert0(!dst->f.buf[0]);
-    av_assert0(src->f.buf[0]);
-
-    src->tf.f = &src->f;
-    dst->tf.f = &dst->f;
-    ret = ff_thread_ref_frame(&dst->tf, &src->tf);
-    if (ret < 0)
-        goto fail;
-
-    dst->qscale_table_buf = av_buffer_ref(src->qscale_table_buf);
-    dst->mb_type_buf      = av_buffer_ref(src->mb_type_buf);
-    if (!dst->qscale_table_buf || !dst->mb_type_buf)
-        goto fail;
-    dst->qscale_table = src->qscale_table;
-    dst->mb_type      = src->mb_type;
-
-    for (i = 0; i < 2; i++) {
-        dst->motion_val_buf[i] = av_buffer_ref(src->motion_val_buf[i]);
-        dst->ref_index_buf[i]  = av_buffer_ref(src->ref_index_buf[i]);
-        if (!dst->motion_val_buf[i] || !dst->ref_index_buf[i])
-            goto fail;
-        dst->motion_val[i] = src->motion_val[i];
-        dst->ref_index[i]  = src->ref_index[i];
-    }
-
-    if (src->hwaccel_picture_private) {
-        dst->hwaccel_priv_buf = av_buffer_ref(src->hwaccel_priv_buf);
-        if (!dst->hwaccel_priv_buf)
-            goto fail;
-        dst->hwaccel_picture_private = dst->hwaccel_priv_buf->data;
-    }
-
-    for (i = 0; i < 2; i++)
-        dst->field_poc[i] = src->field_poc[i];
-
-    memcpy(dst->ref_poc,   src->ref_poc,   sizeof(src->ref_poc));
-    memcpy(dst->ref_count, src->ref_count, sizeof(src->ref_count));
-
-    dst->poc           = src->poc;
-    dst->frame_num     = src->frame_num;
-    dst->mmco_reset    = src->mmco_reset;
-    dst->pic_id        = src->pic_id;
-    dst->long_ref      = src->long_ref;
-    dst->mbaff         = src->mbaff;
-    dst->field_picture = src->field_picture;
-    dst->needs_realloc = src->needs_realloc;
-    dst->reference     = src->reference;
-    dst->crop          = src->crop;
-    dst->crop_left     = src->crop_left;
-    dst->crop_top      = src->crop_top;
-    dst->recovered     = src->recovered;
-    dst->invalid_gap   = src->invalid_gap;
-
-    return 0;
-fail:
-    unref_picture(h, dst);
-    return ret;
-}
-
-static int alloc_scratch_buffers(H264Context *h, int linesize)
-{
-    int alloc_size = FFALIGN(FFABS(linesize) + 32, 32);
-
-    if (h->bipred_scratchpad)
-        return 0;
-
-    h->bipred_scratchpad = av_malloc(16 * 6 * alloc_size);
-    // edge emu needs blocksize + filter length - 1
-    // (= 21x21 for  h264)
-    h->edge_emu_buffer = av_mallocz(alloc_size * 2 * 21);
-
-    if (!h->bipred_scratchpad || !h->edge_emu_buffer) {
-        av_freep(&h->bipred_scratchpad);
-        av_freep(&h->edge_emu_buffer);
-        return AVERROR(ENOMEM);
-    }
-
-    return 0;
-}
-
-static int init_table_pools(H264Context *h)
-{
-    const int big_mb_num    = h->mb_stride * (h->mb_height + 1) + 1;
-    const int mb_array_size = h->mb_stride * h->mb_height;
-    const int b4_stride     = h->mb_width * 4 + 1;
-    const int b4_array_size = b4_stride * h->mb_height * 4;
-
-    h->qscale_table_pool = av_buffer_pool_init(big_mb_num + h->mb_stride,
-                                               av_buffer_allocz);
-    h->mb_type_pool      = av_buffer_pool_init((big_mb_num + h->mb_stride) *
-                                               sizeof(uint32_t), av_buffer_allocz);
-    h->motion_val_pool = av_buffer_pool_init(2 * (b4_array_size + 4) *
-                                             sizeof(int16_t), av_buffer_allocz);
-    h->ref_index_pool  = av_buffer_pool_init(4 * mb_array_size, av_buffer_allocz);
-
-    if (!h->qscale_table_pool || !h->mb_type_pool || !h->motion_val_pool ||
-        !h->ref_index_pool) {
-        av_buffer_pool_uninit(&h->qscale_table_pool);
-        av_buffer_pool_uninit(&h->mb_type_pool);
-        av_buffer_pool_uninit(&h->motion_val_pool);
-        av_buffer_pool_uninit(&h->ref_index_pool);
-        return AVERROR(ENOMEM);
-    }
-
-    return 0;
-}
-
-static int alloc_picture(H264Context *h, H264Picture *pic)
-{
-    int i, ret = 0;
-
-    av_assert0(!pic->f.data[0]);
-
-    pic->tf.f = &pic->f;
-    ret = ff_thread_get_buffer(h->avctx, &pic->tf, pic->reference ?
-                                                   AV_GET_BUFFER_FLAG_REF : 0);
-    if (ret < 0)
-        goto fail;
-
-    h->linesize   = pic->f.linesize[0];
-    h->uvlinesize = pic->f.linesize[1];
-    pic->crop     = h->sps.crop;
-    pic->crop_top = h->sps.crop_top;
-    pic->crop_left= h->sps.crop_left;
-
-    if (h->avctx->hwaccel) {
-        const AVHWAccel *hwaccel = h->avctx->hwaccel;
-        av_assert0(!pic->hwaccel_picture_private);
-        if (hwaccel->priv_data_size) {
-            pic->hwaccel_priv_buf = av_buffer_allocz(hwaccel->priv_data_size);
-            if (!pic->hwaccel_priv_buf)
-                return AVERROR(ENOMEM);
-            pic->hwaccel_picture_private = pic->hwaccel_priv_buf->data;
-        }
-    }
-    if (!h->avctx->hwaccel && CONFIG_GRAY && h->flags & CODEC_FLAG_GRAY && pic->f.data[2]) {
-        int h_chroma_shift, v_chroma_shift;
-        av_pix_fmt_get_chroma_sub_sample(pic->f.format,
-                                         &h_chroma_shift, &v_chroma_shift);
-
-        for(i=0; i<FF_CEIL_RSHIFT(h->avctx->height, v_chroma_shift); i++) {
-            memset(pic->f.data[1] + pic->f.linesize[1]*i,
-                   0x80, FF_CEIL_RSHIFT(h->avctx->width, h_chroma_shift));
-            memset(pic->f.data[2] + pic->f.linesize[2]*i,
-                   0x80, FF_CEIL_RSHIFT(h->avctx->width, h_chroma_shift));
-        }
-    }
-
-    if (!h->qscale_table_pool) {
-        ret = init_table_pools(h);
-        if (ret < 0)
-            goto fail;
-    }
-
-    pic->qscale_table_buf = av_buffer_pool_get(h->qscale_table_pool);
-    pic->mb_type_buf      = av_buffer_pool_get(h->mb_type_pool);
-    if (!pic->qscale_table_buf || !pic->mb_type_buf)
-        goto fail;
-
-    pic->mb_type      = (uint32_t*)pic->mb_type_buf->data + 2 * h->mb_stride + 1;
-    pic->qscale_table = pic->qscale_table_buf->data + 2 * h->mb_stride + 1;
-
-    for (i = 0; i < 2; i++) {
-        pic->motion_val_buf[i] = av_buffer_pool_get(h->motion_val_pool);
-        pic->ref_index_buf[i]  = av_buffer_pool_get(h->ref_index_pool);
-        if (!pic->motion_val_buf[i] || !pic->ref_index_buf[i])
-            goto fail;
-
-        pic->motion_val[i] = (int16_t (*)[2])pic->motion_val_buf[i]->data + 4;
-        pic->ref_index[i]  = pic->ref_index_buf[i]->data;
-    }
-
-    return 0;
-fail:
-    unref_picture(h, pic);
-    return (ret < 0) ? ret : AVERROR(ENOMEM);
-}
-
-static inline int pic_is_unused(H264Context *h, H264Picture *pic)
-{
-    if (!pic->f.buf[0])
-        return 1;
-    if (pic->needs_realloc && !(pic->reference & DELAYED_PIC_REF))
-        return 1;
-    return 0;
-}
-
-static int find_unused_picture(H264Context *h)
-{
-    int i;
-
-    for (i = 0; i < H264_MAX_PICTURE_COUNT; i++) {
-        if (pic_is_unused(h, &h->DPB[i]))
-            break;
-    }
-    if (i == H264_MAX_PICTURE_COUNT)
-        return AVERROR_INVALIDDATA;
-
-    if (h->DPB[i].needs_realloc) {
-        h->DPB[i].needs_realloc = 0;
-        unref_picture(h, &h->DPB[i]);
-    }
-
-    return i;
-}
-
-=======
->>>>>>> f51d0f39
 /**
  * Check if the top & left blocks are available if needed and
  * change the dc mode so it only uses the available blocks.
@@ -814,81 +425,6 @@
     }
 }
 
-<<<<<<< HEAD
-static void init_dequant8_coeff_table(H264Context *h)
-{
-    int i, j, q, x;
-    const int max_qp = 51 + 6 * (h->sps.bit_depth_luma - 8);
-
-    for (i = 0; i < 6; i++) {
-        h->dequant8_coeff[i] = h->dequant8_buffer[i];
-        for (j = 0; j < i; j++)
-            if (!memcmp(h->pps.scaling_matrix8[j], h->pps.scaling_matrix8[i],
-                        64 * sizeof(uint8_t))) {
-                h->dequant8_coeff[i] = h->dequant8_buffer[j];
-                break;
-            }
-        if (j < i)
-            continue;
-
-        for (q = 0; q < max_qp + 1; q++) {
-            int shift = div6[q];
-            int idx   = rem6[q];
-            for (x = 0; x < 64; x++)
-                h->dequant8_coeff[i][q][(x >> 3) | ((x & 7) << 3)] =
-                    ((uint32_t)dequant8_coeff_init[idx][dequant8_coeff_init_scan[((x >> 1) & 12) | (x & 3)]] *
-                     h->pps.scaling_matrix8[i][x]) << shift;
-        }
-    }
-}
-
-static void init_dequant4_coeff_table(H264Context *h)
-{
-    int i, j, q, x;
-    const int max_qp = 51 + 6 * (h->sps.bit_depth_luma - 8);
-    for (i = 0; i < 6; i++) {
-        h->dequant4_coeff[i] = h->dequant4_buffer[i];
-        for (j = 0; j < i; j++)
-            if (!memcmp(h->pps.scaling_matrix4[j], h->pps.scaling_matrix4[i],
-                        16 * sizeof(uint8_t))) {
-                h->dequant4_coeff[i] = h->dequant4_buffer[j];
-                break;
-            }
-        if (j < i)
-            continue;
-
-        for (q = 0; q < max_qp + 1; q++) {
-            int shift = div6[q] + 2;
-            int idx   = rem6[q];
-            for (x = 0; x < 16; x++)
-                h->dequant4_coeff[i][q][(x >> 2) | ((x << 2) & 0xF)] =
-                    ((uint32_t)dequant4_coeff_init[idx][(x & 1) + ((x >> 2) & 1)] *
-                     h->pps.scaling_matrix4[i][x]) << shift;
-        }
-    }
-}
-
-static void init_dequant_tables(H264Context *h)
-{
-    int i, x;
-    init_dequant4_coeff_table(h);
-    memset(h->dequant8_coeff, 0, sizeof(h->dequant8_coeff));
-
-    if (h->pps.transform_8x8_mode)
-        init_dequant8_coeff_table(h);
-    if (h->sps.transform_bypass) {
-        for (i = 0; i < 6; i++)
-            for (x = 0; x < 16; x++)
-                h->dequant4_coeff[i][0][x] = 1 << 6;
-        if (h->pps.transform_8x8_mode)
-            for (i = 0; i < 6; i++)
-                for (x = 0; x < 64; x++)
-                    h->dequant8_coeff[i][0][x] = 1 << 6;
-    }
-}
-
-=======
->>>>>>> f51d0f39
 int ff_h264_alloc_tables(H264Context *h)
 {
     const int big_mb_num = h->mb_stride * (h->mb_height + 1);
@@ -1173,7 +709,7 @@
 
     avctx->internal->allocate_progress = 1;
 
-    flush_change(h);
+    ff_h264_flush_change(h);
 
     return 0;
 }
@@ -1196,324 +732,6 @@
     return 0;
 }
 
-<<<<<<< HEAD
-#define copy_fields(to, from, start_field, end_field)                   \
-    memcpy(&to->start_field, &from->start_field,                        \
-           (char *)&to->end_field - (char *)&to->start_field)
-
-static int h264_slice_header_init(H264Context *, int);
-
-static int h264_set_parameter_from_sps(H264Context *h);
-
-static int decode_update_thread_context(AVCodecContext *dst,
-                                        const AVCodecContext *src)
-{
-    H264Context *h = dst->priv_data, *h1 = src->priv_data;
-    int inited = h->context_initialized, err = 0;
-    int context_reinitialized = 0;
-    int i, ret;
-
-    if (dst == src)
-        return 0;
-
-    if (inited &&
-        (h->width                 != h1->width                 ||
-         h->height                != h1->height                ||
-         h->mb_width              != h1->mb_width              ||
-         h->mb_height             != h1->mb_height             ||
-         h->sps.bit_depth_luma    != h1->sps.bit_depth_luma    ||
-         h->sps.chroma_format_idc != h1->sps.chroma_format_idc ||
-         h->sps.colorspace        != h1->sps.colorspace)) {
-
-        /* set bits_per_raw_sample to the previous value. the check for changed
-         * bit depth in h264_set_parameter_from_sps() uses it and sets it to
-         * the current value */
-        h->avctx->bits_per_raw_sample = h->sps.bit_depth_luma;
-
-        av_freep(&h->bipred_scratchpad);
-
-        h->width     = h1->width;
-        h->height    = h1->height;
-        h->mb_height = h1->mb_height;
-        h->mb_width  = h1->mb_width;
-        h->mb_num    = h1->mb_num;
-        h->mb_stride = h1->mb_stride;
-        h->b_stride  = h1->b_stride;
-        // SPS/PPS
-        if ((ret = copy_parameter_set((void **)h->sps_buffers,
-                                      (void **)h1->sps_buffers,
-                                      MAX_SPS_COUNT, sizeof(SPS))) < 0)
-            return ret;
-        h->sps = h1->sps;
-        if ((ret = copy_parameter_set((void **)h->pps_buffers,
-                                      (void **)h1->pps_buffers,
-                                      MAX_PPS_COUNT, sizeof(PPS))) < 0)
-            return ret;
-        h->pps = h1->pps;
-
-        if ((err = h264_slice_header_init(h, 1)) < 0) {
-            av_log(h->avctx, AV_LOG_ERROR, "h264_slice_header_init() failed");
-            return err;
-        }
-        context_reinitialized = 1;
-
-#if 0
-        h264_set_parameter_from_sps(h);
-        //Note we set context_reinitialized which will cause h264_set_parameter_from_sps to be reexecuted
-        h->cur_chroma_format_idc = h1->cur_chroma_format_idc;
-#endif
-    }
-    /* update linesize on resize for h264. The h264 decoder doesn't
-     * necessarily call ff_MPV_frame_start in the new thread */
-    h->linesize   = h1->linesize;
-    h->uvlinesize = h1->uvlinesize;
-
-    /* copy block_offset since frame_start may not be called */
-    memcpy(h->block_offset, h1->block_offset, sizeof(h->block_offset));
-
-    if (!inited) {
-        for (i = 0; i < MAX_SPS_COUNT; i++)
-            av_freep(h->sps_buffers + i);
-
-        for (i = 0; i < MAX_PPS_COUNT; i++)
-            av_freep(h->pps_buffers + i);
-
-        av_freep(&h->rbsp_buffer[0]);
-        av_freep(&h->rbsp_buffer[1]);
-        memcpy(h, h1, offsetof(H264Context, intra_pcm_ptr));
-        memcpy(&h->cabac, &h1->cabac,
-               sizeof(H264Context) - offsetof(H264Context, cabac));
-        av_assert0((void*)&h->cabac == &h->mb_padding + 1);
-
-        memset(h->sps_buffers, 0, sizeof(h->sps_buffers));
-        memset(h->pps_buffers, 0, sizeof(h->pps_buffers));
-
-        memset(&h->er, 0, sizeof(h->er));
-        memset(&h->mb, 0, sizeof(h->mb));
-        memset(&h->mb_luma_dc, 0, sizeof(h->mb_luma_dc));
-        memset(&h->mb_padding, 0, sizeof(h->mb_padding));
-
-        h->avctx             = dst;
-        h->DPB               = NULL;
-        h->qscale_table_pool = NULL;
-        h->mb_type_pool      = NULL;
-        h->ref_index_pool    = NULL;
-        h->motion_val_pool   = NULL;
-        for (i = 0; i < 2; i++) {
-            h->rbsp_buffer[i] = NULL;
-            h->rbsp_buffer_size[i] = 0;
-        }
-
-        if (h1->context_initialized) {
-        h->context_initialized = 0;
-
-        memset(&h->cur_pic, 0, sizeof(h->cur_pic));
-        av_frame_unref(&h->cur_pic.f);
-        h->cur_pic.tf.f = &h->cur_pic.f;
-
-        ret = ff_h264_alloc_tables(h);
-        if (ret < 0) {
-            av_log(dst, AV_LOG_ERROR, "Could not allocate memory\n");
-            return ret;
-        }
-        ret = context_init(h);
-        if (ret < 0) {
-            av_log(dst, AV_LOG_ERROR, "context_init() failed.\n");
-            return ret;
-        }
-        }
-
-        h->bipred_scratchpad = NULL;
-        h->edge_emu_buffer   = NULL;
-
-        h->thread_context[0] = h;
-        h->context_initialized = h1->context_initialized;
-    }
-
-    h->avctx->coded_height  = h1->avctx->coded_height;
-    h->avctx->coded_width   = h1->avctx->coded_width;
-    h->avctx->width         = h1->avctx->width;
-    h->avctx->height        = h1->avctx->height;
-    h->coded_picture_number = h1->coded_picture_number;
-    h->first_field          = h1->first_field;
-    h->picture_structure    = h1->picture_structure;
-    h->qscale               = h1->qscale;
-    h->droppable            = h1->droppable;
-    h->low_delay            = h1->low_delay;
-
-    for (i = 0; h->DPB && i < H264_MAX_PICTURE_COUNT; i++) {
-        unref_picture(h, &h->DPB[i]);
-        if (h1->DPB && h1->DPB[i].f.buf[0] &&
-            (ret = ref_picture(h, &h->DPB[i], &h1->DPB[i])) < 0)
-            return ret;
-    }
-
-    h->cur_pic_ptr = REBASE_PICTURE(h1->cur_pic_ptr, h, h1);
-    unref_picture(h, &h->cur_pic);
-    if (h1->cur_pic.f.buf[0] && (ret = ref_picture(h, &h->cur_pic, &h1->cur_pic)) < 0)
-        return ret;
-
-    h->workaround_bugs = h1->workaround_bugs;
-    h->low_delay       = h1->low_delay;
-    h->droppable       = h1->droppable;
-
-    // extradata/NAL handling
-    h->is_avc = h1->is_avc;
-
-    // SPS/PPS
-    if ((ret = copy_parameter_set((void **)h->sps_buffers,
-                                  (void **)h1->sps_buffers,
-                                  MAX_SPS_COUNT, sizeof(SPS))) < 0)
-        return ret;
-    h->sps = h1->sps;
-    if ((ret = copy_parameter_set((void **)h->pps_buffers,
-                                  (void **)h1->pps_buffers,
-                                  MAX_PPS_COUNT, sizeof(PPS))) < 0)
-        return ret;
-    h->pps = h1->pps;
-
-    // Dequantization matrices
-    // FIXME these are big - can they be only copied when PPS changes?
-    copy_fields(h, h1, dequant4_buffer, dequant4_coeff);
-
-    for (i = 0; i < 6; i++)
-        h->dequant4_coeff[i] = h->dequant4_buffer[0] +
-                               (h1->dequant4_coeff[i] - h1->dequant4_buffer[0]);
-
-    for (i = 0; i < 6; i++)
-        h->dequant8_coeff[i] = h->dequant8_buffer[0] +
-                               (h1->dequant8_coeff[i] - h1->dequant8_buffer[0]);
-
-    h->dequant_coeff_pps = h1->dequant_coeff_pps;
-
-    // POC timing
-    copy_fields(h, h1, poc_lsb, redundant_pic_count);
-
-    // reference lists
-    copy_fields(h, h1, short_ref, cabac_init_idc);
-
-    copy_picture_range(h->short_ref, h1->short_ref, 32, h, h1);
-    copy_picture_range(h->long_ref, h1->long_ref, 32, h, h1);
-    copy_picture_range(h->delayed_pic, h1->delayed_pic,
-                       MAX_DELAYED_PIC_COUNT + 2, h, h1);
-
-    h->frame_recovered       = h1->frame_recovered;
-
-    if (context_reinitialized)
-        h264_set_parameter_from_sps(h);
-
-    if (!h->cur_pic_ptr)
-        return 0;
-
-    if (!h->droppable) {
-        err = ff_h264_execute_ref_pic_marking(h, h->mmco, h->mmco_index);
-        h->prev_poc_msb = h->poc_msb;
-        h->prev_poc_lsb = h->poc_lsb;
-    }
-    h->prev_frame_num_offset = h->frame_num_offset;
-    h->prev_frame_num        = h->frame_num;
-    h->outputed_poc          = h->next_outputed_poc;
-
-    h->recovery_frame        = h1->recovery_frame;
-
-    return err;
-}
-
-static int h264_frame_start(H264Context *h)
-{
-    H264Picture *pic;
-    int i, ret;
-    const int pixel_shift = h->pixel_shift;
-    int c[4] = {
-        1<<(h->sps.bit_depth_luma-1),
-        1<<(h->sps.bit_depth_chroma-1),
-        1<<(h->sps.bit_depth_chroma-1),
-        -1
-    };
-
-    if (!ff_thread_can_start_frame(h->avctx)) {
-        av_log(h->avctx, AV_LOG_ERROR, "Attempt to start a frame outside SETUP state\n");
-        return -1;
-    }
-
-    release_unused_pictures(h, 1);
-    h->cur_pic_ptr = NULL;
-
-    i = find_unused_picture(h);
-    if (i < 0) {
-        av_log(h->avctx, AV_LOG_ERROR, "no frame buffer available\n");
-        return i;
-    }
-    pic = &h->DPB[i];
-
-    pic->reference              = h->droppable ? 0 : h->picture_structure;
-    pic->f.coded_picture_number = h->coded_picture_number++;
-    pic->field_picture          = h->picture_structure != PICT_FRAME;
-
-    /*
-     * Zero key_frame here; IDR markings per slice in frame or fields are ORed
-     * in later.
-     * See decode_nal_units().
-     */
-    pic->f.key_frame = 0;
-    pic->mmco_reset  = 0;
-    pic->recovered   = 0;
-    pic->invalid_gap = 0;
-
-    if ((ret = alloc_picture(h, pic)) < 0)
-        return ret;
-    if(!h->frame_recovered && !h->avctx->hwaccel &&
-       !(h->avctx->codec->capabilities & CODEC_CAP_HWACCEL_VDPAU))
-        avpriv_color_frame(&pic->f, c);
-
-    h->cur_pic_ptr = pic;
-    unref_picture(h, &h->cur_pic);
-    if (CONFIG_ERROR_RESILIENCE) {
-        memset(&h->er.cur_pic, 0, sizeof(h->er.cur_pic));
-    }
-
-    if ((ret = ref_picture(h, &h->cur_pic, h->cur_pic_ptr)) < 0)
-        return ret;
-
-    if (CONFIG_ERROR_RESILIENCE) {
-        ff_er_frame_start(&h->er);
-        memset(&h->er.last_pic, 0, sizeof(h->er.last_pic));
-        memset(&h->er.next_pic, 0, sizeof(h->er.next_pic));
-    }
-
-    assert(h->linesize && h->uvlinesize);
-
-    for (i = 0; i < 16; i++) {
-        h->block_offset[i]           = (4 * ((scan8[i] - scan8[0]) & 7) << pixel_shift) + 4 * h->linesize * ((scan8[i] - scan8[0]) >> 3);
-        h->block_offset[48 + i]      = (4 * ((scan8[i] - scan8[0]) & 7) << pixel_shift) + 8 * h->linesize * ((scan8[i] - scan8[0]) >> 3);
-    }
-    for (i = 0; i < 16; i++) {
-        h->block_offset[16 + i]      =
-        h->block_offset[32 + i]      = (4 * ((scan8[i] - scan8[0]) & 7) << pixel_shift) + 4 * h->uvlinesize * ((scan8[i] - scan8[0]) >> 3);
-        h->block_offset[48 + 16 + i] =
-        h->block_offset[48 + 32 + i] = (4 * ((scan8[i] - scan8[0]) & 7) << pixel_shift) + 8 * h->uvlinesize * ((scan8[i] - scan8[0]) >> 3);
-    }
-
-    // s->decode = (h->flags & CODEC_FLAG_PSNR) || !s->encoding ||
-    //             h->cur_pic.reference /* || h->contains_intra */ || 1;
-
-    /* We mark the current picture as non-reference after allocating it, so
-     * that if we break out due to an error it can be released automatically
-     * in the next ff_MPV_frame_start().
-     */
-    h->cur_pic_ptr->reference = 0;
-
-    h->cur_pic_ptr->field_poc[0] = h->cur_pic_ptr->field_poc[1] = INT_MAX;
-
-    h->next_output_pic = NULL;
-
-    assert(h->cur_pic_ptr->long_ref == 0);
-
-    return 0;
-}
-
-=======
->>>>>>> f51d0f39
 /**
  * Run setup operations that must be run after slice header decoding.
  * This includes finding the next displayed frame.
@@ -1966,154 +1184,6 @@
 }
 
 /**
-<<<<<<< HEAD
- * initialize scan tables
- */
-static void init_scan_tables(H264Context *h)
-{
-    int i;
-    for (i = 0; i < 16; i++) {
-#define TRANSPOSE(x) (x >> 2) | ((x << 2) & 0xF)
-        h->zigzag_scan[i] = TRANSPOSE(zigzag_scan[i]);
-        h->field_scan[i]  = TRANSPOSE(field_scan[i]);
-#undef TRANSPOSE
-    }
-    for (i = 0; i < 64; i++) {
-#define TRANSPOSE(x) (x >> 3) | ((x & 7) << 3)
-        h->zigzag_scan8x8[i]       = TRANSPOSE(ff_zigzag_direct[i]);
-        h->zigzag_scan8x8_cavlc[i] = TRANSPOSE(zigzag_scan8x8_cavlc[i]);
-        h->field_scan8x8[i]        = TRANSPOSE(field_scan8x8[i]);
-        h->field_scan8x8_cavlc[i]  = TRANSPOSE(field_scan8x8_cavlc[i]);
-#undef TRANSPOSE
-    }
-    if (h->sps.transform_bypass) { // FIXME same ugly
-        memcpy(h->zigzag_scan_q0          , zigzag_scan             , sizeof(h->zigzag_scan_q0         ));
-        memcpy(h->zigzag_scan8x8_q0       , ff_zigzag_direct        , sizeof(h->zigzag_scan8x8_q0      ));
-        memcpy(h->zigzag_scan8x8_cavlc_q0 , zigzag_scan8x8_cavlc    , sizeof(h->zigzag_scan8x8_cavlc_q0));
-        memcpy(h->field_scan_q0           , field_scan              , sizeof(h->field_scan_q0          ));
-        memcpy(h->field_scan8x8_q0        , field_scan8x8           , sizeof(h->field_scan8x8_q0       ));
-        memcpy(h->field_scan8x8_cavlc_q0  , field_scan8x8_cavlc     , sizeof(h->field_scan8x8_cavlc_q0 ));
-    } else {
-        memcpy(h->zigzag_scan_q0          , h->zigzag_scan          , sizeof(h->zigzag_scan_q0         ));
-        memcpy(h->zigzag_scan8x8_q0       , h->zigzag_scan8x8       , sizeof(h->zigzag_scan8x8_q0      ));
-        memcpy(h->zigzag_scan8x8_cavlc_q0 , h->zigzag_scan8x8_cavlc , sizeof(h->zigzag_scan8x8_cavlc_q0));
-        memcpy(h->field_scan_q0           , h->field_scan           , sizeof(h->field_scan_q0          ));
-        memcpy(h->field_scan8x8_q0        , h->field_scan8x8        , sizeof(h->field_scan8x8_q0       ));
-        memcpy(h->field_scan8x8_cavlc_q0  , h->field_scan8x8_cavlc  , sizeof(h->field_scan8x8_cavlc_q0 ));
-    }
-}
-
-#if CONFIG_ERROR_RESILIENCE
-static void h264_set_erpic(ERPicture *dst, H264Picture *src)
-{
-    int i;
-
-    memset(dst, 0, sizeof(*dst));
-
-    if (!src)
-        return;
-
-    dst->f = &src->f;
-    dst->tf = &src->tf;
-
-    for (i = 0; i < 2; i++) {
-        dst->motion_val[i] = src->motion_val[i];
-        dst->ref_index[i] = src->ref_index[i];
-    }
-
-    dst->mb_type = src->mb_type;
-    dst->field_picture = src->field_picture;
-}
-#endif /* CONFIG_ERROR_RESILIENCE */
-
-static int field_end(H264Context *h, int in_setup)
-{
-    AVCodecContext *const avctx = h->avctx;
-    int err = 0;
-    h->mb_y = 0;
-
-    if (CONFIG_H264_VDPAU_DECODER &&
-        h->avctx->codec->capabilities & CODEC_CAP_HWACCEL_VDPAU)
-        ff_vdpau_h264_set_reference_frames(h);
-
-    if (in_setup || !(avctx->active_thread_type & FF_THREAD_FRAME)) {
-        if (!h->droppable) {
-            err = ff_h264_execute_ref_pic_marking(h, h->mmco, h->mmco_index);
-            h->prev_poc_msb = h->poc_msb;
-            h->prev_poc_lsb = h->poc_lsb;
-        }
-        h->prev_frame_num_offset = h->frame_num_offset;
-        h->prev_frame_num        = h->frame_num;
-        h->outputed_poc          = h->next_outputed_poc;
-    }
-
-    if (avctx->hwaccel) {
-        if (avctx->hwaccel->end_frame(avctx) < 0)
-            av_log(avctx, AV_LOG_ERROR,
-                   "hardware accelerator failed to decode picture\n");
-    }
-
-    if (CONFIG_H264_VDPAU_DECODER &&
-        h->avctx->codec->capabilities & CODEC_CAP_HWACCEL_VDPAU)
-        ff_vdpau_h264_picture_complete(h);
-
-    /*
-     * FIXME: Error handling code does not seem to support interlaced
-     * when slices span multiple rows
-     * The ff_er_add_slice calls don't work right for bottom
-     * fields; they cause massive erroneous error concealing
-     * Error marking covers both fields (top and bottom).
-     * This causes a mismatched s->error_count
-     * and a bad error table. Further, the error count goes to
-     * INT_MAX when called for bottom field, because mb_y is
-     * past end by one (callers fault) and resync_mb_y != 0
-     * causes problems for the first MB line, too.
-     */
-    if (CONFIG_ERROR_RESILIENCE && !FIELD_PICTURE(h) && h->current_slice && !h->sps.new) {
-        h264_set_erpic(&h->er.cur_pic, h->cur_pic_ptr);
-        ff_er_frame_end(&h->er);
-    }
-    if (!in_setup && !h->droppable)
-        ff_thread_report_progress(&h->cur_pic_ptr->tf, INT_MAX,
-                                  h->picture_structure == PICT_BOTTOM_FIELD);
-    emms_c();
-
-    h->current_slice = 0;
-
-    return err;
-}
-
-/**
- * Replicate H264 "master" context to thread contexts.
- */
-static int clone_slice(H264Context *dst, H264Context *src)
-{
-    memcpy(dst->block_offset, src->block_offset, sizeof(dst->block_offset));
-    dst->cur_pic_ptr = src->cur_pic_ptr;
-    dst->cur_pic     = src->cur_pic;
-    dst->linesize    = src->linesize;
-    dst->uvlinesize  = src->uvlinesize;
-    dst->first_field = src->first_field;
-
-    dst->prev_poc_msb          = src->prev_poc_msb;
-    dst->prev_poc_lsb          = src->prev_poc_lsb;
-    dst->prev_frame_num_offset = src->prev_frame_num_offset;
-    dst->prev_frame_num        = src->prev_frame_num;
-    dst->short_ref_count       = src->short_ref_count;
-
-    memcpy(dst->short_ref,        src->short_ref,        sizeof(dst->short_ref));
-    memcpy(dst->long_ref,         src->long_ref,         sizeof(dst->long_ref));
-    memcpy(dst->default_ref_list, src->default_ref_list, sizeof(dst->default_ref_list));
-
-    memcpy(dst->dequant4_coeff,   src->dequant4_coeff,   sizeof(src->dequant4_coeff));
-    memcpy(dst->dequant8_coeff,   src->dequant8_coeff,   sizeof(src->dequant8_coeff));
-
-    return 0;
-}
-
-/**
-=======
->>>>>>> f51d0f39
  * Compute profile from profile_idc and constraint_set?_flags.
  *
  * @param sps SPS
@@ -2189,233 +1259,6 @@
     return 0;
 }
 
-<<<<<<< HEAD
-static enum AVPixelFormat get_pixel_format(H264Context *h, int force_callback)
-{
-    switch (h->sps.bit_depth_luma) {
-    case 9:
-        if (CHROMA444(h)) {
-            if (h->avctx->colorspace == AVCOL_SPC_RGB) {
-                return AV_PIX_FMT_GBRP9;
-            } else
-                return AV_PIX_FMT_YUV444P9;
-        } else if (CHROMA422(h))
-            return AV_PIX_FMT_YUV422P9;
-        else
-            return AV_PIX_FMT_YUV420P9;
-        break;
-    case 10:
-        if (CHROMA444(h)) {
-            if (h->avctx->colorspace == AVCOL_SPC_RGB) {
-                return AV_PIX_FMT_GBRP10;
-            } else
-                return AV_PIX_FMT_YUV444P10;
-        } else if (CHROMA422(h))
-            return AV_PIX_FMT_YUV422P10;
-        else
-            return AV_PIX_FMT_YUV420P10;
-        break;
-    case 12:
-        if (CHROMA444(h)) {
-            if (h->avctx->colorspace == AVCOL_SPC_RGB) {
-                return AV_PIX_FMT_GBRP12;
-            } else
-                return AV_PIX_FMT_YUV444P12;
-        } else if (CHROMA422(h))
-            return AV_PIX_FMT_YUV422P12;
-        else
-            return AV_PIX_FMT_YUV420P12;
-        break;
-    case 14:
-        if (CHROMA444(h)) {
-            if (h->avctx->colorspace == AVCOL_SPC_RGB) {
-                return AV_PIX_FMT_GBRP14;
-            } else
-                return AV_PIX_FMT_YUV444P14;
-        } else if (CHROMA422(h))
-            return AV_PIX_FMT_YUV422P14;
-        else
-            return AV_PIX_FMT_YUV420P14;
-        break;
-    case 8:
-        if (CHROMA444(h)) {
-            if (h->avctx->colorspace == AVCOL_SPC_RGB) {
-                av_log(h->avctx, AV_LOG_DEBUG, "Detected GBR colorspace.\n");
-                return AV_PIX_FMT_GBR24P;
-            } else if (h->avctx->colorspace == AVCOL_SPC_YCGCO) {
-                av_log(h->avctx, AV_LOG_WARNING, "Detected unsupported YCgCo colorspace.\n");
-            }
-            return h->avctx->color_range == AVCOL_RANGE_JPEG ? AV_PIX_FMT_YUVJ444P
-                                                                : AV_PIX_FMT_YUV444P;
-        } else if (CHROMA422(h)) {
-            return h->avctx->color_range == AVCOL_RANGE_JPEG ? AV_PIX_FMT_YUVJ422P
-                                                             : AV_PIX_FMT_YUV422P;
-        } else {
-            int i;
-            const enum AVPixelFormat * fmt = h->avctx->codec->pix_fmts ?
-                                        h->avctx->codec->pix_fmts :
-                                        h->avctx->color_range == AVCOL_RANGE_JPEG ?
-                                        h264_hwaccel_pixfmt_list_jpeg_420 :
-                                        h264_hwaccel_pixfmt_list_420;
-
-            for (i=0; fmt[i] != AV_PIX_FMT_NONE; i++)
-                if (fmt[i] == h->avctx->pix_fmt && !force_callback)
-                    return fmt[i];
-            return ff_thread_get_format(h->avctx, fmt);
-        }
-        break;
-    default:
-        av_log(h->avctx, AV_LOG_ERROR,
-               "Unsupported bit depth %d\n", h->sps.bit_depth_luma);
-        return AVERROR_INVALIDDATA;
-    }
-}
-
-/* export coded and cropped frame dimensions to AVCodecContext */
-static int init_dimensions(H264Context *h)
-{
-    int width  = h->width  - (h->sps.crop_right + h->sps.crop_left);
-    int height = h->height - (h->sps.crop_top   + h->sps.crop_bottom);
-    av_assert0(h->sps.crop_right + h->sps.crop_left < (unsigned)h->width);
-    av_assert0(h->sps.crop_top + h->sps.crop_bottom < (unsigned)h->height);
-
-    /* handle container cropping */
-    if (!h->sps.crop &&
-        FFALIGN(h->avctx->width,  16) == h->width &&
-        FFALIGN(h->avctx->height, 16) == h->height) {
-        width  = h->avctx->width;
-        height = h->avctx->height;
-    }
-
-    if (width <= 0 || height <= 0) {
-        av_log(h->avctx, AV_LOG_ERROR, "Invalid cropped dimensions: %dx%d.\n",
-               width, height);
-        if (h->avctx->err_recognition & AV_EF_EXPLODE)
-            return AVERROR_INVALIDDATA;
-
-        av_log(h->avctx, AV_LOG_WARNING, "Ignoring cropping information.\n");
-        h->sps.crop_bottom = h->sps.crop_top = h->sps.crop_right = h->sps.crop_left = 0;
-        h->sps.crop        = 0;
-
-        width  = h->width;
-        height = h->height;
-    }
-
-    h->avctx->coded_width  = h->width;
-    h->avctx->coded_height = h->height;
-    h->avctx->width        = width;
-    h->avctx->height       = height;
-
-    return 0;
-}
-
-static int h264_slice_header_init(H264Context *h, int reinit)
-{
-    int nb_slices = (HAVE_THREADS &&
-                     h->avctx->active_thread_type & FF_THREAD_SLICE) ?
-                    h->avctx->thread_count : 1;
-    int i, ret;
-
-    h->avctx->sample_aspect_ratio = h->sps.sar;
-    av_assert0(h->avctx->sample_aspect_ratio.den);
-    av_pix_fmt_get_chroma_sub_sample(h->avctx->pix_fmt,
-                                     &h->chroma_x_shift, &h->chroma_y_shift);
-
-    if (h->sps.timing_info_present_flag) {
-        int64_t den = h->sps.time_scale;
-        if (h->x264_build < 44U)
-            den *= 2;
-        av_reduce(&h->avctx->time_base.num, &h->avctx->time_base.den,
-                  h->sps.num_units_in_tick, den, 1 << 30);
-    }
-
-    h->avctx->hwaccel = ff_find_hwaccel(h->avctx);
-
-    if (reinit)
-        free_tables(h, 0);
-    h->first_field           = 0;
-    h->prev_interlaced_frame = 1;
-
-    init_scan_tables(h);
-    ret = ff_h264_alloc_tables(h);
-    if (ret < 0) {
-        av_log(h->avctx, AV_LOG_ERROR, "Could not allocate memory\n");
-        return ret;
-    }
-
-    if (nb_slices > H264_MAX_THREADS || (nb_slices > h->mb_height && h->mb_height)) {
-        int max_slices;
-        if (h->mb_height)
-            max_slices = FFMIN(H264_MAX_THREADS, h->mb_height);
-        else
-            max_slices = H264_MAX_THREADS;
-        av_log(h->avctx, AV_LOG_WARNING, "too many threads/slices %d,"
-               " reducing to %d\n", nb_slices, max_slices);
-        nb_slices = max_slices;
-    }
-    h->slice_context_count = nb_slices;
-
-    if (!HAVE_THREADS || !(h->avctx->active_thread_type & FF_THREAD_SLICE)) {
-        ret = context_init(h);
-        if (ret < 0) {
-            av_log(h->avctx, AV_LOG_ERROR, "context_init() failed.\n");
-            return ret;
-        }
-    } else {
-        for (i = 1; i < h->slice_context_count; i++) {
-            H264Context *c;
-            c                    = h->thread_context[i] = av_mallocz(sizeof(H264Context));
-            if (!c)
-                return AVERROR(ENOMEM);
-            c->avctx             = h->avctx;
-            if (CONFIG_ERROR_RESILIENCE) {
-                c->dsp               = h->dsp;
-            }
-            c->vdsp              = h->vdsp;
-            c->h264dsp           = h->h264dsp;
-            c->h264qpel          = h->h264qpel;
-            c->h264chroma        = h->h264chroma;
-            c->sps               = h->sps;
-            c->pps               = h->pps;
-            c->pixel_shift       = h->pixel_shift;
-            c->cur_chroma_format_idc = h->cur_chroma_format_idc;
-            c->width             = h->width;
-            c->height            = h->height;
-            c->linesize          = h->linesize;
-            c->uvlinesize        = h->uvlinesize;
-            c->chroma_x_shift    = h->chroma_x_shift;
-            c->chroma_y_shift    = h->chroma_y_shift;
-            c->qscale            = h->qscale;
-            c->droppable         = h->droppable;
-            c->data_partitioning = h->data_partitioning;
-            c->low_delay         = h->low_delay;
-            c->mb_width          = h->mb_width;
-            c->mb_height         = h->mb_height;
-            c->mb_stride         = h->mb_stride;
-            c->mb_num            = h->mb_num;
-            c->flags             = h->flags;
-            c->workaround_bugs   = h->workaround_bugs;
-            c->pict_type         = h->pict_type;
-
-            init_scan_tables(c);
-            clone_tables(c, h, i);
-            c->context_initialized = 1;
-        }
-
-        for (i = 0; i < h->slice_context_count; i++)
-            if ((ret = context_init(h->thread_context[i])) < 0) {
-                av_log(h->avctx, AV_LOG_ERROR, "context_init() failed.\n");
-                return ret;
-            }
-    }
-
-    h->context_initialized = 1;
-
-    return 0;
-}
-
-=======
->>>>>>> f51d0f39
 int ff_set_ref_count(H264Context *h)
 {
     int ref_count[2], list_count;
@@ -2470,1330 +1313,8 @@
     return 0;
 }
 
-<<<<<<< HEAD
-static enum AVPixelFormat non_j_pixfmt(enum AVPixelFormat a)
-{
-    switch (a) {
-    case AV_PIX_FMT_YUVJ420P: return AV_PIX_FMT_YUV420P;
-    case AV_PIX_FMT_YUVJ422P: return AV_PIX_FMT_YUV422P;
-    case AV_PIX_FMT_YUVJ444P: return AV_PIX_FMT_YUV444P;
-    default:
-        return a;
-    }
-}
-
-/**
- * Decode a slice header.
- * This will (re)intialize the decoder and call h264_frame_start() as needed.
- *
- * @param h h264context
- * @param h0 h264 master context (differs from 'h' when doing sliced based
- *           parallel decoding)
- *
- * @return 0 if okay, <0 if an error occurred, 1 if decoding must not be multithreaded
- */
-static int decode_slice_header(H264Context *h, H264Context *h0)
-{
-    unsigned int first_mb_in_slice;
-    unsigned int pps_id;
-    int ret;
-    unsigned int slice_type, tmp, i, j;
-    int last_pic_structure, last_pic_droppable;
-    int must_reinit;
-    int needs_reinit = 0;
-    int field_pic_flag, bottom_field_flag;
-
-    h->qpel_put = h->h264qpel.put_h264_qpel_pixels_tab;
-    h->qpel_avg = h->h264qpel.avg_h264_qpel_pixels_tab;
-
-    first_mb_in_slice = get_ue_golomb_long(&h->gb);
-
-    if (first_mb_in_slice == 0) { // FIXME better field boundary detection
-        if (h0->current_slice && h->cur_pic_ptr && FIELD_PICTURE(h)) {
-            field_end(h, 1);
-        }
-
-        h0->current_slice = 0;
-        if (!h0->first_field) {
-            if (h->cur_pic_ptr && !h->droppable) {
-                ff_thread_report_progress(&h->cur_pic_ptr->tf, INT_MAX,
-                                          h->picture_structure == PICT_BOTTOM_FIELD);
-            }
-            h->cur_pic_ptr = NULL;
-        }
-    }
-
-    slice_type = get_ue_golomb_31(&h->gb);
-    if (slice_type > 9) {
-        av_log(h->avctx, AV_LOG_ERROR,
-               "slice type %d too large at %d %d\n",
-               slice_type, h->mb_x, h->mb_y);
-        return AVERROR_INVALIDDATA;
-    }
-    if (slice_type > 4) {
-        slice_type -= 5;
-        h->slice_type_fixed = 1;
-    } else
-        h->slice_type_fixed = 0;
-
-    slice_type = golomb_to_pict_type[slice_type];
-    h->slice_type     = slice_type;
-    h->slice_type_nos = slice_type & 3;
-
-    if (h->nal_unit_type  == NAL_IDR_SLICE &&
-        h->slice_type_nos != AV_PICTURE_TYPE_I) {
-        av_log(h->avctx, AV_LOG_ERROR, "A non-intra slice in an IDR NAL unit.\n");
-        return AVERROR_INVALIDDATA;
-    }
-
-    // to make a few old functions happy, it's wrong though
-    h->pict_type = h->slice_type;
-
-    pps_id = get_ue_golomb(&h->gb);
-    if (pps_id >= MAX_PPS_COUNT) {
-        av_log(h->avctx, AV_LOG_ERROR, "pps_id %u out of range\n", pps_id);
-        return AVERROR_INVALIDDATA;
-    }
-    if (!h0->pps_buffers[pps_id]) {
-        av_log(h->avctx, AV_LOG_ERROR,
-               "non-existing PPS %u referenced\n",
-               pps_id);
-        return AVERROR_INVALIDDATA;
-    }
-    if (h0->au_pps_id >= 0 && pps_id != h0->au_pps_id) {
-        av_log(h->avctx, AV_LOG_ERROR,
-               "PPS change from %d to %d forbidden\n",
-               h0->au_pps_id, pps_id);
-        return AVERROR_INVALIDDATA;
-    }
-    h->pps = *h0->pps_buffers[pps_id];
-
-    if (!h0->sps_buffers[h->pps.sps_id]) {
-        av_log(h->avctx, AV_LOG_ERROR,
-               "non-existing SPS %u referenced\n",
-               h->pps.sps_id);
-        return AVERROR_INVALIDDATA;
-    }
-
-    if (h->pps.sps_id != h->sps.sps_id ||
-        h->pps.sps_id != h->current_sps_id ||
-        h0->sps_buffers[h->pps.sps_id]->new) {
-
-        h->sps = *h0->sps_buffers[h->pps.sps_id];
-
-        if (h->mb_width  != h->sps.mb_width ||
-            h->mb_height != h->sps.mb_height * (2 - h->sps.frame_mbs_only_flag) ||
-            h->avctx->bits_per_raw_sample != h->sps.bit_depth_luma ||
-            h->cur_chroma_format_idc != h->sps.chroma_format_idc
-        )
-            needs_reinit = 1;
-
-        if (h->bit_depth_luma    != h->sps.bit_depth_luma ||
-            h->chroma_format_idc != h->sps.chroma_format_idc) {
-            h->bit_depth_luma    = h->sps.bit_depth_luma;
-            h->chroma_format_idc = h->sps.chroma_format_idc;
-            needs_reinit         = 1;
-        }
-        if ((ret = h264_set_parameter_from_sps(h)) < 0)
-            return ret;
-    }
-
-    h->avctx->profile = ff_h264_get_profile(&h->sps);
-    h->avctx->level   = h->sps.level_idc;
-    h->avctx->refs    = h->sps.ref_frame_count;
-
-    must_reinit = (h->context_initialized &&
-                    (   16*h->sps.mb_width != h->avctx->coded_width
-                     || 16*h->sps.mb_height * (2 - h->sps.frame_mbs_only_flag) != h->avctx->coded_height
-                     || h->avctx->bits_per_raw_sample != h->sps.bit_depth_luma
-                     || h->cur_chroma_format_idc != h->sps.chroma_format_idc
-                     || av_cmp_q(h->sps.sar, h->avctx->sample_aspect_ratio)
-                     || h->mb_width  != h->sps.mb_width
-                     || h->mb_height != h->sps.mb_height * (2 - h->sps.frame_mbs_only_flag)
-                    ));
-    if (non_j_pixfmt(h0->avctx->pix_fmt) != non_j_pixfmt(get_pixel_format(h0, 0)))
-        must_reinit = 1;
-
-    h->mb_width  = h->sps.mb_width;
-    h->mb_height = h->sps.mb_height * (2 - h->sps.frame_mbs_only_flag);
-    h->mb_num    = h->mb_width * h->mb_height;
-    h->mb_stride = h->mb_width + 1;
-
-    h->b_stride = h->mb_width * 4;
-
-    h->chroma_y_shift = h->sps.chroma_format_idc <= 1; // 400 uses yuv420p
-
-    h->width  = 16 * h->mb_width;
-    h->height = 16 * h->mb_height;
-
-    ret = init_dimensions(h);
-    if (ret < 0)
-        return ret;
-
-    if (h->sps.video_signal_type_present_flag) {
-        h->avctx->color_range = h->sps.full_range>0 ? AVCOL_RANGE_JPEG
-                                                    : AVCOL_RANGE_MPEG;
-        if (h->sps.colour_description_present_flag) {
-            if (h->avctx->colorspace != h->sps.colorspace)
-                needs_reinit = 1;
-            h->avctx->color_primaries = h->sps.color_primaries;
-            h->avctx->color_trc       = h->sps.color_trc;
-            h->avctx->colorspace      = h->sps.colorspace;
-        }
-    }
-
-    if (h->context_initialized &&
-        (h->width  != h->avctx->coded_width   ||
-         h->height != h->avctx->coded_height  ||
-         must_reinit ||
-         needs_reinit)) {
-        if (h != h0) {
-            av_log(h->avctx, AV_LOG_ERROR,
-                   "changing width %d -> %d / height %d -> %d on "
-                   "slice %d\n",
-                   h->width, h->avctx->coded_width,
-                   h->height, h->avctx->coded_height,
-                   h0->current_slice + 1);
-            return AVERROR_INVALIDDATA;
-        }
-
-        flush_change(h);
-
-        if ((ret = get_pixel_format(h, 1)) < 0)
-            return ret;
-        h->avctx->pix_fmt = ret;
-
-        av_log(h->avctx, AV_LOG_INFO, "Reinit context to %dx%d, "
-               "pix_fmt: %s\n", h->width, h->height, av_get_pix_fmt_name(h->avctx->pix_fmt));
-
-        if ((ret = h264_slice_header_init(h, 1)) < 0) {
-            av_log(h->avctx, AV_LOG_ERROR,
-                   "h264_slice_header_init() failed\n");
-            return ret;
-        }
-    }
-    if (!h->context_initialized) {
-        if (h != h0) {
-            av_log(h->avctx, AV_LOG_ERROR,
-                   "Cannot (re-)initialize context during parallel decoding.\n");
-            return AVERROR_PATCHWELCOME;
-        }
-
-        if ((ret = get_pixel_format(h, 1)) < 0)
-            return ret;
-        h->avctx->pix_fmt = ret;
-
-        if ((ret = h264_slice_header_init(h, 0)) < 0) {
-            av_log(h->avctx, AV_LOG_ERROR,
-                   "h264_slice_header_init() failed\n");
-            return ret;
-        }
-    }
-
-    if (h == h0 && h->dequant_coeff_pps != pps_id) {
-        h->dequant_coeff_pps = pps_id;
-        init_dequant_tables(h);
-    }
-
-    h->frame_num = get_bits(&h->gb, h->sps.log2_max_frame_num);
-
-    h->mb_mbaff        = 0;
-    h->mb_aff_frame    = 0;
-    last_pic_structure = h0->picture_structure;
-    last_pic_droppable = h0->droppable;
-    h->droppable       = h->nal_ref_idc == 0;
-    if (h->sps.frame_mbs_only_flag) {
-        h->picture_structure = PICT_FRAME;
-    } else {
-        if (!h->sps.direct_8x8_inference_flag && slice_type == AV_PICTURE_TYPE_B) {
-            av_log(h->avctx, AV_LOG_ERROR, "This stream was generated by a broken encoder, invalid 8x8 inference\n");
-            return -1;
-        }
-        field_pic_flag = get_bits1(&h->gb);
-        if (field_pic_flag) {
-            bottom_field_flag = get_bits1(&h->gb);
-            h->picture_structure = PICT_TOP_FIELD + bottom_field_flag;
-        } else {
-            h->picture_structure = PICT_FRAME;
-            h->mb_aff_frame      = h->sps.mb_aff;
-        }
-    }
-    h->mb_field_decoding_flag = h->picture_structure != PICT_FRAME;
-
-    if (h0->current_slice != 0) {
-        if (last_pic_structure != h->picture_structure ||
-            last_pic_droppable != h->droppable) {
-            av_log(h->avctx, AV_LOG_ERROR,
-                   "Changing field mode (%d -> %d) between slices is not allowed\n",
-                   last_pic_structure, h->picture_structure);
-            h->picture_structure = last_pic_structure;
-            h->droppable         = last_pic_droppable;
-            return AVERROR_INVALIDDATA;
-        } else if (!h0->cur_pic_ptr) {
-            av_log(h->avctx, AV_LOG_ERROR,
-                   "unset cur_pic_ptr on slice %d\n",
-                   h0->current_slice + 1);
-            return AVERROR_INVALIDDATA;
-        }
-    } else {
-        /* Shorten frame num gaps so we don't have to allocate reference
-         * frames just to throw them away */
-        if (h->frame_num != h->prev_frame_num) {
-            int unwrap_prev_frame_num = h->prev_frame_num;
-            int max_frame_num         = 1 << h->sps.log2_max_frame_num;
-
-            if (unwrap_prev_frame_num > h->frame_num)
-                unwrap_prev_frame_num -= max_frame_num;
-
-            if ((h->frame_num - unwrap_prev_frame_num) > h->sps.ref_frame_count) {
-                unwrap_prev_frame_num = (h->frame_num - h->sps.ref_frame_count) - 1;
-                if (unwrap_prev_frame_num < 0)
-                    unwrap_prev_frame_num += max_frame_num;
-
-                h->prev_frame_num = unwrap_prev_frame_num;
-            }
-        }
-
-        /* See if we have a decoded first field looking for a pair...
-         * Here, we're using that to see if we should mark previously
-         * decode frames as "finished".
-         * We have to do that before the "dummy" in-between frame allocation,
-         * since that can modify h->cur_pic_ptr. */
-        if (h0->first_field) {
-            assert(h0->cur_pic_ptr);
-            assert(h0->cur_pic_ptr->f.buf[0]);
-            assert(h0->cur_pic_ptr->reference != DELAYED_PIC_REF);
-
-            /* Mark old field/frame as completed */
-            if (h0->cur_pic_ptr->tf.owner == h0->avctx) {
-                ff_thread_report_progress(&h0->cur_pic_ptr->tf, INT_MAX,
-                                          last_pic_structure == PICT_BOTTOM_FIELD);
-            }
-
-            /* figure out if we have a complementary field pair */
-            if (!FIELD_PICTURE(h) || h->picture_structure == last_pic_structure) {
-                /* Previous field is unmatched. Don't display it, but let it
-                 * remain for reference if marked as such. */
-                if (last_pic_structure != PICT_FRAME) {
-                    ff_thread_report_progress(&h0->cur_pic_ptr->tf, INT_MAX,
-                                              last_pic_structure == PICT_TOP_FIELD);
-                }
-            } else {
-                if (h0->cur_pic_ptr->frame_num != h->frame_num) {
-                    /* This and previous field were reference, but had
-                     * different frame_nums. Consider this field first in
-                     * pair. Throw away previous field except for reference
-                     * purposes. */
-                    if (last_pic_structure != PICT_FRAME) {
-                        ff_thread_report_progress(&h0->cur_pic_ptr->tf, INT_MAX,
-                                                  last_pic_structure == PICT_TOP_FIELD);
-                    }
-                } else {
-                    /* Second field in complementary pair */
-                    if (!((last_pic_structure   == PICT_TOP_FIELD &&
-                           h->picture_structure == PICT_BOTTOM_FIELD) ||
-                          (last_pic_structure   == PICT_BOTTOM_FIELD &&
-                           h->picture_structure == PICT_TOP_FIELD))) {
-                        av_log(h->avctx, AV_LOG_ERROR,
-                               "Invalid field mode combination %d/%d\n",
-                               last_pic_structure, h->picture_structure);
-                        h->picture_structure = last_pic_structure;
-                        h->droppable         = last_pic_droppable;
-                        return AVERROR_INVALIDDATA;
-                    } else if (last_pic_droppable != h->droppable) {
-                        avpriv_request_sample(h->avctx,
-                                              "Found reference and non-reference fields in the same frame, which");
-                        h->picture_structure = last_pic_structure;
-                        h->droppable         = last_pic_droppable;
-                        return AVERROR_PATCHWELCOME;
-                    }
-                }
-            }
-        }
-
-        while (h->frame_num != h->prev_frame_num && !h0->first_field &&
-               h->frame_num != (h->prev_frame_num + 1) % (1 << h->sps.log2_max_frame_num)) {
-            H264Picture *prev = h->short_ref_count ? h->short_ref[0] : NULL;
-            av_log(h->avctx, AV_LOG_DEBUG, "Frame num gap %d %d\n",
-                   h->frame_num, h->prev_frame_num);
-            if (!h->sps.gaps_in_frame_num_allowed_flag)
-                for(i=0; i<FF_ARRAY_ELEMS(h->last_pocs); i++)
-                    h->last_pocs[i] = INT_MIN;
-            ret = h264_frame_start(h);
-            if (ret < 0) {
-                h0->first_field = 0;
-                return ret;
-            }
-
-            h->prev_frame_num++;
-            h->prev_frame_num        %= 1 << h->sps.log2_max_frame_num;
-            h->cur_pic_ptr->frame_num = h->prev_frame_num;
-            h->cur_pic_ptr->invalid_gap = !h->sps.gaps_in_frame_num_allowed_flag;
-            ff_thread_report_progress(&h->cur_pic_ptr->tf, INT_MAX, 0);
-            ff_thread_report_progress(&h->cur_pic_ptr->tf, INT_MAX, 1);
-            ret = ff_generate_sliding_window_mmcos(h, 1);
-            if (ret < 0 && (h->avctx->err_recognition & AV_EF_EXPLODE))
-                return ret;
-            ret = ff_h264_execute_ref_pic_marking(h, h->mmco, h->mmco_index);
-            if (ret < 0 && (h->avctx->err_recognition & AV_EF_EXPLODE))
-                return ret;
-            /* Error concealment: If a ref is missing, copy the previous ref
-             * in its place.
-             * FIXME: Avoiding a memcpy would be nice, but ref handling makes
-             * many assumptions about there being no actual duplicates.
-             * FIXME: This does not copy padding for out-of-frame motion
-             * vectors.  Given we are concealing a lost frame, this probably
-             * is not noticeable by comparison, but it should be fixed. */
-            if (h->short_ref_count) {
-                if (prev) {
-                    av_image_copy(h->short_ref[0]->f.data,
-                                  h->short_ref[0]->f.linesize,
-                                  (const uint8_t **)prev->f.data,
-                                  prev->f.linesize,
-                                  h->avctx->pix_fmt,
-                                  h->mb_width  * 16,
-                                  h->mb_height * 16);
-                    h->short_ref[0]->poc = prev->poc + 2;
-                }
-                h->short_ref[0]->frame_num = h->prev_frame_num;
-            }
-        }
-
-        /* See if we have a decoded first field looking for a pair...
-         * We're using that to see whether to continue decoding in that
-         * frame, or to allocate a new one. */
-        if (h0->first_field) {
-            assert(h0->cur_pic_ptr);
-            assert(h0->cur_pic_ptr->f.buf[0]);
-            assert(h0->cur_pic_ptr->reference != DELAYED_PIC_REF);
-
-            /* figure out if we have a complementary field pair */
-            if (!FIELD_PICTURE(h) || h->picture_structure == last_pic_structure) {
-                /* Previous field is unmatched. Don't display it, but let it
-                 * remain for reference if marked as such. */
-                h0->cur_pic_ptr = NULL;
-                h0->first_field = FIELD_PICTURE(h);
-            } else {
-                if (h0->cur_pic_ptr->frame_num != h->frame_num) {
-                    ff_thread_report_progress(&h0->cur_pic_ptr->tf, INT_MAX,
-                                              h0->picture_structure==PICT_BOTTOM_FIELD);
-                    /* This and the previous field had different frame_nums.
-                     * Consider this field first in pair. Throw away previous
-                     * one except for reference purposes. */
-                    h0->first_field = 1;
-                    h0->cur_pic_ptr = NULL;
-                } else {
-                    /* Second field in complementary pair */
-                    h0->first_field = 0;
-                }
-            }
-        } else {
-            /* Frame or first field in a potentially complementary pair */
-            h0->first_field = FIELD_PICTURE(h);
-        }
-
-        if (!FIELD_PICTURE(h) || h0->first_field) {
-            if (h264_frame_start(h) < 0) {
-                h0->first_field = 0;
-                return AVERROR_INVALIDDATA;
-            }
-        } else {
-            release_unused_pictures(h, 0);
-        }
-        /* Some macroblocks can be accessed before they're available in case
-        * of lost slices, MBAFF or threading. */
-        if (FIELD_PICTURE(h)) {
-            for(i = (h->picture_structure == PICT_BOTTOM_FIELD); i<h->mb_height; i++)
-                memset(h->slice_table + i*h->mb_stride, -1, (h->mb_stride - (i+1==h->mb_height)) * sizeof(*h->slice_table));
-        } else {
-            memset(h->slice_table, -1,
-                (h->mb_height * h->mb_stride - 1) * sizeof(*h->slice_table));
-        }
-        h0->last_slice_type = -1;
-    }
-    if (h != h0 && (ret = clone_slice(h, h0)) < 0)
-        return ret;
-
-    /* can't be in alloc_tables because linesize isn't known there.
-     * FIXME: redo bipred weight to not require extra buffer? */
-    for (i = 0; i < h->slice_context_count; i++)
-        if (h->thread_context[i]) {
-            ret = alloc_scratch_buffers(h->thread_context[i], h->linesize);
-            if (ret < 0)
-                return ret;
-        }
-
-    h->cur_pic_ptr->frame_num = h->frame_num; // FIXME frame_num cleanup
-
-    av_assert1(h->mb_num == h->mb_width * h->mb_height);
-    if (first_mb_in_slice << FIELD_OR_MBAFF_PICTURE(h) >= h->mb_num ||
-        first_mb_in_slice >= h->mb_num) {
-        av_log(h->avctx, AV_LOG_ERROR, "first_mb_in_slice overflow\n");
-        return AVERROR_INVALIDDATA;
-    }
-    h->resync_mb_x = h->mb_x =  first_mb_in_slice % h->mb_width;
-    h->resync_mb_y = h->mb_y = (first_mb_in_slice / h->mb_width) <<
-                               FIELD_OR_MBAFF_PICTURE(h);
-    if (h->picture_structure == PICT_BOTTOM_FIELD)
-        h->resync_mb_y = h->mb_y = h->mb_y + 1;
-    av_assert1(h->mb_y < h->mb_height);
-
-    if (h->picture_structure == PICT_FRAME) {
-        h->curr_pic_num = h->frame_num;
-        h->max_pic_num  = 1 << h->sps.log2_max_frame_num;
-    } else {
-        h->curr_pic_num = 2 * h->frame_num + 1;
-        h->max_pic_num  = 1 << (h->sps.log2_max_frame_num + 1);
-    }
-
-    if (h->nal_unit_type == NAL_IDR_SLICE)
-        get_ue_golomb(&h->gb); /* idr_pic_id */
-
-    if (h->sps.poc_type == 0) {
-        h->poc_lsb = get_bits(&h->gb, h->sps.log2_max_poc_lsb);
-
-        if (h->pps.pic_order_present == 1 && h->picture_structure == PICT_FRAME)
-            h->delta_poc_bottom = get_se_golomb(&h->gb);
-    }
-
-    if (h->sps.poc_type == 1 && !h->sps.delta_pic_order_always_zero_flag) {
-        h->delta_poc[0] = get_se_golomb(&h->gb);
-
-        if (h->pps.pic_order_present == 1 && h->picture_structure == PICT_FRAME)
-            h->delta_poc[1] = get_se_golomb(&h->gb);
-    }
-
-    ff_init_poc(h, h->cur_pic_ptr->field_poc, &h->cur_pic_ptr->poc);
-
-    if (h->pps.redundant_pic_cnt_present)
-        h->redundant_pic_count = get_ue_golomb(&h->gb);
-
-    ret = ff_set_ref_count(h);
-    if (ret < 0)
-        return ret;
-
-    if (slice_type != AV_PICTURE_TYPE_I &&
-        (h0->current_slice == 0 ||
-         slice_type != h0->last_slice_type ||
-         memcmp(h0->last_ref_count, h0->ref_count, sizeof(h0->ref_count)))) {
-
-        ff_h264_fill_default_ref_list(h);
-    }
-
-    if (h->slice_type_nos != AV_PICTURE_TYPE_I) {
-       ret = ff_h264_decode_ref_pic_list_reordering(h);
-       if (ret < 0) {
-           h->ref_count[1] = h->ref_count[0] = 0;
-           return ret;
-       }
-    }
-
-    if ((h->pps.weighted_pred && h->slice_type_nos == AV_PICTURE_TYPE_P) ||
-        (h->pps.weighted_bipred_idc == 1 &&
-         h->slice_type_nos == AV_PICTURE_TYPE_B))
-        ff_pred_weight_table(h);
-    else if (h->pps.weighted_bipred_idc == 2 &&
-             h->slice_type_nos == AV_PICTURE_TYPE_B) {
-        implicit_weight_table(h, -1);
-    } else {
-        h->use_weight = 0;
-        for (i = 0; i < 2; i++) {
-            h->luma_weight_flag[i]   = 0;
-            h->chroma_weight_flag[i] = 0;
-        }
-    }
-
-    // If frame-mt is enabled, only update mmco tables for the first slice
-    // in a field. Subsequent slices can temporarily clobber h->mmco_index
-    // or h->mmco, which will cause ref list mix-ups and decoding errors
-    // further down the line. This may break decoding if the first slice is
-    // corrupt, thus we only do this if frame-mt is enabled.
-    if (h->nal_ref_idc) {
-        ret = ff_h264_decode_ref_pic_marking(h0, &h->gb,
-                                             !(h->avctx->active_thread_type & FF_THREAD_FRAME) ||
-                                             h0->current_slice == 0);
-        if (ret < 0 && (h->avctx->err_recognition & AV_EF_EXPLODE))
-            return AVERROR_INVALIDDATA;
-    }
-
-    if (FRAME_MBAFF(h)) {
-        ff_h264_fill_mbaff_ref_list(h);
-
-        if (h->pps.weighted_bipred_idc == 2 && h->slice_type_nos == AV_PICTURE_TYPE_B) {
-            implicit_weight_table(h, 0);
-            implicit_weight_table(h, 1);
-        }
-    }
-
-    if (h->slice_type_nos == AV_PICTURE_TYPE_B && !h->direct_spatial_mv_pred)
-        ff_h264_direct_dist_scale_factor(h);
-    ff_h264_direct_ref_list_init(h);
-
-    if (h->slice_type_nos != AV_PICTURE_TYPE_I && h->pps.cabac) {
-        tmp = get_ue_golomb_31(&h->gb);
-        if (tmp > 2) {
-            av_log(h->avctx, AV_LOG_ERROR, "cabac_init_idc %u overflow\n", tmp);
-            return AVERROR_INVALIDDATA;
-        }
-        h->cabac_init_idc = tmp;
-    }
-
-    h->last_qscale_diff = 0;
-    tmp = h->pps.init_qp + get_se_golomb(&h->gb);
-    if (tmp > 51 + 6 * (h->sps.bit_depth_luma - 8)) {
-        av_log(h->avctx, AV_LOG_ERROR, "QP %u out of range\n", tmp);
-        return AVERROR_INVALIDDATA;
-    }
-    h->qscale       = tmp;
-    h->chroma_qp[0] = get_chroma_qp(h, 0, h->qscale);
-    h->chroma_qp[1] = get_chroma_qp(h, 1, h->qscale);
-    // FIXME qscale / qp ... stuff
-    if (h->slice_type == AV_PICTURE_TYPE_SP)
-        get_bits1(&h->gb); /* sp_for_switch_flag */
-    if (h->slice_type == AV_PICTURE_TYPE_SP ||
-        h->slice_type == AV_PICTURE_TYPE_SI)
-        get_se_golomb(&h->gb); /* slice_qs_delta */
-
-    h->deblocking_filter     = 1;
-    h->slice_alpha_c0_offset = 0;
-    h->slice_beta_offset     = 0;
-    if (h->pps.deblocking_filter_parameters_present) {
-        tmp = get_ue_golomb_31(&h->gb);
-        if (tmp > 2) {
-            av_log(h->avctx, AV_LOG_ERROR,
-                   "deblocking_filter_idc %u out of range\n", tmp);
-            return AVERROR_INVALIDDATA;
-        }
-        h->deblocking_filter = tmp;
-        if (h->deblocking_filter < 2)
-            h->deblocking_filter ^= 1;  // 1<->0
-
-        if (h->deblocking_filter) {
-            h->slice_alpha_c0_offset = get_se_golomb(&h->gb) * 2;
-            h->slice_beta_offset     = get_se_golomb(&h->gb) * 2;
-            if (h->slice_alpha_c0_offset >  12 ||
-                h->slice_alpha_c0_offset < -12 ||
-                h->slice_beta_offset >  12     ||
-                h->slice_beta_offset < -12) {
-                av_log(h->avctx, AV_LOG_ERROR,
-                       "deblocking filter parameters %d %d out of range\n",
-                       h->slice_alpha_c0_offset, h->slice_beta_offset);
-                return AVERROR_INVALIDDATA;
-            }
-        }
-    }
-
-    if (h->avctx->skip_loop_filter >= AVDISCARD_ALL ||
-        (h->avctx->skip_loop_filter >= AVDISCARD_NONKEY &&
-         h->slice_type_nos != AV_PICTURE_TYPE_I) ||
-        (h->avctx->skip_loop_filter >= AVDISCARD_BIDIR  &&
-         h->slice_type_nos == AV_PICTURE_TYPE_B) ||
-        (h->avctx->skip_loop_filter >= AVDISCARD_NONREF &&
-         h->nal_ref_idc == 0))
-        h->deblocking_filter = 0;
-
-    if (h->deblocking_filter == 1 && h0->max_contexts > 1) {
-        if (h->avctx->flags2 & CODEC_FLAG2_FAST) {
-            /* Cheat slightly for speed:
-             * Do not bother to deblock across slices. */
-            h->deblocking_filter = 2;
-        } else {
-            h0->max_contexts = 1;
-            if (!h0->single_decode_warning) {
-                av_log(h->avctx, AV_LOG_INFO,
-                       "Cannot parallelize deblocking type 1, decoding such frames in sequential order\n");
-                h0->single_decode_warning = 1;
-            }
-            if (h != h0) {
-                av_log(h->avctx, AV_LOG_ERROR,
-                       "Deblocking switched inside frame.\n");
-                return 1;
-            }
-        }
-    }
-    h->qp_thresh = 15 -
-                   FFMIN(h->slice_alpha_c0_offset, h->slice_beta_offset) -
-                   FFMAX3(0,
-                          h->pps.chroma_qp_index_offset[0],
-                          h->pps.chroma_qp_index_offset[1]) +
-                   6 * (h->sps.bit_depth_luma - 8);
-
-    h0->last_slice_type = slice_type;
-    memcpy(h0->last_ref_count, h0->ref_count, sizeof(h0->last_ref_count));
-    h->slice_num        = ++h0->current_slice;
-
-    if (h->slice_num)
-        h0->slice_row[(h->slice_num-1)&(MAX_SLICES-1)]= h->resync_mb_y;
-    if (   h0->slice_row[h->slice_num&(MAX_SLICES-1)] + 3 >= h->resync_mb_y
-        && h0->slice_row[h->slice_num&(MAX_SLICES-1)] <= h->resync_mb_y
-        && h->slice_num >= MAX_SLICES) {
-        //in case of ASO this check needs to be updated depending on how we decide to assign slice numbers in this case
-        av_log(h->avctx, AV_LOG_WARNING, "Possibly too many slices (%d >= %d), increase MAX_SLICES and recompile if there are artifacts\n", h->slice_num, MAX_SLICES);
-    }
-
-    for (j = 0; j < 2; j++) {
-        int id_list[16];
-        int *ref2frm = h->ref2frm[h->slice_num & (MAX_SLICES - 1)][j];
-        for (i = 0; i < 16; i++) {
-            id_list[i] = 60;
-            if (j < h->list_count && i < h->ref_count[j] &&
-                h->ref_list[j][i].f.buf[0]) {
-                int k;
-                AVBuffer *buf = h->ref_list[j][i].f.buf[0]->buffer;
-                for (k = 0; k < h->short_ref_count; k++)
-                    if (h->short_ref[k]->f.buf[0]->buffer == buf) {
-                        id_list[i] = k;
-                        break;
-                    }
-                for (k = 0; k < h->long_ref_count; k++)
-                    if (h->long_ref[k] && h->long_ref[k]->f.buf[0]->buffer == buf) {
-                        id_list[i] = h->short_ref_count + k;
-                        break;
-                    }
-            }
-        }
-
-        ref2frm[0] =
-        ref2frm[1] = -1;
-        for (i = 0; i < 16; i++)
-            ref2frm[i + 2] = 4 * id_list[i] + (h->ref_list[j][i].reference & 3);
-        ref2frm[18 + 0] =
-        ref2frm[18 + 1] = -1;
-        for (i = 16; i < 48; i++)
-            ref2frm[i + 4] = 4 * id_list[(i - 16) >> 1] +
-                             (h->ref_list[j][i].reference & 3);
-    }
-
-    if (h->ref_count[0]) h264_set_erpic(&h->er.last_pic, &h->ref_list[0][0]);
-    if (h->ref_count[1]) h264_set_erpic(&h->er.next_pic, &h->ref_list[1][0]);
-
-    h->er.ref_count = h->ref_count[0];
-    h0->au_pps_id = pps_id;
-    h->sps.new =
-    h0->sps_buffers[h->pps.sps_id]->new = 0;
-    h->current_sps_id = h->pps.sps_id;
-
-    if (h->avctx->debug & FF_DEBUG_PICT_INFO) {
-        av_log(h->avctx, AV_LOG_DEBUG,
-               "slice:%d %s mb:%d %c%s%s pps:%u frame:%d poc:%d/%d ref:%d/%d qp:%d loop:%d:%d:%d weight:%d%s %s\n",
-               h->slice_num,
-               (h->picture_structure == PICT_FRAME ? "F" : h->picture_structure == PICT_TOP_FIELD ? "T" : "B"),
-               first_mb_in_slice,
-               av_get_picture_type_char(h->slice_type),
-               h->slice_type_fixed ? " fix" : "",
-               h->nal_unit_type == NAL_IDR_SLICE ? " IDR" : "",
-               pps_id, h->frame_num,
-               h->cur_pic_ptr->field_poc[0],
-               h->cur_pic_ptr->field_poc[1],
-               h->ref_count[0], h->ref_count[1],
-               h->qscale,
-               h->deblocking_filter,
-               h->slice_alpha_c0_offset, h->slice_beta_offset,
-               h->use_weight,
-               h->use_weight == 1 && h->use_weight_chroma ? "c" : "",
-               h->slice_type == AV_PICTURE_TYPE_B ? (h->direct_spatial_mv_pred ? "SPAT" : "TEMP") : "");
-    }
-
-    return 0;
-}
-
-int ff_h264_get_slice_type(const H264Context *h)
-{
-    switch (h->slice_type) {
-    case AV_PICTURE_TYPE_P:
-        return 0;
-    case AV_PICTURE_TYPE_B:
-        return 1;
-    case AV_PICTURE_TYPE_I:
-        return 2;
-    case AV_PICTURE_TYPE_SP:
-        return 3;
-    case AV_PICTURE_TYPE_SI:
-        return 4;
-    default:
-        return AVERROR_INVALIDDATA;
-    }
-}
-
-static av_always_inline void fill_filter_caches_inter(H264Context *h,
-                                                      int mb_type, int top_xy,
-                                                      int left_xy[LEFT_MBS],
-                                                      int top_type,
-                                                      int left_type[LEFT_MBS],
-                                                      int mb_xy, int list)
-{
-    int b_stride = h->b_stride;
-    int16_t(*mv_dst)[2] = &h->mv_cache[list][scan8[0]];
-    int8_t *ref_cache = &h->ref_cache[list][scan8[0]];
-    if (IS_INTER(mb_type) || IS_DIRECT(mb_type)) {
-        if (USES_LIST(top_type, list)) {
-            const int b_xy  = h->mb2b_xy[top_xy] + 3 * b_stride;
-            const int b8_xy = 4 * top_xy + 2;
-            int (*ref2frm)[64] = (void*)(h->ref2frm[h->slice_table[top_xy] & (MAX_SLICES - 1)][0] + (MB_MBAFF(h) ? 20 : 2));
-            AV_COPY128(mv_dst - 1 * 8, h->cur_pic.motion_val[list][b_xy + 0]);
-            ref_cache[0 - 1 * 8] =
-            ref_cache[1 - 1 * 8] = ref2frm[list][h->cur_pic.ref_index[list][b8_xy + 0]];
-            ref_cache[2 - 1 * 8] =
-            ref_cache[3 - 1 * 8] = ref2frm[list][h->cur_pic.ref_index[list][b8_xy + 1]];
-        } else {
-            AV_ZERO128(mv_dst - 1 * 8);
-            AV_WN32A(&ref_cache[0 - 1 * 8], ((LIST_NOT_USED) & 0xFF) * 0x01010101u);
-        }
-
-        if (!IS_INTERLACED(mb_type ^ left_type[LTOP])) {
-            if (USES_LIST(left_type[LTOP], list)) {
-                const int b_xy  = h->mb2b_xy[left_xy[LTOP]] + 3;
-                const int b8_xy = 4 * left_xy[LTOP] + 1;
-                int (*ref2frm)[64] =(void*)( h->ref2frm[h->slice_table[left_xy[LTOP]] & (MAX_SLICES - 1)][0] + (MB_MBAFF(h) ? 20 : 2));
-                AV_COPY32(mv_dst - 1 +  0, h->cur_pic.motion_val[list][b_xy + b_stride * 0]);
-                AV_COPY32(mv_dst - 1 +  8, h->cur_pic.motion_val[list][b_xy + b_stride * 1]);
-                AV_COPY32(mv_dst - 1 + 16, h->cur_pic.motion_val[list][b_xy + b_stride * 2]);
-                AV_COPY32(mv_dst - 1 + 24, h->cur_pic.motion_val[list][b_xy + b_stride * 3]);
-                ref_cache[-1 +  0] =
-                ref_cache[-1 +  8] = ref2frm[list][h->cur_pic.ref_index[list][b8_xy + 2 * 0]];
-                ref_cache[-1 + 16] =
-                ref_cache[-1 + 24] = ref2frm[list][h->cur_pic.ref_index[list][b8_xy + 2 * 1]];
-            } else {
-                AV_ZERO32(mv_dst - 1 +  0);
-                AV_ZERO32(mv_dst - 1 +  8);
-                AV_ZERO32(mv_dst - 1 + 16);
-                AV_ZERO32(mv_dst - 1 + 24);
-                ref_cache[-1 +  0] =
-                ref_cache[-1 +  8] =
-                ref_cache[-1 + 16] =
-                ref_cache[-1 + 24] = LIST_NOT_USED;
-            }
-        }
-    }
-
-    if (!USES_LIST(mb_type, list)) {
-        fill_rectangle(mv_dst, 4, 4, 8, pack16to32(0, 0), 4);
-        AV_WN32A(&ref_cache[0 * 8], ((LIST_NOT_USED) & 0xFF) * 0x01010101u);
-        AV_WN32A(&ref_cache[1 * 8], ((LIST_NOT_USED) & 0xFF) * 0x01010101u);
-        AV_WN32A(&ref_cache[2 * 8], ((LIST_NOT_USED) & 0xFF) * 0x01010101u);
-        AV_WN32A(&ref_cache[3 * 8], ((LIST_NOT_USED) & 0xFF) * 0x01010101u);
-        return;
-    }
-
-    {
-        int8_t *ref = &h->cur_pic.ref_index[list][4 * mb_xy];
-        int (*ref2frm)[64] = (void*)(h->ref2frm[h->slice_num & (MAX_SLICES - 1)][0] + (MB_MBAFF(h) ? 20 : 2));
-        uint32_t ref01 = (pack16to32(ref2frm[list][ref[0]], ref2frm[list][ref[1]]) & 0x00FF00FF) * 0x0101;
-        uint32_t ref23 = (pack16to32(ref2frm[list][ref[2]], ref2frm[list][ref[3]]) & 0x00FF00FF) * 0x0101;
-        AV_WN32A(&ref_cache[0 * 8], ref01);
-        AV_WN32A(&ref_cache[1 * 8], ref01);
-        AV_WN32A(&ref_cache[2 * 8], ref23);
-        AV_WN32A(&ref_cache[3 * 8], ref23);
-    }
-
-    {
-        int16_t(*mv_src)[2] = &h->cur_pic.motion_val[list][4 * h->mb_x + 4 * h->mb_y * b_stride];
-        AV_COPY128(mv_dst + 8 * 0, mv_src + 0 * b_stride);
-        AV_COPY128(mv_dst + 8 * 1, mv_src + 1 * b_stride);
-        AV_COPY128(mv_dst + 8 * 2, mv_src + 2 * b_stride);
-        AV_COPY128(mv_dst + 8 * 3, mv_src + 3 * b_stride);
-    }
-}
-
-/**
- *
- * @return non zero if the loop filter can be skipped
- */
-static int fill_filter_caches(H264Context *h, int mb_type)
-{
-    const int mb_xy = h->mb_xy;
-    int top_xy, left_xy[LEFT_MBS];
-    int top_type, left_type[LEFT_MBS];
-    uint8_t *nnz;
-    uint8_t *nnz_cache;
-
-    top_xy = mb_xy - (h->mb_stride << MB_FIELD(h));
-
-    /* Wow, what a mess, why didn't they simplify the interlacing & intra
-     * stuff, I can't imagine that these complex rules are worth it. */
-
-    left_xy[LBOT] = left_xy[LTOP] = mb_xy - 1;
-    if (FRAME_MBAFF(h)) {
-        const int left_mb_field_flag = IS_INTERLACED(h->cur_pic.mb_type[mb_xy - 1]);
-        const int curr_mb_field_flag = IS_INTERLACED(mb_type);
-        if (h->mb_y & 1) {
-            if (left_mb_field_flag != curr_mb_field_flag)
-                left_xy[LTOP] -= h->mb_stride;
-        } else {
-            if (curr_mb_field_flag)
-                top_xy += h->mb_stride &
-                          (((h->cur_pic.mb_type[top_xy] >> 7) & 1) - 1);
-            if (left_mb_field_flag != curr_mb_field_flag)
-                left_xy[LBOT] += h->mb_stride;
-        }
-    }
-
-    h->top_mb_xy        = top_xy;
-    h->left_mb_xy[LTOP] = left_xy[LTOP];
-    h->left_mb_xy[LBOT] = left_xy[LBOT];
-    {
-        /* For sufficiently low qp, filtering wouldn't do anything.
-         * This is a conservative estimate: could also check beta_offset
-         * and more accurate chroma_qp. */
-        int qp_thresh = h->qp_thresh; // FIXME strictly we should store qp_thresh for each mb of a slice
-        int qp        = h->cur_pic.qscale_table[mb_xy];
-        if (qp <= qp_thresh &&
-            (left_xy[LTOP] < 0 ||
-             ((qp + h->cur_pic.qscale_table[left_xy[LTOP]] + 1) >> 1) <= qp_thresh) &&
-            (top_xy < 0 ||
-             ((qp + h->cur_pic.qscale_table[top_xy] + 1) >> 1) <= qp_thresh)) {
-            if (!FRAME_MBAFF(h))
-                return 1;
-            if ((left_xy[LTOP] < 0 ||
-                 ((qp + h->cur_pic.qscale_table[left_xy[LBOT]] + 1) >> 1) <= qp_thresh) &&
-                (top_xy < h->mb_stride ||
-                 ((qp + h->cur_pic.qscale_table[top_xy - h->mb_stride] + 1) >> 1) <= qp_thresh))
-                return 1;
-        }
-    }
-
-    top_type        = h->cur_pic.mb_type[top_xy];
-    left_type[LTOP] = h->cur_pic.mb_type[left_xy[LTOP]];
-    left_type[LBOT] = h->cur_pic.mb_type[left_xy[LBOT]];
-    if (h->deblocking_filter == 2) {
-        if (h->slice_table[top_xy] != h->slice_num)
-            top_type = 0;
-        if (h->slice_table[left_xy[LBOT]] != h->slice_num)
-            left_type[LTOP] = left_type[LBOT] = 0;
-    } else {
-        if (h->slice_table[top_xy] == 0xFFFF)
-            top_type = 0;
-        if (h->slice_table[left_xy[LBOT]] == 0xFFFF)
-            left_type[LTOP] = left_type[LBOT] = 0;
-    }
-    h->top_type        = top_type;
-    h->left_type[LTOP] = left_type[LTOP];
-    h->left_type[LBOT] = left_type[LBOT];
-
-    if (IS_INTRA(mb_type))
-        return 0;
-
-    fill_filter_caches_inter(h, mb_type, top_xy, left_xy,
-                             top_type, left_type, mb_xy, 0);
-    if (h->list_count == 2)
-        fill_filter_caches_inter(h, mb_type, top_xy, left_xy,
-                                 top_type, left_type, mb_xy, 1);
-
-    nnz       = h->non_zero_count[mb_xy];
-    nnz_cache = h->non_zero_count_cache;
-    AV_COPY32(&nnz_cache[4 + 8 * 1], &nnz[0]);
-    AV_COPY32(&nnz_cache[4 + 8 * 2], &nnz[4]);
-    AV_COPY32(&nnz_cache[4 + 8 * 3], &nnz[8]);
-    AV_COPY32(&nnz_cache[4 + 8 * 4], &nnz[12]);
-    h->cbp = h->cbp_table[mb_xy];
-
-    if (top_type) {
-        nnz = h->non_zero_count[top_xy];
-        AV_COPY32(&nnz_cache[4 + 8 * 0], &nnz[3 * 4]);
-    }
-
-    if (left_type[LTOP]) {
-        nnz = h->non_zero_count[left_xy[LTOP]];
-        nnz_cache[3 + 8 * 1] = nnz[3 + 0 * 4];
-        nnz_cache[3 + 8 * 2] = nnz[3 + 1 * 4];
-        nnz_cache[3 + 8 * 3] = nnz[3 + 2 * 4];
-        nnz_cache[3 + 8 * 4] = nnz[3 + 3 * 4];
-    }
-
-    /* CAVLC 8x8dct requires NNZ values for residual decoding that differ
-     * from what the loop filter needs */
-    if (!CABAC(h) && h->pps.transform_8x8_mode) {
-        if (IS_8x8DCT(top_type)) {
-            nnz_cache[4 + 8 * 0] =
-            nnz_cache[5 + 8 * 0] = (h->cbp_table[top_xy] & 0x4000) >> 12;
-            nnz_cache[6 + 8 * 0] =
-            nnz_cache[7 + 8 * 0] = (h->cbp_table[top_xy] & 0x8000) >> 12;
-        }
-        if (IS_8x8DCT(left_type[LTOP])) {
-            nnz_cache[3 + 8 * 1] =
-            nnz_cache[3 + 8 * 2] = (h->cbp_table[left_xy[LTOP]] & 0x2000) >> 12; // FIXME check MBAFF
-        }
-        if (IS_8x8DCT(left_type[LBOT])) {
-            nnz_cache[3 + 8 * 3] =
-            nnz_cache[3 + 8 * 4] = (h->cbp_table[left_xy[LBOT]] & 0x8000) >> 12; // FIXME check MBAFF
-        }
-
-        if (IS_8x8DCT(mb_type)) {
-            nnz_cache[scan8[0]] =
-            nnz_cache[scan8[1]] =
-            nnz_cache[scan8[2]] =
-            nnz_cache[scan8[3]] = (h->cbp & 0x1000) >> 12;
-
-            nnz_cache[scan8[0 + 4]] =
-            nnz_cache[scan8[1 + 4]] =
-            nnz_cache[scan8[2 + 4]] =
-            nnz_cache[scan8[3 + 4]] = (h->cbp & 0x2000) >> 12;
-
-            nnz_cache[scan8[0 + 8]] =
-            nnz_cache[scan8[1 + 8]] =
-            nnz_cache[scan8[2 + 8]] =
-            nnz_cache[scan8[3 + 8]] = (h->cbp & 0x4000) >> 12;
-
-            nnz_cache[scan8[0 + 12]] =
-            nnz_cache[scan8[1 + 12]] =
-            nnz_cache[scan8[2 + 12]] =
-            nnz_cache[scan8[3 + 12]] = (h->cbp & 0x8000) >> 12;
-        }
-    }
-
-    return 0;
-}
-
-static void loop_filter(H264Context *h, int start_x, int end_x)
-{
-    uint8_t *dest_y, *dest_cb, *dest_cr;
-    int linesize, uvlinesize, mb_x, mb_y;
-    const int end_mb_y       = h->mb_y + FRAME_MBAFF(h);
-    const int old_slice_type = h->slice_type;
-    const int pixel_shift    = h->pixel_shift;
-    const int block_h        = 16 >> h->chroma_y_shift;
-
-    if (h->deblocking_filter) {
-        for (mb_x = start_x; mb_x < end_x; mb_x++)
-            for (mb_y = end_mb_y - FRAME_MBAFF(h); mb_y <= end_mb_y; mb_y++) {
-                int mb_xy, mb_type;
-                mb_xy         = h->mb_xy = mb_x + mb_y * h->mb_stride;
-                h->slice_num  = h->slice_table[mb_xy];
-                mb_type       = h->cur_pic.mb_type[mb_xy];
-                h->list_count = h->list_counts[mb_xy];
-
-                if (FRAME_MBAFF(h))
-                    h->mb_mbaff               =
-                    h->mb_field_decoding_flag = !!IS_INTERLACED(mb_type);
-
-                h->mb_x = mb_x;
-                h->mb_y = mb_y;
-                dest_y  = h->cur_pic.f.data[0] +
-                          ((mb_x << pixel_shift) + mb_y * h->linesize) * 16;
-                dest_cb = h->cur_pic.f.data[1] +
-                          (mb_x << pixel_shift) * (8 << CHROMA444(h)) +
-                          mb_y * h->uvlinesize * block_h;
-                dest_cr = h->cur_pic.f.data[2] +
-                          (mb_x << pixel_shift) * (8 << CHROMA444(h)) +
-                          mb_y * h->uvlinesize * block_h;
-                // FIXME simplify above
-
-                if (MB_FIELD(h)) {
-                    linesize   = h->mb_linesize   = h->linesize   * 2;
-                    uvlinesize = h->mb_uvlinesize = h->uvlinesize * 2;
-                    if (mb_y & 1) { // FIXME move out of this function?
-                        dest_y  -= h->linesize   * 15;
-                        dest_cb -= h->uvlinesize * (block_h - 1);
-                        dest_cr -= h->uvlinesize * (block_h - 1);
-                    }
-                } else {
-                    linesize   = h->mb_linesize   = h->linesize;
-                    uvlinesize = h->mb_uvlinesize = h->uvlinesize;
-                }
-                backup_mb_border(h, dest_y, dest_cb, dest_cr, linesize,
-                                 uvlinesize, 0);
-                if (fill_filter_caches(h, mb_type))
-                    continue;
-                h->chroma_qp[0] = get_chroma_qp(h, 0, h->cur_pic.qscale_table[mb_xy]);
-                h->chroma_qp[1] = get_chroma_qp(h, 1, h->cur_pic.qscale_table[mb_xy]);
-
-                if (FRAME_MBAFF(h)) {
-                    ff_h264_filter_mb(h, mb_x, mb_y, dest_y, dest_cb, dest_cr,
-                                      linesize, uvlinesize);
-                } else {
-                    ff_h264_filter_mb_fast(h, mb_x, mb_y, dest_y, dest_cb,
-                                           dest_cr, linesize, uvlinesize);
-                }
-            }
-    }
-    h->slice_type   = old_slice_type;
-    h->mb_x         = end_x;
-    h->mb_y         = end_mb_y - FRAME_MBAFF(h);
-    h->chroma_qp[0] = get_chroma_qp(h, 0, h->qscale);
-    h->chroma_qp[1] = get_chroma_qp(h, 1, h->qscale);
-}
-
-static void predict_field_decoding_flag(H264Context *h)
-{
-    const int mb_xy = h->mb_x + h->mb_y * h->mb_stride;
-    int mb_type     = (h->slice_table[mb_xy - 1] == h->slice_num) ?
-                      h->cur_pic.mb_type[mb_xy - 1] :
-                      (h->slice_table[mb_xy - h->mb_stride] == h->slice_num) ?
-                      h->cur_pic.mb_type[mb_xy - h->mb_stride] : 0;
-    h->mb_mbaff     = h->mb_field_decoding_flag = IS_INTERLACED(mb_type) ? 1 : 0;
-}
-
-/**
- * Draw edges and report progress for the last MB row.
- */
-static void decode_finish_row(H264Context *h)
-{
-    int top            = 16 * (h->mb_y      >> FIELD_PICTURE(h));
-    int pic_height     = 16 *  h->mb_height >> FIELD_PICTURE(h);
-    int height         =  16      << FRAME_MBAFF(h);
-    int deblock_border = (16 + 4) << FRAME_MBAFF(h);
-
-    if (h->deblocking_filter) {
-        if ((top + height) >= pic_height)
-            height += deblock_border;
-        top -= deblock_border;
-    }
-
-    if (top >= pic_height || (top + height) < 0)
-        return;
-
-    height = FFMIN(height, pic_height - top);
-    if (top < 0) {
-        height = top + height;
-        top    = 0;
-    }
-
-    ff_h264_draw_horiz_band(h, top, height);
-
-    if (h->droppable || h->er.error_occurred)
-        return;
-
-    ff_thread_report_progress(&h->cur_pic_ptr->tf, top + height - 1,
-                              h->picture_structure == PICT_BOTTOM_FIELD);
-}
-
-static void er_add_slice(H264Context *h, int startx, int starty,
-                         int endx, int endy, int status)
-{
-    if (CONFIG_ERROR_RESILIENCE) {
-        ERContext *er = &h->er;
-
-        ff_er_add_slice(er, startx, starty, endx, endy, status);
-    }
-}
-
-static int decode_slice(struct AVCodecContext *avctx, void *arg)
-{
-    H264Context *h = *(void **)arg;
-    int lf_x_start = h->mb_x;
-
-    h->mb_skip_run = -1;
-
-    av_assert0(h->block_offset[15] == (4 * ((scan8[15] - scan8[0]) & 7) << h->pixel_shift) + 4 * h->linesize * ((scan8[15] - scan8[0]) >> 3));
-
-    h->is_complex = FRAME_MBAFF(h) || h->picture_structure != PICT_FRAME ||
-                    avctx->codec_id != AV_CODEC_ID_H264 ||
-                    (CONFIG_GRAY && (h->flags & CODEC_FLAG_GRAY));
-
-    if (!(h->avctx->active_thread_type & FF_THREAD_SLICE) && h->picture_structure == PICT_FRAME && h->er.error_status_table) {
-        const int start_i  = av_clip(h->resync_mb_x + h->resync_mb_y * h->mb_width, 0, h->mb_num - 1);
-        if (start_i) {
-            int prev_status = h->er.error_status_table[h->er.mb_index2xy[start_i - 1]];
-            prev_status &= ~ VP_START;
-            if (prev_status != (ER_MV_END | ER_DC_END | ER_AC_END))
-                h->er.error_occurred = 1;
-        }
-    }
-
-    if (h->pps.cabac) {
-        /* realign */
-        align_get_bits(&h->gb);
-
-        /* init cabac */
-        ff_init_cabac_decoder(&h->cabac,
-                              h->gb.buffer + get_bits_count(&h->gb) / 8,
-                              (get_bits_left(&h->gb) + 7) / 8);
-
-        ff_h264_init_cabac_states(h);
-
-        for (;;) {
-            // START_TIMER
-            int ret = ff_h264_decode_mb_cabac(h);
-            int eos;
-            // STOP_TIMER("decode_mb_cabac")
-
-            if (ret >= 0)
-                ff_h264_hl_decode_mb(h);
-
-            // FIXME optimal? or let mb_decode decode 16x32 ?
-            if (ret >= 0 && FRAME_MBAFF(h)) {
-                h->mb_y++;
-
-                ret = ff_h264_decode_mb_cabac(h);
-
-                if (ret >= 0)
-                    ff_h264_hl_decode_mb(h);
-                h->mb_y--;
-            }
-            eos = get_cabac_terminate(&h->cabac);
-
-            if ((h->workaround_bugs & FF_BUG_TRUNCATED) &&
-                h->cabac.bytestream > h->cabac.bytestream_end + 2) {
-                er_add_slice(h, h->resync_mb_x, h->resync_mb_y, h->mb_x - 1,
-                             h->mb_y, ER_MB_END);
-                if (h->mb_x >= lf_x_start)
-                    loop_filter(h, lf_x_start, h->mb_x + 1);
-                return 0;
-            }
-            if (h->cabac.bytestream > h->cabac.bytestream_end + 2 )
-                av_log(h->avctx, AV_LOG_DEBUG, "bytestream overread %td\n", h->cabac.bytestream_end - h->cabac.bytestream);
-            if (ret < 0 || h->cabac.bytestream > h->cabac.bytestream_end + 4) {
-                av_log(h->avctx, AV_LOG_ERROR,
-                       "error while decoding MB %d %d, bytestream %td\n",
-                       h->mb_x, h->mb_y,
-                       h->cabac.bytestream_end - h->cabac.bytestream);
-                er_add_slice(h, h->resync_mb_x, h->resync_mb_y, h->mb_x,
-                             h->mb_y, ER_MB_ERROR);
-                return AVERROR_INVALIDDATA;
-            }
-
-            if (++h->mb_x >= h->mb_width) {
-                loop_filter(h, lf_x_start, h->mb_x);
-                h->mb_x = lf_x_start = 0;
-                decode_finish_row(h);
-                ++h->mb_y;
-                if (FIELD_OR_MBAFF_PICTURE(h)) {
-                    ++h->mb_y;
-                    if (FRAME_MBAFF(h) && h->mb_y < h->mb_height)
-                        predict_field_decoding_flag(h);
-                }
-            }
-
-            if (eos || h->mb_y >= h->mb_height) {
-                tprintf(h->avctx, "slice end %d %d\n",
-                        get_bits_count(&h->gb), h->gb.size_in_bits);
-                er_add_slice(h, h->resync_mb_x, h->resync_mb_y, h->mb_x - 1,
-                             h->mb_y, ER_MB_END);
-                if (h->mb_x > lf_x_start)
-                    loop_filter(h, lf_x_start, h->mb_x);
-                return 0;
-            }
-        }
-    } else {
-        for (;;) {
-            int ret = ff_h264_decode_mb_cavlc(h);
-
-            if (ret >= 0)
-                ff_h264_hl_decode_mb(h);
-
-            // FIXME optimal? or let mb_decode decode 16x32 ?
-            if (ret >= 0 && FRAME_MBAFF(h)) {
-                h->mb_y++;
-                ret = ff_h264_decode_mb_cavlc(h);
-
-                if (ret >= 0)
-                    ff_h264_hl_decode_mb(h);
-                h->mb_y--;
-            }
-
-            if (ret < 0) {
-                av_log(h->avctx, AV_LOG_ERROR,
-                       "error while decoding MB %d %d\n", h->mb_x, h->mb_y);
-                er_add_slice(h, h->resync_mb_x, h->resync_mb_y, h->mb_x,
-                             h->mb_y, ER_MB_ERROR);
-                return ret;
-            }
-
-            if (++h->mb_x >= h->mb_width) {
-                loop_filter(h, lf_x_start, h->mb_x);
-                h->mb_x = lf_x_start = 0;
-                decode_finish_row(h);
-                ++h->mb_y;
-                if (FIELD_OR_MBAFF_PICTURE(h)) {
-                    ++h->mb_y;
-                    if (FRAME_MBAFF(h) && h->mb_y < h->mb_height)
-                        predict_field_decoding_flag(h);
-                }
-                if (h->mb_y >= h->mb_height) {
-                    tprintf(h->avctx, "slice end %d %d\n",
-                            get_bits_count(&h->gb), h->gb.size_in_bits);
-
-                    if (   get_bits_left(&h->gb) == 0
-                        || get_bits_left(&h->gb) > 0 && !(h->avctx->err_recognition & AV_EF_AGGRESSIVE)) {
-                        er_add_slice(h, h->resync_mb_x, h->resync_mb_y,
-                                     h->mb_x - 1, h->mb_y,
-                                     ER_MB_END);
-
-                        return 0;
-                    } else {
-                        er_add_slice(h, h->resync_mb_x, h->resync_mb_y,
-                                     h->mb_x, h->mb_y,
-                                     ER_MB_END);
-
-                        return AVERROR_INVALIDDATA;
-                    }
-                }
-            }
-
-            if (get_bits_left(&h->gb) <= 0 && h->mb_skip_run <= 0) {
-                tprintf(h->avctx, "slice end %d %d\n",
-                        get_bits_count(&h->gb), h->gb.size_in_bits);
-
-                if (get_bits_left(&h->gb) == 0) {
-                    er_add_slice(h, h->resync_mb_x, h->resync_mb_y,
-                                 h->mb_x - 1, h->mb_y,
-                                 ER_MB_END);
-                    if (h->mb_x > lf_x_start)
-                        loop_filter(h, lf_x_start, h->mb_x);
-
-                    return 0;
-                } else {
-                    er_add_slice(h, h->resync_mb_x, h->resync_mb_y, h->mb_x,
-                                 h->mb_y, ER_MB_ERROR);
-
-                    return AVERROR_INVALIDDATA;
-                }
-            }
-        }
-    }
-}
-
-/**
- * Call decode_slice() for each context.
- *
- * @param h h264 master context
- * @param context_count number of contexts to execute
- */
-static int execute_decode_slices(H264Context *h, unsigned context_count)
-{
-    AVCodecContext *const avctx = h->avctx;
-    H264Context *hx;
-    int i;
-
-    av_assert0(h->mb_y < h->mb_height);
-
-    if (h->avctx->hwaccel ||
-        h->avctx->codec->capabilities & CODEC_CAP_HWACCEL_VDPAU)
-        return 0;
-    if (context_count == 1) {
-        return decode_slice(avctx, &h);
-    } else {
-        av_assert0(context_count > 0);
-        for (i = 1; i < context_count; i++) {
-            hx                 = h->thread_context[i];
-            if (CONFIG_ERROR_RESILIENCE) {
-                hx->er.error_count = 0;
-            }
-            hx->x264_build     = h->x264_build;
-        }
-
-        avctx->execute(avctx, decode_slice, h->thread_context,
-                       NULL, context_count, sizeof(void *));
-
-        /* pull back stuff from slices to master context */
-        hx                   = h->thread_context[context_count - 1];
-        h->mb_x              = hx->mb_x;
-        h->mb_y              = hx->mb_y;
-        h->droppable         = hx->droppable;
-        h->picture_structure = hx->picture_structure;
-        if (CONFIG_ERROR_RESILIENCE) {
-            for (i = 1; i < context_count; i++)
-                h->er.error_count += h->thread_context[i]->er.error_count;
-        }
-    }
-
-    return 0;
-}
-
 static const uint8_t start_code[] = { 0x00, 0x00, 0x01 };
 
-=======
->>>>>>> f51d0f39
 static int decode_nal_units(H264Context *h, const uint8_t *buf, int buf_size,
                             int parse_extradata)
 {
@@ -4123,13 +1644,6 @@
                     ff_h264_decode_seq_parameter_set(h);
                 }
 
-<<<<<<< HEAD
-=======
-                ret = ff_h264_set_parameter_from_sps(h);
-                if (ret < 0)
-                    goto end;
-
->>>>>>> f51d0f39
                 break;
             case NAL_PPS:
                 init_get_bits(&h->gb, ptr, bit_length);
