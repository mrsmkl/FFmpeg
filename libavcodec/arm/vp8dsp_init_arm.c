--- conflicted
+++ resolved
@@ -21,22 +21,15 @@
 
 void ff_vp8_luma_dc_wht_dc_armv6(DCTELEM block[4][4][16], DCTELEM dc[16]);
 
-<<<<<<< HEAD
 #define idct_funcs(opt) \
 void ff_vp8_luma_dc_wht_ ## opt(DCTELEM block[4][4][16], DCTELEM dc[16]); \
-void ff_vp8_idct_add_ ## opt(uint8_t *dst, DCTELEM block[16], int stride); \
-void ff_vp8_idct_dc_add_ ## opt(uint8_t *dst, DCTELEM block[16], int stride); \
-void ff_vp8_idct_dc_add4y_ ## opt(uint8_t *dst, DCTELEM block[4][16], int stride); \
-void ff_vp8_idct_dc_add4uv_ ## opt(uint8_t *dst, DCTELEM block[4][16], int stride)
+void ff_vp8_idct_add_ ## opt(uint8_t *dst, DCTELEM block[16], ptrdiff_t stride); \
+void ff_vp8_idct_dc_add_ ## opt(uint8_t *dst, DCTELEM block[16], ptrdiff_t stride); \
+void ff_vp8_idct_dc_add4y_ ## opt(uint8_t *dst, DCTELEM block[4][16], ptrdiff_t stride); \
+void ff_vp8_idct_dc_add4uv_ ## opt(uint8_t *dst, DCTELEM block[4][16], ptrdiff_t stride)
 
 idct_funcs(neon);
 idct_funcs(armv6);
-=======
-void ff_vp8_idct_add_neon(uint8_t *dst, DCTELEM block[16], ptrdiff_t stride);
-void ff_vp8_idct_dc_add_neon(uint8_t *dst, DCTELEM block[16], ptrdiff_t stride);
-void ff_vp8_idct_dc_add4y_neon(uint8_t *dst, DCTELEM block[4][16], ptrdiff_t stride);
-void ff_vp8_idct_dc_add4uv_neon(uint8_t *dst, DCTELEM block[4][16], ptrdiff_t stride);
->>>>>>> 9d87374e
 
 void ff_vp8_v_loop_filter16_neon(uint8_t *dst, ptrdiff_t stride,
                                  int flim_E, int flim_I, int hev_thresh);
@@ -58,65 +51,59 @@
                                         ptrdiff_t stride, int flim_E, int flim_I,
                                         int hev_thresh);
 
-<<<<<<< HEAD
-void ff_vp8_v_loop_filter_inner_armv6(uint8_t *dst, int stride,
+void ff_vp8_v_loop_filter_inner_armv6(uint8_t *dst, ptrdiff_t stride,
                                       int flim_E, int flim_I,
                                       int hev_thresh, int count);
-void ff_vp8_h_loop_filter_inner_armv6(uint8_t *dst, int stride,
+void ff_vp8_h_loop_filter_inner_armv6(uint8_t *dst, ptrdiff_t stride,
                                       int flim_E, int flim_I,
                                       int hev_thresh, int count);
-void ff_vp8_v_loop_filter_armv6(uint8_t *dst, int stride,
+void ff_vp8_v_loop_filter_armv6(uint8_t *dst, ptrdiff_t stride,
                                 int flim_E, int flim_I,
                                 int hev_thresh, int count);
-void ff_vp8_h_loop_filter_armv6(uint8_t *dst, int stride,
+void ff_vp8_h_loop_filter_armv6(uint8_t *dst, ptrdiff_t stride,
                                 int flim_E, int flim_I,
                                 int hev_thresh, int count);
 
-static void ff_vp8_v_loop_filter16_armv6(uint8_t *dst, int stride,
+static void ff_vp8_v_loop_filter16_armv6(uint8_t *dst, ptrdiff_t stride,
                                          int flim_E, int flim_I, int hev_thresh)
 {
     ff_vp8_v_loop_filter_armv6(dst, stride, flim_E, flim_I, hev_thresh, 4);
 }
 
-static void ff_vp8_h_loop_filter16_armv6(uint8_t *dst, int stride,
+static void ff_vp8_h_loop_filter16_armv6(uint8_t *dst, ptrdiff_t stride,
                                          int flim_E, int flim_I, int hev_thresh)
 {
     ff_vp8_h_loop_filter_armv6(dst, stride, flim_E, flim_I, hev_thresh, 4);
 }
 
-static void ff_vp8_v_loop_filter8uv_armv6(uint8_t *dstU, uint8_t *dstV, int stride,
+static void ff_vp8_v_loop_filter8uv_armv6(uint8_t *dstU, uint8_t *dstV, ptrdiff_t stride,
                                           int flim_E, int flim_I, int hev_thresh)
 {
     ff_vp8_v_loop_filter_armv6(dstU, stride, flim_E, flim_I, hev_thresh, 2);
     ff_vp8_v_loop_filter_armv6(dstV, stride, flim_E, flim_I, hev_thresh, 2);
 }
 
-static void ff_vp8_h_loop_filter8uv_armv6(uint8_t *dstU, uint8_t *dstV, int stride,
+static void ff_vp8_h_loop_filter8uv_armv6(uint8_t *dstU, uint8_t *dstV, ptrdiff_t stride,
                                           int flim_E, int flim_I, int hev_thresh)
 {
     ff_vp8_h_loop_filter_armv6(dstU, stride, flim_E, flim_I, hev_thresh, 2);
     ff_vp8_h_loop_filter_armv6(dstV, stride, flim_E, flim_I, hev_thresh, 2);
 }
-=======
-void ff_vp8_v_loop_filter16_simple_neon(uint8_t *dst, ptrdiff_t stride, int flim);
-void ff_vp8_h_loop_filter16_simple_neon(uint8_t *dst, ptrdiff_t stride, int flim);
->>>>>>> 9d87374e
-
-static void ff_vp8_v_loop_filter16_inner_armv6(uint8_t *dst, int stride,
+
+static void ff_vp8_v_loop_filter16_inner_armv6(uint8_t *dst, ptrdiff_t stride,
                                                int flim_E, int flim_I, int hev_thresh)
 {
     ff_vp8_v_loop_filter_inner_armv6(dst, stride, flim_E, flim_I, hev_thresh, 4);
 }
 
-<<<<<<< HEAD
-static void ff_vp8_h_loop_filter16_inner_armv6(uint8_t *dst, int stride,
+static void ff_vp8_h_loop_filter16_inner_armv6(uint8_t *dst, ptrdiff_t stride,
                                                int flim_E, int flim_I, int hev_thresh)
 {
     ff_vp8_h_loop_filter_inner_armv6(dst, stride, flim_E, flim_I, hev_thresh, 4);
 }
 
 static void ff_vp8_v_loop_filter8uv_inner_armv6(uint8_t *dstU, uint8_t *dstV,
-                                                int stride, int flim_E, int flim_I,
+                                                ptrdiff_t stride, int flim_E, int flim_I,
                                                 int hev_thresh)
 {
     ff_vp8_v_loop_filter_inner_armv6(dstU, stride, flim_E, flim_I, hev_thresh, 2);
@@ -124,7 +111,7 @@
 }
 
 static void ff_vp8_h_loop_filter8uv_inner_armv6(uint8_t *dstU, uint8_t *dstV,
-                                                int stride, int flim_E, int flim_I,
+                                                ptrdiff_t stride, int flim_E, int flim_I,
                                                 int hev_thresh)
 {
     ff_vp8_h_loop_filter_inner_armv6(dstU, stride, flim_E, flim_I, hev_thresh, 2);
@@ -132,25 +119,19 @@
 }
 
 #define simple_lf_funcs(opt) \
-void ff_vp8_v_loop_filter16_simple_ ## opt(uint8_t *dst, int stride, int flim); \
-void ff_vp8_h_loop_filter16_simple_ ## opt(uint8_t *dst, int stride, int flim)
+void ff_vp8_v_loop_filter16_simple_ ## opt(uint8_t *dst, ptrdiff_t stride, int flim); \
+void ff_vp8_h_loop_filter16_simple_ ## opt(uint8_t *dst, ptrdiff_t stride, int flim)
 
 simple_lf_funcs(neon);
 simple_lf_funcs(armv6);
 
-#define VP8_MC_OPT(n, opt)                                              \
-    void ff_put_vp8_##n##_##opt(uint8_t *dst, int dststride,            \
-                                uint8_t *src, int srcstride,            \
-                                int h, int x, int y)
-
-#define VP8_MC(n) \
-    VP8_MC_OPT(n, neon)
-=======
 #define VP8_MC(n)                                                       \
     void ff_put_vp8_##n##_neon(uint8_t *dst, ptrdiff_t dststride,       \
                                uint8_t *src, ptrdiff_t srcstride,       \
                                int h, int x, int y)
->>>>>>> 9d87374e
+
+#define VP8_MC(n) \
+    VP8_MC_OPT(n, neon)
 
 #define VP8_EPEL(w)                             \
     VP8_MC(epel ## w ## _h4);                   \
