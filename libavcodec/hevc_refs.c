/*
 * HEVC video decoder
 *
 * Copyright (C) 2012 - 2013 Guillaume Martres
 * Copyright (C) 2012 - 2013 Gildas Cocherel
 *
 * This file is part of FFmpeg.
 *
 * FFmpeg is free software; you can redistribute it and/or
 * modify it under the terms of the GNU Lesser General Public
 * License as published by the Free Software Foundation; either
 * version 2.1 of the License, or (at your option) any later version.
 *
 * FFmpeg is distributed in the hope that it will be useful,
 * but WITHOUT ANY WARRANTY; without even the implied warranty of
 * MERCHANTABILITY or FITNESS FOR A PARTICULAR PURPOSE.  See the GNU
 * Lesser General Public License for more details.
 *
 * You should have received a copy of the GNU Lesser General Public
 * License along with FFmpeg; if not, write to the Free Software
 * Foundation, Inc., 51 Franklin Street, Fifth Floor, Boston, MA 02110-1301 USA
 */

#include "libavutil/pixdesc.h"

#include "internal.h"
#include "thread.h"
#include "hevc.h"

void ff_hevc_unref_frame(HEVCContext *s, HEVCFrame *frame, int flags)
{
    /* frame->frame can be NULL if context init failed */
    if (!frame->frame || !frame->frame->buf[0])
        return;

    frame->flags &= ~flags;
    if (!frame->flags) {
        ff_thread_release_buffer(s->avctx, &frame->tf);

        av_buffer_unref(&frame->tab_mvf_buf);
        frame->tab_mvf = NULL;

        av_buffer_unref(&frame->rpl_buf);
        av_buffer_unref(&frame->rpl_tab_buf);
        frame->rpl_tab    = NULL;
        frame->refPicList = NULL;

        frame->collocated_ref = NULL;
    }
}

RefPicList *ff_hevc_get_ref_list(HEVCContext *s, HEVCFrame *ref, int x0, int y0)
{
    if (x0 < 0 || y0 < 0) {
        return s->ref->refPicList;
    } else {
        int x_cb         = x0 >> s->sps->log2_ctb_size;
        int y_cb         = y0 >> s->sps->log2_ctb_size;
        int pic_width_cb = (s->sps->width + (1 << s->sps->log2_ctb_size) - 1) >>
                           s->sps->log2_ctb_size;
        int ctb_addr_ts  = s->pps->ctb_addr_rs_to_ts[y_cb * pic_width_cb + x_cb];
        return (RefPicList *)ref->rpl_tab[ctb_addr_ts];
    }
}

void ff_hevc_clear_refs(HEVCContext *s)
{
    int i;
    for (i = 0; i < FF_ARRAY_ELEMS(s->DPB); i++)
        ff_hevc_unref_frame(s, &s->DPB[i],
                            HEVC_FRAME_FLAG_SHORT_REF |
                            HEVC_FRAME_FLAG_LONG_REF);
}

void ff_hevc_flush_dpb(HEVCContext *s)
{
    int i;
    for (i = 0; i < FF_ARRAY_ELEMS(s->DPB); i++)
        ff_hevc_unref_frame(s, &s->DPB[i], ~0);
}

static HEVCFrame *alloc_frame(HEVCContext *s)
{
    int i, j, ret;
    for (i = 0; i < FF_ARRAY_ELEMS(s->DPB); i++) {
        HEVCFrame *frame = &s->DPB[i];
        if (frame->frame->buf[0])
            continue;

        ret = ff_thread_get_buffer(s->avctx, &frame->tf,
                                   AV_GET_BUFFER_FLAG_REF);
        if (ret < 0)
            return NULL;

        frame->rpl_buf = av_buffer_allocz(s->nb_nals * sizeof(RefPicListTab));
        if (!frame->rpl_buf)
            goto fail;

        frame->tab_mvf_buf = av_buffer_pool_get(s->tab_mvf_pool);
        if (!frame->tab_mvf_buf)
            goto fail;
        frame->tab_mvf = (MvField *)frame->tab_mvf_buf->data;

        frame->rpl_tab_buf = av_buffer_pool_get(s->rpl_tab_pool);
        if (!frame->rpl_tab_buf)
            goto fail;
        frame->rpl_tab   = (RefPicListTab **)frame->rpl_tab_buf->data;
        frame->ctb_count = s->sps->ctb_width * s->sps->ctb_height;
        for (j = 0; j < frame->ctb_count; j++)
            frame->rpl_tab[j] = (RefPicListTab *)frame->rpl_buf->data;

        frame->frame->top_field_first  = s->picture_struct == AV_PICTURE_STRUCTURE_TOP_FIELD;
        frame->frame->interlaced_frame = (s->picture_struct == AV_PICTURE_STRUCTURE_TOP_FIELD) || (s->picture_struct == AV_PICTURE_STRUCTURE_BOTTOM_FIELD);
        return frame;
fail:
        ff_hevc_unref_frame(s, frame, ~0);
        return NULL;
    }
    av_log(s->avctx, AV_LOG_ERROR, "Error allocating frame, DPB full.\n");
    return NULL;
}

int ff_hevc_set_new_ref(HEVCContext *s, AVFrame **frame, int poc)
{
    HEVCFrame *ref;
    int i;

    /* check that this POC doesn't already exist */
    for (i = 0; i < FF_ARRAY_ELEMS(s->DPB); i++) {
        HEVCFrame *frame = &s->DPB[i];

        if (frame->frame->buf[0] && frame->sequence == s->seq_decode &&
            frame->poc == poc) {
            av_log(s->avctx, AV_LOG_ERROR, "Duplicate POC in a sequence: %d.\n",
                   poc);
            return AVERROR_INVALIDDATA;
        }
    }

    ref = alloc_frame(s);
    if (!ref)
        return AVERROR(ENOMEM);

    *frame = ref->frame;
    s->ref = ref;

    if (s->sh.pic_output_flag)
        ref->flags = HEVC_FRAME_FLAG_OUTPUT | HEVC_FRAME_FLAG_SHORT_REF;
    else
        ref->flags = HEVC_FRAME_FLAG_SHORT_REF;

    ref->poc      = poc;
<<<<<<< HEAD
    ref->flags    = HEVC_FRAME_FLAG_OUTPUT | HEVC_FRAME_FLAG_SHORT_REF;
    if (s->sh.pic_output_flag == 0)
        ref->flags &= ~(HEVC_FRAME_FLAG_OUTPUT);
=======
>>>>>>> 458e7c94
    ref->sequence = s->seq_decode;
    ref->window   = s->sps->output_window;

    return 0;
}

int ff_hevc_output_frame(HEVCContext *s, AVFrame *out, int flush)
{
    do {
        int nb_output = 0;
        int min_poc   = INT_MAX;
        int i, min_idx, ret;

        if (s->sh.no_output_of_prior_pics_flag == 1) {
            for (i = 0; i < FF_ARRAY_ELEMS(s->DPB); i++) {
                HEVCFrame *frame = &s->DPB[i];
                if ((frame->flags & HEVC_FRAME_FLAG_OUTPUT) && frame->poc != s->poc &&
                        frame->sequence == s->seq_output) {
                    frame->flags &= ~(HEVC_FRAME_FLAG_OUTPUT);
                }
            }
        }

        for (i = 0; i < FF_ARRAY_ELEMS(s->DPB); i++) {
            HEVCFrame *frame = &s->DPB[i];
            if ((frame->flags & HEVC_FRAME_FLAG_OUTPUT) &&
                frame->sequence == s->seq_output) {
                nb_output++;
                if (frame->poc < min_poc) {
                    min_poc = frame->poc;
                    min_idx = i;
                }
            }
        }

        /* wait for more frames before output */
        if (!flush && s->seq_output == s->seq_decode && s->sps &&
            nb_output <= s->sps->temporal_layer[s->sps->max_sub_layers - 1].num_reorder_pics)
            return 0;

        if (nb_output) {
            HEVCFrame *frame = &s->DPB[min_idx];
            AVFrame *dst = out;
            AVFrame *src = frame->frame;
            const AVPixFmtDescriptor *desc = av_pix_fmt_desc_get(src->format);
            int pixel_shift = !!(desc->comp[0].depth_minus1 > 7);

            ret = av_frame_ref(out, src);
            ff_hevc_unref_frame(s, frame, HEVC_FRAME_FLAG_OUTPUT);
            if (ret < 0)
                return ret;

            for (i = 0; i < 3; i++) {
                int hshift = (i > 0) ? desc->log2_chroma_w : 0;
                int vshift = (i > 0) ? desc->log2_chroma_h : 0;
                int off = ((frame->window.left_offset >> hshift) << pixel_shift) +
                          (frame->window.top_offset   >> vshift) * dst->linesize[i];
                dst->data[i] += off;
            }
            av_log(s->avctx, AV_LOG_DEBUG,
                   "Output frame with POC %d.\n", frame->poc);
            return 1;
        }

        if (s->seq_output != s->seq_decode)
            s->seq_output = (s->seq_output + 1) & 0xff;
        else
            break;
    } while (1);

    return 0;
}

static int init_slice_rpl(HEVCContext *s)
{
    HEVCFrame *frame = s->ref;
    int ctb_count    = frame->ctb_count;
    int ctb_addr_ts  = s->pps->ctb_addr_rs_to_ts[s->sh.slice_segment_addr];
    int i;

    if (s->slice_idx >= frame->rpl_buf->size / sizeof(RefPicListTab))
        return AVERROR_INVALIDDATA;

    for (i = ctb_addr_ts; i < ctb_count; i++)
        frame->rpl_tab[i] = (RefPicListTab *)frame->rpl_buf->data + s->slice_idx;

    frame->refPicList = (RefPicList *)frame->rpl_tab[ctb_addr_ts];

    return 0;
}

int ff_hevc_slice_rpl(HEVCContext *s)
{
    SliceHeader *sh = &s->sh;

    uint8_t nb_list = sh->slice_type == B_SLICE ? 2 : 1;
    uint8_t list_idx;
    int i, j, ret;

    ret = init_slice_rpl(s);
    if (ret < 0)
        return ret;

    if (!(s->rps[ST_CURR_BEF].nb_refs + s->rps[ST_CURR_AFT].nb_refs +
          s->rps[LT_CURR].nb_refs)) {
        av_log(s->avctx, AV_LOG_ERROR, "Zero refs in the frame RPS.\n");
        return AVERROR_INVALIDDATA;
    }

    for (list_idx = 0; list_idx < nb_list; list_idx++) {
        RefPicList  rpl_tmp = { { 0 } };
        RefPicList *rpl     = &s->ref->refPicList[list_idx];

        /* The order of the elements is
         * ST_CURR_BEF - ST_CURR_AFT - LT_CURR for the L0 and
         * ST_CURR_AFT - ST_CURR_BEF - LT_CURR for the L1 */
        int cand_lists[3] = { list_idx ? ST_CURR_AFT : ST_CURR_BEF,
                              list_idx ? ST_CURR_BEF : ST_CURR_AFT,
                              LT_CURR };

        /* concatenate the candidate lists for the current frame */
        while (rpl_tmp.nb_refs < sh->nb_refs[list_idx]) {
            for (i = 0; i < FF_ARRAY_ELEMS(cand_lists); i++) {
                RefPicList *rps = &s->rps[cand_lists[i]];
                for (j = 0; j < rps->nb_refs && rpl_tmp.nb_refs < MAX_REFS; j++) {
                    rpl_tmp.list[rpl_tmp.nb_refs]       = rps->list[j];
                    rpl_tmp.ref[rpl_tmp.nb_refs]        = rps->ref[j];
                    rpl_tmp.isLongTerm[rpl_tmp.nb_refs] = i == 2;
                    rpl_tmp.nb_refs++;
                }
            }
        }

        /* reorder the references if necessary */
        if (sh->rpl_modification_flag[list_idx]) {
            for (i = 0; i < sh->nb_refs[list_idx]; i++) {
                int idx = sh->list_entry_lx[list_idx][i];

                if (idx >= rpl_tmp.nb_refs) {
                    av_log(s->avctx, AV_LOG_ERROR, "Invalid reference index.\n");
                    return AVERROR_INVALIDDATA;
                }

                rpl->list[i]       = rpl_tmp.list[idx];
                rpl->ref[i]        = rpl_tmp.ref[idx];
                rpl->isLongTerm[i] = rpl_tmp.isLongTerm[idx];
                rpl->nb_refs++;
            }
        } else {
            memcpy(rpl, &rpl_tmp, sizeof(*rpl));
            rpl->nb_refs = FFMIN(rpl->nb_refs, sh->nb_refs[list_idx]);
        }

        if (sh->collocated_list == list_idx &&
            sh->collocated_ref_idx < rpl->nb_refs)
            s->ref->collocated_ref = rpl->ref[sh->collocated_ref_idx];
    }

    return 0;
}

static HEVCFrame *find_ref_idx(HEVCContext *s, int poc)
{
    int i;
    int LtMask = (1 << s->sps->log2_max_poc_lsb) - 1;

    for (i = 0; i < FF_ARRAY_ELEMS(s->DPB); i++) {
        HEVCFrame *ref = &s->DPB[i];
        if (ref->frame->buf[0] && (ref->sequence == s->seq_decode)) {
            if ((ref->poc & LtMask) == poc)
                return ref;
        }
    }

    for (i = 0; i < FF_ARRAY_ELEMS(s->DPB); i++) {
        HEVCFrame *ref = &s->DPB[i];
        if (ref->frame->buf[0] && ref->sequence == s->seq_decode) {
            if (ref->poc == poc || (ref->poc & LtMask) == poc)
                return ref;
        }
    }

    av_log(s->avctx, AV_LOG_ERROR,
           "Could not find ref with POC %d\n", poc);
    return NULL;
}

static void mark_ref(HEVCFrame *frame, int flag)
{
    frame->flags &= ~(HEVC_FRAME_FLAG_LONG_REF | HEVC_FRAME_FLAG_SHORT_REF);
    frame->flags |= flag;
}

static HEVCFrame *generate_missing_ref(HEVCContext *s, int poc)
{
    HEVCFrame *frame;
    int i, x, y;

    frame = alloc_frame(s);
    if (!frame)
        return NULL;

    if (!s->sps->pixel_shift) {
        for (i = 0; frame->frame->buf[i]; i++)
            memset(frame->frame->buf[i]->data, 1 << (s->sps->bit_depth - 1),
                   frame->frame->buf[i]->size);
    } else {
        for (i = 0; frame->frame->data[i]; i++)
            for (y = 0; y < (s->sps->height >> s->sps->vshift[i]); y++)
                for (x = 0; x < (s->sps->width >> s->sps->hshift[i]); x++) {
                    AV_WN16(frame->frame->data[i] + y * frame->frame->linesize[i] + 2 * x,
                            1 << (s->sps->bit_depth - 1));
                }
    }

    frame->poc      = poc;
    frame->sequence = s->seq_decode;
    frame->flags    = 0;

    if (s->threads_type == FF_THREAD_FRAME)
        ff_thread_report_progress(&frame->tf, INT_MAX, 0);

    return frame;
}

/* add a reference with the given poc to the list and mark it as used in DPB */
static int add_candidate_ref(HEVCContext *s, RefPicList *list,
                             int poc, int ref_flag)
{
    HEVCFrame *ref = find_ref_idx(s, poc);

    if (ref == s->ref)
        return AVERROR_INVALIDDATA;

    if (!ref) {
        ref = generate_missing_ref(s, poc);
        if (!ref)
            return AVERROR(ENOMEM);
    }

    list->list[list->nb_refs] = ref->poc;
    list->ref[list->nb_refs]  = ref;
    list->nb_refs++;

    mark_ref(ref, ref_flag);
    return 0;
}

int ff_hevc_frame_rps(HEVCContext *s)
{
    const ShortTermRPS *short_rps = s->sh.short_term_rps;
    const LongTermRPS  *long_rps  = &s->sh.long_term_rps;
    RefPicList               *rps = s->rps;
    int i, ret;

    if (!short_rps) {
        rps[0].nb_refs = rps[1].nb_refs = 0;
        return 0;
    }

    /* clear the reference flags on all frames except the current one */
    for (i = 0; i < FF_ARRAY_ELEMS(s->DPB); i++) {
        HEVCFrame *frame = &s->DPB[i];

        if (frame == s->ref)
            continue;

        mark_ref(frame, 0);
    }

    for (i = 0; i < NB_RPS_TYPE; i++)
        rps[i].nb_refs = 0;

    /* add the short refs */
    for (i = 0; i < short_rps->num_delta_pocs; i++) {
        int poc = s->poc + short_rps->delta_poc[i];
        int list;

        if (!short_rps->used[i])
            list = ST_FOLL;
        else if (i < short_rps->num_negative_pics)
            list = ST_CURR_BEF;
        else
            list = ST_CURR_AFT;

        ret = add_candidate_ref(s, &rps[list], poc, HEVC_FRAME_FLAG_SHORT_REF);
        if (ret < 0)
            return ret;
    }

    /* add the long refs */
    for (i = 0; i < long_rps->nb_refs; i++) {
        int poc  = long_rps->poc[i];
        int list = long_rps->used[i] ? LT_CURR : LT_FOLL;

        ret = add_candidate_ref(s, &rps[list], poc, HEVC_FRAME_FLAG_LONG_REF);
        if (ret < 0)
            return ret;
    }

    /* release any frames that are now unused */
    for (i = 0; i < FF_ARRAY_ELEMS(s->DPB); i++)
        ff_hevc_unref_frame(s, &s->DPB[i], 0);

    return 0;
}

int ff_hevc_compute_poc(HEVCContext *s, int poc_lsb)
{
    int max_poc_lsb  = 1 << s->sps->log2_max_poc_lsb;
    int prev_poc_lsb = s->pocTid0 % max_poc_lsb;
    int prev_poc_msb = s->pocTid0 - prev_poc_lsb;
    int poc_msb;

    if (poc_lsb < prev_poc_lsb && prev_poc_lsb - poc_lsb >= max_poc_lsb / 2)
        poc_msb = prev_poc_msb + max_poc_lsb;
    else if (poc_lsb > prev_poc_lsb && poc_lsb - prev_poc_lsb > max_poc_lsb / 2)
        poc_msb = prev_poc_msb - max_poc_lsb;
    else
        poc_msb = prev_poc_msb;

    // For BLA picture types, POCmsb is set to 0.
    if (s->nal_unit_type == NAL_BLA_W_LP   ||
        s->nal_unit_type == NAL_BLA_W_RADL ||
        s->nal_unit_type == NAL_BLA_N_LP)
        poc_msb = 0;

    return poc_msb + poc_lsb;
}

int ff_hevc_frame_nb_refs(HEVCContext *s)
{
    int ret = 0;
    int i;
    const ShortTermRPS *rps = s->sh.short_term_rps;
    LongTermRPS *long_rps   = &s->sh.long_term_rps;

    if (rps) {
        for (i = 0; i < rps->num_negative_pics; i++)
            ret += !!rps->used[i];
        for (; i < rps->num_delta_pocs; i++)
            ret += !!rps->used[i];
    }

    if (long_rps) {
        for (i = 0; i < long_rps->nb_refs; i++)
            ret += !!long_rps->used[i];
    }
    return ret;
}<|MERGE_RESOLUTION|>--- conflicted
+++ resolved
@@ -150,12 +150,6 @@
         ref->flags = HEVC_FRAME_FLAG_SHORT_REF;
 
     ref->poc      = poc;
-<<<<<<< HEAD
-    ref->flags    = HEVC_FRAME_FLAG_OUTPUT | HEVC_FRAME_FLAG_SHORT_REF;
-    if (s->sh.pic_output_flag == 0)
-        ref->flags &= ~(HEVC_FRAME_FLAG_OUTPUT);
-=======
->>>>>>> 458e7c94
     ref->sequence = s->seq_decode;
     ref->window   = s->sps->output_window;
 
