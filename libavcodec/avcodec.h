--- conflicted
+++ resolved
@@ -34,6 +34,7 @@
 #include "libavutil/log.h"
 #include "libavutil/pixfmt.h"
 #include "libavutil/rational.h"
+#include "libavutil/audioconvert.h"
 
 #include "libavcodec/version.h"
 /**
@@ -355,10 +356,6 @@
     CODEC_ID_MACE3,
     CODEC_ID_MACE6,
     CODEC_ID_VMDAUDIO,
-#if LIBAVCODEC_VERSION_MAJOR == 53
-    CODEC_ID_SONIC,
-    CODEC_ID_SONIC_LS,
-#endif
     CODEC_ID_FLAC,
     CODEC_ID_MP3ADU,
     CODEC_ID_MP3ON4,
@@ -411,6 +408,8 @@
     CODEC_ID_G723_1= 0x15801,
     CODEC_ID_FFWAVESYNTH = MKBETAG('F','F','W','S'),
     CODEC_ID_8SVX_RAW   = MKBETAG('8','S','V','X'),
+    CODEC_ID_SONIC       = MKBETAG('S','O','N','C'),
+    CODEC_ID_SONIC_LS    = MKBETAG('S','O','N','L'),
 
     /* subtitle codecs */
     CODEC_ID_FIRST_SUBTITLE = 0x17000,          ///< A dummy ID pointing at the start of subtitle codecs.
@@ -605,54 +604,10 @@
 #define CODEC_FLAG2_STRICT_GOP    0x00000002 ///< Strictly enforce GOP size.
 #define CODEC_FLAG2_NO_OUTPUT     0x00000004 ///< Skip bitstream encoding.
 #define CODEC_FLAG2_LOCAL_HEADER  0x00000008 ///< Place global headers at every keyframe instead of in extradata.
+#define CODEC_FLAG2_DROP_FRAME_TIMECODE 0x00002000 ///< timecode is in drop frame format. DEPRECATED!!!!
 #define CODEC_FLAG2_SKIP_RD       0x00004000 ///< RD optimal MB level residual skipping
 #define CODEC_FLAG2_CHUNKS        0x00008000 ///< Input bitstream might be truncated at a packet boundaries instead of only at frame boundaries.
-<<<<<<< HEAD
 #define CODEC_FLAG2_SHOW_ALL      0x00400000 ///< Show all frames before the first keyframe
-/**
- * @defgroup deprecated_flags Deprecated codec flags
- * Use corresponding private codec options instead.
- * @{
- */
-#if FF_API_MPEGVIDEO_GLOBAL_OPTS
-#define CODEC_FLAG_OBMC           0x00000001 ///< OBMC
-#define CODEC_FLAG_H263P_AIV      0x00000008 ///< H.263 alternative inter VLC
-#define CODEC_FLAG_PART   0x0080  ///< Use data partitioning.
-#define CODEC_FLAG_ALT_SCAN       0x00100000 ///< Use alternate scan.
-#define CODEC_FLAG_H263P_UMV      0x02000000 ///< unlimited motion vector
-#define CODEC_FLAG_H263P_SLICE_STRUCT 0x10000000
-#define CODEC_FLAG_SVCD_SCAN_OFFSET 0x40000000 ///< Will reserve space for SVCD scan offset user data.
-#define CODEC_FLAG2_INTRA_VLC     0x00000800 ///< Use MPEG-2 intra VLC table.
-#define CODEC_FLAG2_DROP_FRAME_TIMECODE 0x00002000 ///< timecode is in drop frame format.
-#define CODEC_FLAG2_NON_LINEAR_QUANT 0x00010000 ///< Use MPEG-2 nonlinear quantizer.
-#endif
-#if FF_API_MJPEG_GLOBAL_OPTS
-#define CODEC_FLAG_EXTERN_HUFF     0x1000   ///< Use external Huffman table (for MJPEG).
-#endif
-#if FF_API_X264_GLOBAL_OPTS
-#define CODEC_FLAG2_BPYRAMID      0x00000010 ///< H.264 allow B-frames to be used as references.
-#define CODEC_FLAG2_WPRED         0x00000020 ///< H.264 weighted biprediction for B-frames
-#define CODEC_FLAG2_MIXED_REFS    0x00000040 ///< H.264 one reference per partition, as opposed to one reference per macroblock
-#define CODEC_FLAG2_8X8DCT        0x00000080 ///< H.264 high profile 8x8 transform
-#define CODEC_FLAG2_FASTPSKIP     0x00000100 ///< H.264 fast pskip
-#define CODEC_FLAG2_AUD           0x00000200 ///< H.264 access unit delimiters
-#define CODEC_FLAG2_BRDO          0x00000400 ///< B-frame rate-distortion optimization
-#define CODEC_FLAG2_MBTREE        0x00040000 ///< Use macroblock tree ratecontrol (x264 only)
-#define CODEC_FLAG2_PSY           0x00080000 ///< Use psycho visual optimizations.
-#define CODEC_FLAG2_SSIM          0x00100000 ///< Compute SSIM during encoding, error[] values are undefined.
-#define CODEC_FLAG2_INTRA_REFRESH 0x00200000 ///< Use periodic insertion of intra blocks instead of keyframes.
-#endif
-#if FF_API_SNOW_GLOBAL_OPTS
-#define CODEC_FLAG2_MEMC_ONLY     0x00001000 ///< Only do ME/MC (I frames -> ref, P frame -> ME+MC).
-#endif
-#if FF_API_LAME_GLOBAL_OPTS
-#define CODEC_FLAG2_BIT_RESERVOIR 0x00020000 ///< Use a bit reservoir when encoding if possible
-#endif
-/**
- * @}
- */
-=======
->>>>>>> e771e6dd
 
 /* Unsupported options :
  *              Syntax Arithmetic coding (SAC)
@@ -3364,26 +3319,12 @@
 int avpicture_get_size(enum PixelFormat pix_fmt, int width, int height);
 void avcodec_get_chroma_sub_sample(enum PixelFormat pix_fmt, int *h_shift, int *v_shift);
 
-<<<<<<< HEAD
 /**
  * Get the name of a codec.
  * @return  a static string identifying the codec; never NULL
  */
 const char *avcodec_get_name(enum CodecID id);
 
-#if FF_API_GET_PIX_FMT_NAME
-/**
- * Return the short name for a pixel format.
- *
- * \see av_get_pix_fmt(), av_get_pix_fmt_string().
- * @deprecated Deprecated in favor of av_get_pix_fmt_name().
- */
-attribute_deprecated
-const char *avcodec_get_pix_fmt_name(enum PixelFormat pix_fmt);
-#endif
-
-=======
->>>>>>> e771e6dd
 void avcodec_set_dimensions(AVCodecContext *s, int width, int height);
 
 /**
@@ -3457,7 +3398,6 @@
 enum PixelFormat avcodec_find_best_pix_fmt(int64_t pix_fmt_mask, enum PixelFormat src_pix_fmt,
                               int has_alpha, int *loss_ptr);
 
-<<<<<<< HEAD
 /**
  * Find the best pixel format to convert to given a certain source pixel
  * format and a selection of two destination pixel formats. When converting from
@@ -3491,21 +3431,7 @@
 enum PixelFormat avcodec_find_best_pix_fmt2(enum PixelFormat dst_pix_fmt1, enum PixelFormat dst_pix_fmt2,
                                             enum PixelFormat src_pix_fmt, int has_alpha, int *loss_ptr);
 
-#if FF_API_GET_ALPHA_INFO
-#define FF_ALPHA_TRANSP       0x0001 /* image has some totally transparent pixels */
-#define FF_ALPHA_SEMI_TRANSP  0x0002 /* image has some transparent pixels */
-
-/**
- * Tell if an image really has transparent alpha values.
- * @return ored mask of FF_ALPHA_xxx constants
- */
-attribute_deprecated
-int img_get_alpha_info(const AVPicture *src,
-                       enum PixelFormat pix_fmt, int width, int height);
-#endif
-
-=======
->>>>>>> e771e6dd
+
 /* deinterlace a picture */
 /* deinterlace - if not supported return -1 */
 int avpicture_deinterlace(AVPicture *dst, const AVPicture *src,
@@ -3587,6 +3513,22 @@
  */
 const char *av_get_profile_name(const AVCodec *codec, int profile);
 
+#if FF_API_ALLOC_CONTEXT
+/**
+ * Set the fields of the given AVCodecContext to default values.
+ *
+ * @param s The AVCodecContext of which the fields should be set to default values.
+ * @deprecated use avcodec_get_context_defaults3
+ */
+attribute_deprecated
+void avcodec_get_context_defaults(AVCodecContext *s);
+
+/** THIS FUNCTION IS NOT YET PART OF THE PUBLIC API!
+ *  we WILL change its arguments and name a few times! */
+attribute_deprecated
+void avcodec_get_context_defaults2(AVCodecContext *s, enum AVMediaType);
+#endif
+
 /**
  * Set the fields of the given AVCodecContext to default values corresponding
  * to the given codec (defaults may be codec-dependent).
@@ -3598,6 +3540,25 @@
  */
 int avcodec_get_context_defaults3(AVCodecContext *s, AVCodec *codec);
 
+#if FF_API_ALLOC_CONTEXT
+/**
+ * Allocate an AVCodecContext and set its fields to default values.  The
+ * resulting struct can be deallocated by simply calling av_free().
+ *
+ * @return An AVCodecContext filled with default values or NULL on failure.
+ * @see avcodec_get_context_defaults
+ *
+ * @deprecated use avcodec_alloc_context3()
+ */
+attribute_deprecated
+AVCodecContext *avcodec_alloc_context(void);
+
+/** THIS FUNCTION IS NOT YET PART OF THE PUBLIC API!
+ *  we WILL change its arguments and name a few times! */
+attribute_deprecated
+AVCodecContext *avcodec_alloc_context2(enum AVMediaType);
+#endif
+
 /**
  * Allocate an AVCodecContext and set its fields to default values.  The
  * resulting struct can be deallocated by simply calling av_free().
@@ -3679,6 +3640,40 @@
 int avcodec_default_execute(AVCodecContext *c, int (*func)(AVCodecContext *c2, void *arg2),void *arg, int *ret, int count, int size);
 int avcodec_default_execute2(AVCodecContext *c, int (*func)(AVCodecContext *c2, void *arg2, int, int),void *arg, int *ret, int count);
 //FIXME func typedef
+
+#if FF_API_AVCODEC_OPEN
+/**
+ * Initialize the AVCodecContext to use the given AVCodec. Prior to using this
+ * function the context has to be allocated.
+ *
+ * The functions avcodec_find_decoder_by_name(), avcodec_find_encoder_by_name(),
+ * avcodec_find_decoder() and avcodec_find_encoder() provide an easy way for
+ * retrieving a codec.
+ *
+ * @warning This function is not thread safe!
+ *
+ * @code
+ * avcodec_register_all();
+ * codec = avcodec_find_decoder(CODEC_ID_H264);
+ * if (!codec)
+ *     exit(1);
+ *
+ * context = avcodec_alloc_context3(codec);
+ *
+ * if (avcodec_open(context, codec) < 0)
+ *     exit(1);
+ * @endcode
+ *
+ * @param avctx The context which will be set up to use the given codec.
+ * @param codec The codec to use within the context.
+ * @return zero on success, a negative value on error
+ * @see avcodec_alloc_context3, avcodec_find_decoder, avcodec_find_encoder, avcodec_close
+ *
+ * @deprecated use avcodec_open2
+ */
+attribute_deprecated
+int avcodec_open(AVCodecContext *avctx, AVCodec *codec);
+#endif
 
 /**
  * Initialize the AVCodecContext to use the given AVCodec. Prior to using this
