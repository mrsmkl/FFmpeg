--- conflicted
+++ resolved
@@ -402,13 +402,8 @@
     for (v = 0; i < 128; v++) {
         unsigned len = get_symbol(c, state, 0) + 1;
 
-<<<<<<< HEAD
         if (len > 128 - i)
-            return -1;
-=======
-        if (len + i > 128)
             return AVERROR_INVALIDDATA;
->>>>>>> 4a2a4524
 
         while (len--) {
             quant_table[i] = scale * v;
@@ -637,7 +632,6 @@
         }
     } else if (f->version < 3) {
         f->slice_count = get_symbol(c, state, 0);
-<<<<<<< HEAD
     } else {
         const uint8_t *p = c->bytestream_end;
         for (f->slice_count = 0; f->slice_count < MAX_SLICES && 3 < p - c->bytestream_start; f->slice_count++) {
@@ -650,11 +644,7 @@
     }
     if (f->slice_count > (unsigned)MAX_SLICES || f->slice_count <= 0) {
         av_log(f->avctx, AV_LOG_ERROR, "slice count %d is invalid\n", f->slice_count);
-        return -1;
-=======
-        if (f->slice_count > (unsigned)MAX_SLICES)
-            return AVERROR_INVALIDDATA;
->>>>>>> 4a2a4524
+        return AVERROR_INVALIDDATA;
     }
 
     for (j = 0; j < f->slice_count; j++) {
@@ -736,11 +726,7 @@
     FFV1Context *f      = avctx->priv_data;
     RangeCoder *const c = &f->slice_context[0]->c;
     AVFrame *const p    = &f->picture;
-<<<<<<< HEAD
-    int i;
-=======
-    int bytes_read, i, ret;
->>>>>>> 4a2a4524
+    int i, ret;
     uint8_t keystate = 128;
     const uint8_t *buf_p;
 
@@ -756,19 +742,10 @@
     p->pict_type = AV_PICTURE_TYPE_I; // FIXME: I vs. P
     if (get_rac(c, &keystate)) {
         p->key_frame = 1;
-<<<<<<< HEAD
         f->key_frame_ok = 0;
-        if (read_header(f) < 0)
-            return -1;
-        f->key_frame_ok = 1;
-=======
         if ((ret = read_header(f)) < 0)
             return ret;
-        if ((ret = ffv1_init_slice_state(f)) < 0)
-            return ret;
-
-        ffv1_clear_state(f);
->>>>>>> 4a2a4524
+        f->key_frame_ok = 1;
     } else {
         if (!f->key_frame_ok) {
             av_log(avctx, AV_LOG_ERROR, "Cant decode non keyframe without valid keyframe\n");
@@ -777,13 +754,8 @@
         p->key_frame= 0;
     }
 
-<<<<<<< HEAD
     p->reference = 3; //for error concealment
-    if (avctx->get_buffer(avctx, p) < 0) {
-=======
-    p->reference = 0;
     if ((ret = avctx->get_buffer(avctx, p)) < 0) {
->>>>>>> 4a2a4524
         av_log(avctx, AV_LOG_ERROR, "get_buffer() failed\n");
         return ret;
     }
