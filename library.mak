--- conflicted
+++ resolved
@@ -27,14 +27,9 @@
 	$(DEPYASM) $(YASMFLAGS) -I $(<D)/ -M -o $@ $< > $(@:.o=.d)
 	$(YASM) $(YASMFLAGS) -I $(<D)/ -o $@ $<
 
-<<<<<<< HEAD
-$(OBJS) $(OBJS:.o=.s) $(SUBDIR)%.h.o $(TESTOBJS): CPPFLAGS += -DHAVE_AV_CONFIG_H
-$(TESTOBJS): CPPFLAGS += -DTEST
-=======
 LIBOBJS := $(OBJS) $(SUBDIR)%.h.o $(TESTOBJS)
-$(LIBOBJS) $(LIBOBJS:.o=.i):   CPPFLAGS += -DHAVE_AV_CONFIG_H
+$(LIBOBJS) $(LIBOBJS:.o=.s) $(LIBOBJS:.o=.i):   CPPFLAGS += -DHAVE_AV_CONFIG_H
 $(TESTOBJS) $(TESTOBJS:.o=.i): CPPFLAGS += -DTEST
->>>>>>> 4a606c83
 
 $(SUBDIR)$(LIBNAME): $(OBJS)
 	$(RM) $@
