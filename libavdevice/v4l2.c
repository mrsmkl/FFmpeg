/*
 * Copyright (c) 2000,2001 Fabrice Bellard
 * Copyright (c) 2006 Luca Abeni
 *
 * This file is part of FFmpeg.
 *
 * FFmpeg is free software; you can redistribute it and/or
 * modify it under the terms of the GNU Lesser General Public
 * License as published by the Free Software Foundation; either
 * version 2.1 of the License, or (at your option) any later version.
 *
 * FFmpeg is distributed in the hope that it will be useful,
 * but WITHOUT ANY WARRANTY; without even the implied warranty of
 * MERCHANTABILITY or FITNESS FOR A PARTICULAR PURPOSE.  See the GNU
 * Lesser General Public License for more details.
 *
 * You should have received a copy of the GNU Lesser General Public
 * License along with FFmpeg; if not, write to the Free Software
 * Foundation, Inc., 51 Franklin Street, Fifth Floor, Boston, MA 02110-1301 USA
 */

/**
 * @file
 * Video4Linux2 grab interface
 *
 * Part of this file is based on the V4L2 video capture example
 * (http://linuxtv.org/downloads/v4l-dvb-apis/capture-example.html)
 *
 * Thanks to Michael Niedermayer for providing the mapping between
 * V4L2_PIX_FMT_* and AV_PIX_FMT_*
 */

#undef __STRICT_ANSI__ //workaround due to broken kernel headers
#include "config.h"
#include "libavformat/internal.h"
#include <unistd.h>
#include <fcntl.h>
#include <sys/ioctl.h>
#include <sys/mman.h>
#include <sys/time.h>
#if HAVE_SYS_VIDEOIO_H
#include <sys/videoio.h>
#else
#if HAVE_ASM_TYPES_H
#include <asm/types.h>
#endif
#include <linux/videodev2.h>
#endif
<<<<<<< HEAD
=======
#include "libavutil/atomic.h"
>>>>>>> 1afddbe5
#include "libavutil/avassert.h"
#include "libavutil/imgutils.h"
#include "libavutil/log.h"
#include "libavutil/opt.h"
#include "avdevice.h"
#include "timefilter.h"
#include "libavutil/parseutils.h"
#include "libavutil/pixdesc.h"
#include "libavutil/avstring.h"

#if CONFIG_LIBV4L2
#include <libv4l2.h>
#else
#define v4l2_open   open
#define v4l2_close  close
#define v4l2_dup    dup
#define v4l2_ioctl  ioctl
#define v4l2_read   read
#define v4l2_mmap   mmap
#define v4l2_munmap munmap
#endif

static const int desired_video_buffers = 256;

#define V4L_ALLFORMATS  3
#define V4L_RAWFORMATS  1
#define V4L_COMPFORMATS 2

/**
 * Return timestamps to the user exactly as returned by the kernel
 */
#define V4L_TS_DEFAULT  0
/**
 * Autodetect the kind of timestamps returned by the kernel and convert to
 * absolute (wall clock) timestamps.
 */
#define V4L_TS_ABS      1
/**
 * Assume kernel timestamps are from the monotonic clock and convert to
 * absolute timestamps.
 */
#define V4L_TS_MONO2ABS 2

/**
 * Once the kind of timestamps returned by the kernel have been detected,
 * the value of the timefilter (NULL or not) determines whether a conversion
 * takes place.
 */
#define V4L_TS_CONVERT_READY V4L_TS_DEFAULT

struct video_data {
    AVClass *class;
    int fd;
    int frame_format; /* V4L2_PIX_FMT_* */
    int width, height;
    int frame_size;
    int interlaced;
    int top_field_first;
    int ts_mode;
    TimeFilter *timefilter;
    int64_t last_time_m;

    int buffers;
    volatile int buffers_queued;
    void **buf_start;
    unsigned int *buf_len;
    int *buf_dequeued;
    char *standard;
    v4l2_std_id std_id;
    int channel;
    char *pixel_format; /**< Set by a private option. */
    int list_format;    /**< Set by a private option. */
    int list_standard;  /**< Set by a private option. */
    char *framerate;    /**< Set by a private option. */
};

struct buff_data {
    struct video_data *s;
    int index;
    int fd;
    int *buf_dequeued;
};

struct fmt_map {
    enum AVPixelFormat ff_fmt;
    enum AVCodecID codec_id;
    uint32_t v4l2_fmt;
};

static struct fmt_map fmt_conversion_table[] = {
    //ff_fmt           codec_id           v4l2_fmt
    { AV_PIX_FMT_YUV420P, AV_CODEC_ID_RAWVIDEO, V4L2_PIX_FMT_YUV420  },
    { AV_PIX_FMT_YUV420P, AV_CODEC_ID_RAWVIDEO, V4L2_PIX_FMT_YVU420  },
    { AV_PIX_FMT_YUV422P, AV_CODEC_ID_RAWVIDEO, V4L2_PIX_FMT_YUV422P },
    { AV_PIX_FMT_YUYV422, AV_CODEC_ID_RAWVIDEO, V4L2_PIX_FMT_YUYV    },
    { AV_PIX_FMT_UYVY422, AV_CODEC_ID_RAWVIDEO, V4L2_PIX_FMT_UYVY    },
    { AV_PIX_FMT_YUV411P, AV_CODEC_ID_RAWVIDEO, V4L2_PIX_FMT_YUV411P },
    { AV_PIX_FMT_YUV410P, AV_CODEC_ID_RAWVIDEO, V4L2_PIX_FMT_YUV410  },
    { AV_PIX_FMT_YUV410P, AV_CODEC_ID_RAWVIDEO, V4L2_PIX_FMT_YVU410  },
    { AV_PIX_FMT_RGB555LE,AV_CODEC_ID_RAWVIDEO, V4L2_PIX_FMT_RGB555  },
    { AV_PIX_FMT_RGB555BE,AV_CODEC_ID_RAWVIDEO, V4L2_PIX_FMT_RGB555X },
    { AV_PIX_FMT_RGB565LE,AV_CODEC_ID_RAWVIDEO, V4L2_PIX_FMT_RGB565  },
    { AV_PIX_FMT_RGB565BE,AV_CODEC_ID_RAWVIDEO, V4L2_PIX_FMT_RGB565X },
    { AV_PIX_FMT_BGR24,   AV_CODEC_ID_RAWVIDEO, V4L2_PIX_FMT_BGR24   },
    { AV_PIX_FMT_RGB24,   AV_CODEC_ID_RAWVIDEO, V4L2_PIX_FMT_RGB24   },
    { AV_PIX_FMT_BGR0,    AV_CODEC_ID_RAWVIDEO, V4L2_PIX_FMT_BGR32   },
    { AV_PIX_FMT_0RGB,    AV_CODEC_ID_RAWVIDEO, V4L2_PIX_FMT_RGB32   },
    { AV_PIX_FMT_GRAY8,   AV_CODEC_ID_RAWVIDEO, V4L2_PIX_FMT_GREY    },
#ifdef V4L2_PIX_FMT_Y16
    { AV_PIX_FMT_GRAY16LE,AV_CODEC_ID_RAWVIDEO, V4L2_PIX_FMT_Y16     },
#endif
    { AV_PIX_FMT_NV12,    AV_CODEC_ID_RAWVIDEO, V4L2_PIX_FMT_NV12    },
    { AV_PIX_FMT_NONE,    AV_CODEC_ID_MJPEG,    V4L2_PIX_FMT_MJPEG   },
    { AV_PIX_FMT_NONE,    AV_CODEC_ID_MJPEG,    V4L2_PIX_FMT_JPEG    },
#ifdef V4L2_PIX_FMT_H264
    { AV_PIX_FMT_NONE,    AV_CODEC_ID_H264,     V4L2_PIX_FMT_H264    },
#endif
#ifdef V4L2_PIX_FMT_CPIA1
    { AV_PIX_FMT_NONE,    AV_CODEC_ID_CPIA,     V4L2_PIX_FMT_CPIA1   },
#endif
};

static int device_open(AVFormatContext *ctx)
{
    struct v4l2_capability cap;
    int fd;
    int ret;
    int flags = O_RDWR;

    if (ctx->flags & AVFMT_FLAG_NONBLOCK) {
        flags |= O_NONBLOCK;
    }

    fd = v4l2_open(ctx->filename, flags, 0);
    if (fd < 0) {
        ret = AVERROR(errno);
        av_log(ctx, AV_LOG_ERROR, "Cannot open video device %s: %s\n",
               ctx->filename, av_err2str(ret));
        return ret;
    }

    if (v4l2_ioctl(fd, VIDIOC_QUERYCAP, &cap) < 0) {
        ret = AVERROR(errno);
        av_log(ctx, AV_LOG_ERROR, "ioctl(VIDIOC_QUERYCAP): %s\n",
               av_err2str(ret));
        goto fail;
    }

    av_log(ctx, AV_LOG_VERBOSE, "fd:%d capabilities:%x\n",
           fd, cap.capabilities);

    if (!(cap.capabilities & V4L2_CAP_VIDEO_CAPTURE)) {
        av_log(ctx, AV_LOG_ERROR, "Not a video capture device.\n");
        ret = AVERROR(ENODEV);
        goto fail;
    }

    if (!(cap.capabilities & V4L2_CAP_STREAMING)) {
        av_log(ctx, AV_LOG_ERROR,
               "The device does not support the streaming I/O method.\n");
        ret = AVERROR(ENOSYS);
        goto fail;
    }

    return fd;

fail:
    v4l2_close(fd);
    return ret;
}

static int device_init(AVFormatContext *ctx, int *width, int *height,
                       uint32_t pix_fmt)
{
    struct video_data *s = ctx->priv_data;
    int fd = s->fd;
    struct v4l2_format fmt = { .type = V4L2_BUF_TYPE_VIDEO_CAPTURE };
    struct v4l2_pix_format *pix = &fmt.fmt.pix;

    int res = 0;

    pix->width = *width;
    pix->height = *height;
    pix->pixelformat = pix_fmt;
    pix->field = V4L2_FIELD_ANY;

    if (v4l2_ioctl(fd, VIDIOC_S_FMT, &fmt) < 0)
        res = AVERROR(errno);

    if ((*width != fmt.fmt.pix.width) || (*height != fmt.fmt.pix.height)) {
        av_log(ctx, AV_LOG_INFO,
               "The V4L2 driver changed the video from %dx%d to %dx%d\n",
               *width, *height, fmt.fmt.pix.width, fmt.fmt.pix.height);
        *width = fmt.fmt.pix.width;
        *height = fmt.fmt.pix.height;
    }

    if (pix_fmt != fmt.fmt.pix.pixelformat) {
        av_log(ctx, AV_LOG_DEBUG,
               "The V4L2 driver changed the pixel format "
               "from 0x%08X to 0x%08X\n",
               pix_fmt, fmt.fmt.pix.pixelformat);
        res = AVERROR(EINVAL);
    }

    if (fmt.fmt.pix.field == V4L2_FIELD_INTERLACED) {
        av_log(ctx, AV_LOG_DEBUG,
               "The V4L2 driver is using the interlaced mode\n");
        s->interlaced = 1;
    }

    return res;
}

static int first_field(int fd)
{
    int res;
    v4l2_std_id std;

    res = v4l2_ioctl(fd, VIDIOC_G_STD, &std);
    if (res < 0) {
        return 0;
    }
    if (std & V4L2_STD_NTSC) {
        return 0;
    }

    return 1;
}

static uint32_t fmt_ff2v4l(enum AVPixelFormat pix_fmt, enum AVCodecID codec_id)
{
    int i;

    for (i = 0; i < FF_ARRAY_ELEMS(fmt_conversion_table); i++) {
        if ((codec_id == AV_CODEC_ID_NONE ||
             fmt_conversion_table[i].codec_id == codec_id) &&
            (pix_fmt == AV_PIX_FMT_NONE ||
             fmt_conversion_table[i].ff_fmt == pix_fmt)) {
            return fmt_conversion_table[i].v4l2_fmt;
        }
    }

    return 0;
}

static enum AVPixelFormat fmt_v4l2ff(uint32_t v4l2_fmt, enum AVCodecID codec_id)
{
    int i;

    for (i = 0; i < FF_ARRAY_ELEMS(fmt_conversion_table); i++) {
        if (fmt_conversion_table[i].v4l2_fmt == v4l2_fmt &&
            fmt_conversion_table[i].codec_id == codec_id) {
            return fmt_conversion_table[i].ff_fmt;
        }
    }

    return AV_PIX_FMT_NONE;
}

static enum AVCodecID fmt_v4l2codec(uint32_t v4l2_fmt)
{
    int i;

    for (i = 0; i < FF_ARRAY_ELEMS(fmt_conversion_table); i++) {
        if (fmt_conversion_table[i].v4l2_fmt == v4l2_fmt) {
            return fmt_conversion_table[i].codec_id;
        }
    }

    return AV_CODEC_ID_NONE;
}

#if HAVE_STRUCT_V4L2_FRMIVALENUM_DISCRETE
static void list_framesizes(AVFormatContext *ctx, int fd, uint32_t pixelformat)
{
    struct v4l2_frmsizeenum vfse = { .pixel_format = pixelformat };

    while(!ioctl(fd, VIDIOC_ENUM_FRAMESIZES, &vfse)) {
        switch (vfse.type) {
        case V4L2_FRMSIZE_TYPE_DISCRETE:
            av_log(ctx, AV_LOG_INFO, " %ux%u",
                   vfse.discrete.width, vfse.discrete.height);
        break;
        case V4L2_FRMSIZE_TYPE_CONTINUOUS:
        case V4L2_FRMSIZE_TYPE_STEPWISE:
            av_log(ctx, AV_LOG_INFO, " {%u-%u, %u}x{%u-%u, %u}",
                   vfse.stepwise.min_width,
                   vfse.stepwise.max_width,
                   vfse.stepwise.step_width,
                   vfse.stepwise.min_height,
                   vfse.stepwise.max_height,
                   vfse.stepwise.step_height);
        }
        vfse.index++;
    }
}
#endif

static void list_formats(AVFormatContext *ctx, int fd, int type)
{
    struct v4l2_fmtdesc vfd = { .type = V4L2_BUF_TYPE_VIDEO_CAPTURE };

    while(!ioctl(fd, VIDIOC_ENUM_FMT, &vfd)) {
        enum AVCodecID codec_id = fmt_v4l2codec(vfd.pixelformat);
        enum AVPixelFormat pix_fmt = fmt_v4l2ff(vfd.pixelformat, codec_id);

        vfd.index++;

        if (!(vfd.flags & V4L2_FMT_FLAG_COMPRESSED) &&
            type & V4L_RAWFORMATS) {
            const char *fmt_name = av_get_pix_fmt_name(pix_fmt);
            av_log(ctx, AV_LOG_INFO, "Raw       : %9s : %20s :",
                   fmt_name ? fmt_name : "Unsupported",
                   vfd.description);
        } else if (vfd.flags & V4L2_FMT_FLAG_COMPRESSED &&
                   type & V4L_COMPFORMATS) {
            AVCodec *codec = avcodec_find_decoder(codec_id);
            av_log(ctx, AV_LOG_INFO, "Compressed: %9s : %20s :",
                   codec ? codec->name : "Unsupported",
                   vfd.description);
        } else {
            continue;
        }

#ifdef V4L2_FMT_FLAG_EMULATED
        if (vfd.flags & V4L2_FMT_FLAG_EMULATED) {
            av_log(ctx, AV_LOG_WARNING, "%s", "Emulated");
            continue;
        }
#endif
#if HAVE_STRUCT_V4L2_FRMIVALENUM_DISCRETE
        list_framesizes(ctx, fd, vfd.pixelformat);
#endif
        av_log(ctx, AV_LOG_INFO, "\n");
    }
}

static void list_standards(AVFormatContext *ctx)
{
    int ret;
    struct video_data *s = ctx->priv_data;
    struct v4l2_standard standard;

    if (s->std_id == 0)
        return;

    for (standard.index = 0; ; standard.index++) {
        if (v4l2_ioctl(s->fd, VIDIOC_ENUMSTD, &standard) < 0) {
            ret = AVERROR(errno);
            if (ret == AVERROR(EINVAL)) {
                break;
            } else {
                av_log(ctx, AV_LOG_ERROR, "ioctl(VIDIOC_ENUMSTD): %s\n", av_err2str(ret));
                return;
            }
        }
        av_log(ctx, AV_LOG_INFO, "%2d, %16llx, %s\n",
               standard.index, standard.id, standard.name);
    }
}

static int mmap_init(AVFormatContext *ctx)
{
    int i, res;
    struct video_data *s = ctx->priv_data;
    struct v4l2_requestbuffers req = {
        .type   = V4L2_BUF_TYPE_VIDEO_CAPTURE,
        .count  = desired_video_buffers,
        .memory = V4L2_MEMORY_MMAP
    };

    if (v4l2_ioctl(s->fd, VIDIOC_REQBUFS, &req) < 0) {
        res = AVERROR(errno);
        av_log(ctx, AV_LOG_ERROR, "ioctl(VIDIOC_REQBUFS): %s\n", av_err2str(res));
        return res;
    }

    if (req.count < 2) {
        av_log(ctx, AV_LOG_ERROR, "Insufficient buffer memory\n");
        return AVERROR(ENOMEM);
    }
    s->buffers = req.count;
    s->buf_start = av_malloc(sizeof(void *) * s->buffers);
    if (s->buf_start == NULL) {
        av_log(ctx, AV_LOG_ERROR, "Cannot allocate buffer pointers\n");
        return AVERROR(ENOMEM);
    }
    s->buf_len = av_malloc(sizeof(unsigned int) * s->buffers);
    if (s->buf_len == NULL) {
        av_log(ctx, AV_LOG_ERROR, "Cannot allocate buffer sizes\n");
        av_free(s->buf_start);
        return AVERROR(ENOMEM);
    }
    s->buf_dequeued = av_mallocz(sizeof(int) * s->buffers);
    if (s->buf_dequeued == NULL) {
        av_log(ctx, AV_LOG_ERROR, "Cannot allocate buffer array\n");
        return AVERROR(ENOMEM);
    }

    for (i = 0; i < req.count; i++) {
        struct v4l2_buffer buf = {
            .type   = V4L2_BUF_TYPE_VIDEO_CAPTURE,
            .index  = i,
            .memory = V4L2_MEMORY_MMAP
        };
        if (v4l2_ioctl(s->fd, VIDIOC_QUERYBUF, &buf) < 0) {
            res = AVERROR(errno);
            av_log(ctx, AV_LOG_ERROR, "ioctl(VIDIOC_QUERYBUF): %s\n", av_err2str(res));
            return res;
        }

        s->buf_len[i] = buf.length;
        if (s->frame_size > 0 && s->buf_len[i] < s->frame_size) {
            av_log(ctx, AV_LOG_ERROR,
                   "buf_len[%d] = %d < expected frame size %d\n",
                   i, s->buf_len[i], s->frame_size);
            return AVERROR(ENOMEM);
        }
        s->buf_start[i] = v4l2_mmap(NULL, buf.length,
                               PROT_READ | PROT_WRITE, MAP_SHARED,
                               s->fd, buf.m.offset);

        if (s->buf_start[i] == MAP_FAILED) {
            res = AVERROR(errno);
            av_log(ctx, AV_LOG_ERROR, "mmap: %s\n", av_err2str(res));
            return res;
        }
    }

    return 0;
}

<<<<<<< HEAD
static int enqueue_buffer(int fd, int index)
=======
#if FF_API_DESTRUCT_PACKET
static void dummy_release_buffer(AVPacket *pkt)
{
    av_assert0(0);
}
#endif

static void mmap_release_buffer(void *opaque, uint8_t *data)
>>>>>>> 1afddbe5
{
    int res;
    struct v4l2_buffer buf = { 0 };
<<<<<<< HEAD

    buf.type   = V4L2_BUF_TYPE_VIDEO_CAPTURE;
    buf.memory = V4L2_MEMORY_MMAP;
    buf.index  = index;

    if (v4l2_ioctl(fd, VIDIOC_QBUF, &buf) < 0) {
        res = AVERROR(errno);
        av_log(NULL, AV_LOG_ERROR, "ioctl(VIDIOC_QBUF): %s\n", av_err2str(res));
        return res;
    }
    return 0;
}

static void mmap_release_buffer(AVPacket *pkt)
{
    struct buff_data *buf_descriptor = pkt->priv;

    if (pkt->data == NULL)
        return;
=======
    int res, fd;
    struct buff_data *buf_descriptor = opaque;
    struct video_data *s = buf_descriptor->s;
>>>>>>> 1afddbe5

    if (buf_descriptor->index == -1) {
        av_free(pkt->data);
    } else {
        if (!enqueue_buffer(buf_descriptor->fd, buf_descriptor->index))
            buf_descriptor->buf_dequeued[buf_descriptor->index] = 0;
    }
    av_free(buf_descriptor);

<<<<<<< HEAD
    pkt->data = NULL;
    pkt->size = 0;
=======
    res = ioctl(fd, VIDIOC_QBUF, &buf);
    if (res < 0)
        av_log(NULL, AV_LOG_ERROR, "ioctl(VIDIOC_QBUF): %s\n",
               strerror(errno));
    avpriv_atomic_int_add_and_fetch(&s->buffers_queued, 1);
>>>>>>> 1afddbe5
}

#if HAVE_CLOCK_GETTIME && defined(CLOCK_MONOTONIC)
static int64_t av_gettime_monotonic(void)
{
    struct timespec tv;

    clock_gettime(CLOCK_MONOTONIC, &tv);
    return (int64_t)tv.tv_sec * 1000000 + tv.tv_nsec / 1000;
}
#endif

static int init_convert_timestamp(AVFormatContext *ctx, int64_t ts)
{
    struct video_data *s = ctx->priv_data;
    int64_t now;

    now = av_gettime();
    if (s->ts_mode == V4L_TS_ABS &&
        ts <= now + 1 * AV_TIME_BASE && ts >= now - 10 * AV_TIME_BASE) {
        av_log(ctx, AV_LOG_INFO, "Detected absolute timestamps\n");
        s->ts_mode = V4L_TS_CONVERT_READY;
        return 0;
    }
#if HAVE_CLOCK_GETTIME && defined(CLOCK_MONOTONIC)
    now = av_gettime_monotonic();
    if (s->ts_mode == V4L_TS_MONO2ABS ||
        (ts <= now + 1 * AV_TIME_BASE && ts >= now - 10 * AV_TIME_BASE)) {
        int64_t period = av_rescale_q(1, AV_TIME_BASE_Q,
                                      ctx->streams[0]->avg_frame_rate);
        av_log(ctx, AV_LOG_INFO, "Detected monotonic timestamps, converting\n");
        /* microseconds instead of seconds, MHz instead of Hz */
        s->timefilter = ff_timefilter_new(1, period, 1.0E-6);
        s->ts_mode = V4L_TS_CONVERT_READY;
        return 0;
    }
#endif
    av_log(ctx, AV_LOG_ERROR, "Unknown timestamps\n");
    return AVERROR(EIO);
}

static int convert_timestamp(AVFormatContext *ctx, int64_t *ts)
{
    struct video_data *s = ctx->priv_data;

    if (s->ts_mode) {
        int r = init_convert_timestamp(ctx, *ts);
        if (r < 0)
            return r;
    }
#if HAVE_CLOCK_GETTIME && defined(CLOCK_MONOTONIC)
    if (s->timefilter) {
        int64_t nowa = av_gettime();
        int64_t nowm = av_gettime_monotonic();
        ff_timefilter_update(s->timefilter, nowa, nowm - s->last_time_m);
        s->last_time_m = nowm;
        *ts = ff_timefilter_eval(s->timefilter, *ts - nowm);
    }
#endif
    return 0;
}

static int mmap_read_frame(AVFormatContext *ctx, AVPacket *pkt)
{
    struct video_data *s = ctx->priv_data;
    struct v4l2_buffer buf = {
        .type   = V4L2_BUF_TYPE_VIDEO_CAPTURE,
        .memory = V4L2_MEMORY_MMAP
    };
<<<<<<< HEAD
    struct buff_data *buf_descriptor;
    int res, i, free_buffers;
=======
    struct pollfd p = { .fd = s->fd, .events = POLLIN };
    int res;

    res = poll(&p, 1, s->timeout);
    if (res < 0)
        return AVERROR(errno);

    if (!(p.revents & (POLLIN | POLLERR | POLLHUP)))
        return AVERROR(EAGAIN);
>>>>>>> 1afddbe5

    /* FIXME: Some special treatment might be needed in case of loss of signal... */
    while ((res = v4l2_ioctl(s->fd, VIDIOC_DQBUF, &buf)) < 0 && (errno == EINTR));
    if (res < 0) {
        if (errno == EAGAIN)
            return AVERROR(EAGAIN);
        res = AVERROR(errno);
        av_log(ctx, AV_LOG_ERROR, "ioctl(VIDIOC_DQBUF): %s\n", av_err2str(res));
        return res;
    }

    if (buf.index >= s->buffers) {
        av_log(ctx, AV_LOG_ERROR, "Invalid buffer index received.\n");
        return AVERROR(EINVAL);
    }
    avpriv_atomic_int_add_and_fetch(&s->buffers_queued, -1);
    // always keep at least one buffer queued
    av_assert0(avpriv_atomic_int_get(&s->buffers_queued) >= 1);

    /* CPIA is a compressed format and we don't know the exact number of bytes
     * used by a frame, so set it here as the driver announces it.
     */
    if (ctx->video_codec_id == AV_CODEC_ID_CPIA)
        s->frame_size = buf.bytesused;

    if (s->frame_size > 0 && buf.bytesused != s->frame_size) {
        av_log(ctx, AV_LOG_ERROR,
               "The v4l2 frame is %d bytes, but %d bytes are expected\n",
               buf.bytesused, s->frame_size);
        enqueue_buffer(s->fd, buf.index);
        return AVERROR_INVALIDDATA;
    }

<<<<<<< HEAD
    buf_descriptor = av_malloc(sizeof(struct buff_data));
    if (buf_descriptor == NULL) {
        /* Something went wrong... Since av_malloc() failed, we cannot even
         * allocate a buffer for memcopying into it
         */
        av_log(ctx, AV_LOG_ERROR, "Failed to allocate a buffer descriptor\n");
        res = v4l2_ioctl(s->fd, VIDIOC_QBUF, &buf);
        return AVERROR(ENOMEM);
    }
    buf_descriptor->fd = s->fd;
    buf_descriptor->buf_dequeued = s->buf_dequeued;

    free_buffers = -1; /* start from -1 because we just dequeued a buffer */
    for (i = 0; i < s->buffers; i++)
        if (s->buf_dequeued[i] == 0)
            free_buffers++;

    if (free_buffers == 0) {
        if ((res = av_new_packet(pkt, buf.bytesused)) < 0) {
            enqueue_buffer(s->fd, buf.index);
            return res;
        }
        memcpy(pkt->data, s->buf_start[buf.index], buf.bytesused);
        enqueue_buffer(s->fd, buf.index);
        buf_descriptor->index = -1;
    } else {
        /* Image is at s->buff_start[buf.index] */
        pkt->data = s->buf_start[buf.index];
        buf_descriptor->index = buf.index;
        buf_descriptor->buf_dequeued[buf.index] = 1;
    }
    pkt->size = buf.bytesused;
    pkt->priv = buf_descriptor;
    pkt->destruct = mmap_release_buffer;
    pkt->pts = buf.timestamp.tv_sec * INT64_C(1000000) + buf.timestamp.tv_usec;
    res = convert_timestamp(ctx, &pkt->pts);
    if (res < 0) {
        mmap_release_buffer(pkt);
        return res;
    }
=======
    /* Image is at s->buff_start[buf.index] */
    if (avpriv_atomic_int_get(&s->buffers_queued) == FFMAX(s->buffers / 8, 1)) {
        /* when we start getting low on queued buffers, fallback to copying data */
        res = av_new_packet(pkt, buf.bytesused);
        if (res < 0) {
            av_log(ctx, AV_LOG_ERROR, "Error allocating a packet.\n");
            return res;
        }
        memcpy(pkt->data, s->buf_start[buf.index], buf.bytesused);

        res = ioctl(s->fd, VIDIOC_QBUF, &buf);
        if (res < 0) {
            av_log(ctx, AV_LOG_ERROR, "ioctl(VIDIOC_QBUF)\n");
            av_free_packet(pkt);
            return AVERROR(errno);
        }
        avpriv_atomic_int_add_and_fetch(&s->buffers_queued, 1);
    } else {
        struct buff_data *buf_descriptor;

        pkt->data     = s->buf_start[buf.index];
        pkt->size     = buf.bytesused;
#if FF_API_DESTRUCT_PACKET
        pkt->destruct = dummy_release_buffer;
#endif

        buf_descriptor = av_malloc(sizeof(struct buff_data));
        if (buf_descriptor == NULL) {
            /* Something went wrong... Since av_malloc() failed, we cannot even
             * allocate a buffer for memcpying into it
             */
            av_log(ctx, AV_LOG_ERROR, "Failed to allocate a buffer descriptor\n");
            res = ioctl(s->fd, VIDIOC_QBUF, &buf);

            return AVERROR(ENOMEM);
        }
        buf_descriptor->fd    = s->fd;
        buf_descriptor->index = buf.index;
        buf_descriptor->s     = s;

        pkt->buf = av_buffer_create(pkt->data, pkt->size, mmap_release_buffer,
                                    buf_descriptor, 0);
        if (!pkt->buf) {
            av_freep(&buf_descriptor);
            return AVERROR(ENOMEM);
        }
    }
    pkt->pts = buf.timestamp.tv_sec * INT64_C(1000000) + buf.timestamp.tv_usec;
>>>>>>> 1afddbe5

    return s->buf_len[buf.index];
}

static int mmap_start(AVFormatContext *ctx)
{
    struct video_data *s = ctx->priv_data;
    enum v4l2_buf_type type;
    int i, res;

    for (i = 0; i < s->buffers; i++) {
        struct v4l2_buffer buf = {
            .type   = V4L2_BUF_TYPE_VIDEO_CAPTURE,
            .index  = i,
            .memory = V4L2_MEMORY_MMAP
        };

        if (v4l2_ioctl(s->fd, VIDIOC_QBUF, &buf) < 0) {
            res = AVERROR(errno);
            av_log(ctx, AV_LOG_ERROR, "ioctl(VIDIOC_QBUF): %s\n", av_err2str(res));
            return res;
        }
    }
    s->buffers_queued = s->buffers;

    type = V4L2_BUF_TYPE_VIDEO_CAPTURE;
    if (v4l2_ioctl(s->fd, VIDIOC_STREAMON, &type) < 0) {
        res = AVERROR(errno);
        av_log(ctx, AV_LOG_ERROR, "ioctl(VIDIOC_STREAMON): %s\n", av_err2str(res));
        return res;
    }

    return 0;
}

static void mmap_close(struct video_data *s)
{
    enum v4l2_buf_type type;
    int i;

    type = V4L2_BUF_TYPE_VIDEO_CAPTURE;
    /* We do not check for the result, because we could
     * not do anything about it anyway...
     */
    v4l2_ioctl(s->fd, VIDIOC_STREAMOFF, &type);
    for (i = 0; i < s->buffers; i++) {
        v4l2_munmap(s->buf_start[i], s->buf_len[i]);
    }
    av_free(s->buf_start);
    av_free(s->buf_len);
    av_free(s->buf_dequeued);
}

static int v4l2_set_parameters(AVFormatContext *s1)
{
    struct video_data *s = s1->priv_data;
    struct v4l2_standard standard = { 0 };
    struct v4l2_streamparm streamparm = { 0 };
    struct v4l2_fract *tpf;
    AVRational framerate_q = { 0 };
    int i, ret;

    if (s->framerate &&
        (ret = av_parse_video_rate(&framerate_q, s->framerate)) < 0) {
        av_log(s1, AV_LOG_ERROR, "Could not parse framerate '%s'.\n",
               s->framerate);
        return ret;
    }

    if (s->standard) {
        if (s->std_id) {
            ret = 0;
            av_log(s1, AV_LOG_DEBUG, "Setting standard: %s\n", s->standard);
            /* set tv standard */
            for (i = 0; ; i++) {
                standard.index = i;
                if (v4l2_ioctl(s->fd, VIDIOC_ENUMSTD, &standard) < 0) {
                    ret = AVERROR(errno);
                    break;
                }
                if (!av_strcasecmp(standard.name, s->standard))
                    break;
            }
            if (ret < 0) {
                av_log(s1, AV_LOG_ERROR, "Unknown or unsupported standard '%s'\n", s->standard);
                return ret;
            }

            if (v4l2_ioctl(s->fd, VIDIOC_S_STD, &standard.id) < 0) {
                ret = AVERROR(errno);
                av_log(s1, AV_LOG_ERROR, "ioctl(VIDIOC_S_STD): %s\n", av_err2str(ret));
                return ret;
            }
        } else {
            av_log(s1, AV_LOG_WARNING,
                   "This device does not support any standard\n");
        }
    }

    /* get standard */
    if (v4l2_ioctl(s->fd, VIDIOC_G_STD, &s->std_id) == 0) {
        tpf = &standard.frameperiod;
        for (i = 0; ; i++) {
            standard.index = i;
            if (v4l2_ioctl(s->fd, VIDIOC_ENUMSTD, &standard) < 0) {
                ret = AVERROR(errno);
                av_log(s1, AV_LOG_ERROR, "ioctl(VIDIOC_ENUMSTD): %s\n", av_err2str(ret));
                return ret;
            }
            if (standard.id == s->std_id) {
                av_log(s1, AV_LOG_DEBUG,
                       "Current standard: %s, id: %"PRIu64", frameperiod: %d/%d\n",
                       standard.name, (uint64_t)standard.id, tpf->numerator, tpf->denominator);
                break;
            }
        }
    } else {
        tpf = &streamparm.parm.capture.timeperframe;
    }

    streamparm.type = V4L2_BUF_TYPE_VIDEO_CAPTURE;
    if (v4l2_ioctl(s->fd, VIDIOC_G_PARM, &streamparm) < 0) {
        ret = AVERROR(errno);
        av_log(s1, AV_LOG_ERROR, "ioctl(VIDIOC_G_PARM): %s\n", av_err2str(ret));
        return ret;
    }

    if (framerate_q.num && framerate_q.den) {
        if (streamparm.parm.capture.capability & V4L2_CAP_TIMEPERFRAME) {
            tpf = &streamparm.parm.capture.timeperframe;

            av_log(s1, AV_LOG_DEBUG, "Setting time per frame to %d/%d\n",
                   framerate_q.den, framerate_q.num);
            tpf->numerator   = framerate_q.den;
            tpf->denominator = framerate_q.num;

            if (v4l2_ioctl(s->fd, VIDIOC_S_PARM, &streamparm) < 0) {
                ret = AVERROR(errno);
                av_log(s1, AV_LOG_ERROR, "ioctl(VIDIOC_S_PARM): %s\n", av_err2str(ret));
                return ret;
            }

            if (framerate_q.num != tpf->denominator ||
                framerate_q.den != tpf->numerator) {
                av_log(s1, AV_LOG_INFO,
                       "The driver changed the time per frame from "
                       "%d/%d to %d/%d\n",
                       framerate_q.den, framerate_q.num,
                       tpf->numerator, tpf->denominator);
            }
        } else {
            av_log(s1, AV_LOG_WARNING,
                   "The driver does not allow to change time per frame\n");
        }
    }
    s1->streams[0]->avg_frame_rate.num = tpf->denominator;
    s1->streams[0]->avg_frame_rate.den = tpf->numerator;
    s1->streams[0]->r_frame_rate = s1->streams[0]->avg_frame_rate;

    return 0;
}

static int device_try_init(AVFormatContext *s1,
                           enum AVPixelFormat pix_fmt,
                           int *width,
                           int *height,
                           uint32_t *desired_format,
                           enum AVCodecID *codec_id)
{
    int ret, i;

    *desired_format = fmt_ff2v4l(pix_fmt, s1->video_codec_id);

    if (*desired_format) {
        ret = device_init(s1, width, height, *desired_format);
        if (ret < 0) {
            *desired_format = 0;
            if (ret != AVERROR(EINVAL))
                return ret;
        }
    }

    if (!*desired_format) {
        for (i = 0; i<FF_ARRAY_ELEMS(fmt_conversion_table); i++) {
            if (s1->video_codec_id == AV_CODEC_ID_NONE ||
                fmt_conversion_table[i].codec_id == s1->video_codec_id) {
                av_log(s1, AV_LOG_DEBUG, "Trying to set codec:%s pix_fmt:%s\n",
                       avcodec_get_name(fmt_conversion_table[i].codec_id),
                       (char *)av_x_if_null(av_get_pix_fmt_name(fmt_conversion_table[i].ff_fmt), "none"));

                *desired_format = fmt_conversion_table[i].v4l2_fmt;
                ret = device_init(s1, width, height, *desired_format);
                if (ret >= 0)
                    break;
                else if (ret != AVERROR(EINVAL))
                    return ret;
                *desired_format = 0;
            }
        }

        if (*desired_format == 0) {
            av_log(s1, AV_LOG_ERROR, "Cannot find a proper format for "
                   "codec '%s' (id %d), pixel format '%s' (id %d)\n",
                   avcodec_get_name(s1->video_codec_id), s1->video_codec_id,
                   (char *)av_x_if_null(av_get_pix_fmt_name(pix_fmt), "none"), pix_fmt);
            ret = AVERROR(EINVAL);
        }
    }

    *codec_id = fmt_v4l2codec(*desired_format);
    av_assert0(*codec_id != AV_CODEC_ID_NONE);
    return ret;
}

static int v4l2_read_header(AVFormatContext *s1)
{
    struct video_data *s = s1->priv_data;
    AVStream *st;
    int res = 0;
    uint32_t desired_format;
    enum AVCodecID codec_id = AV_CODEC_ID_NONE;
    enum AVPixelFormat pix_fmt = AV_PIX_FMT_NONE;
    struct v4l2_input input = { 0 };

    st = avformat_new_stream(s1, NULL);
    if (!st)
        return AVERROR(ENOMEM);

    s->fd = device_open(s1);
    if (s->fd < 0)
        return s->fd;

    /* set tv video input */
    av_log(s1, AV_LOG_DEBUG, "Selecting input_channel: %d\n", s->channel);
    if (v4l2_ioctl(s->fd, VIDIOC_S_INPUT, &s->channel) < 0) {
        res = AVERROR(errno);
        av_log(s1, AV_LOG_ERROR, "ioctl(VIDIOC_S_INPUT): %s\n", av_err2str(res));
        return res;
    }

    input.index = s->channel;
    if (v4l2_ioctl(s->fd, VIDIOC_ENUMINPUT, &input) < 0) {
        res = AVERROR(errno);
        av_log(s1, AV_LOG_ERROR, "ioctl(VIDIOC_ENUMINPUT): %s\n", av_err2str(res));
        return res;
    }
    s->std_id = input.std;
    av_log(s1, AV_LOG_DEBUG, "input_channel: %d, input_name: %s\n",
           s->channel, input.name);

    if (s->list_format) {
        list_formats(s1, s->fd, s->list_format);
        return AVERROR_EXIT;
    }

    if (s->list_standard) {
        list_standards(s1);
        return AVERROR_EXIT;
    }

    avpriv_set_pts_info(st, 64, 1, 1000000); /* 64 bits pts in us */

    if (s->pixel_format) {
        AVCodec *codec = avcodec_find_decoder_by_name(s->pixel_format);

        if (codec)
            s1->video_codec_id = codec->id;

        pix_fmt = av_get_pix_fmt(s->pixel_format);

        if (pix_fmt == AV_PIX_FMT_NONE && !codec) {
            av_log(s1, AV_LOG_ERROR, "No such input format: %s.\n",
                   s->pixel_format);

            return AVERROR(EINVAL);
        }
    }

    if (!s->width && !s->height) {
        struct v4l2_format fmt;

        av_log(s1, AV_LOG_VERBOSE,
               "Querying the device for the current frame size\n");
        fmt.type = V4L2_BUF_TYPE_VIDEO_CAPTURE;
        if (v4l2_ioctl(s->fd, VIDIOC_G_FMT, &fmt) < 0) {
            res = AVERROR(errno);
            av_log(s1, AV_LOG_ERROR, "ioctl(VIDIOC_G_FMT): %s\n", av_err2str(res));
            return res;
        }

        s->width  = fmt.fmt.pix.width;
        s->height = fmt.fmt.pix.height;
        av_log(s1, AV_LOG_VERBOSE,
               "Setting frame size to %dx%d\n", s->width, s->height);
    }

    res = device_try_init(s1, pix_fmt, &s->width, &s->height, &desired_format, &codec_id);
    if (res < 0) {
        v4l2_close(s->fd);
        return res;
    }

    /* If no pixel_format was specified, the codec_id was not known up
     * until now. Set video_codec_id in the context, as codec_id will
     * not be available outside this function
     */
    if (codec_id != AV_CODEC_ID_NONE && s1->video_codec_id == AV_CODEC_ID_NONE)
        s1->video_codec_id = codec_id;

    if ((res = av_image_check_size(s->width, s->height, 0, s1)) < 0)
        return res;

    s->frame_format = desired_format;

    if ((res = v4l2_set_parameters(s1)) < 0)
        return res;

    st->codec->pix_fmt = fmt_v4l2ff(desired_format, codec_id);
    s->frame_size =
        avpicture_get_size(st->codec->pix_fmt, s->width, s->height);

    if ((res = mmap_init(s1)) ||
        (res = mmap_start(s1)) < 0) {
        v4l2_close(s->fd);
        return res;
    }

    s->top_field_first = first_field(s->fd);

    st->codec->codec_type = AVMEDIA_TYPE_VIDEO;
    st->codec->codec_id = codec_id;
    if (codec_id == AV_CODEC_ID_RAWVIDEO)
        st->codec->codec_tag =
            avcodec_pix_fmt_to_codec_tag(st->codec->pix_fmt);
    if (desired_format == V4L2_PIX_FMT_YVU420)
        st->codec->codec_tag = MKTAG('Y', 'V', '1', '2');
    else if (desired_format == V4L2_PIX_FMT_YVU410)
        st->codec->codec_tag = MKTAG('Y', 'V', 'U', '9');
    st->codec->width = s->width;
    st->codec->height = s->height;
    st->codec->bit_rate = s->frame_size * av_q2d(st->avg_frame_rate) * 8;

    return 0;
}

static int v4l2_read_packet(AVFormatContext *s1, AVPacket *pkt)
{
    struct video_data *s = s1->priv_data;
    AVFrame *frame = s1->streams[0]->codec->coded_frame;
    int res;

    av_init_packet(pkt);
    pkt->data = NULL;
    pkt->size = 0;
    if ((res = mmap_read_frame(s1, pkt)) < 0) {
        return res;
    }

    if (frame && s->interlaced) {
        frame->interlaced_frame = 1;
        frame->top_field_first = s->top_field_first;
    }

    return pkt->size;
}

static int v4l2_read_close(AVFormatContext *s1)
{
    struct video_data *s = s1->priv_data;

    if (avpriv_atomic_int_get(&s->buffers_queued) != s->buffers)
        av_log(s1, AV_LOG_WARNING, "Some buffers are still owned by the caller on "
               "close.\n");

    mmap_close(s);

    v4l2_close(s->fd);
    return 0;
}

#define OFFSET(x) offsetof(struct video_data, x)
#define DEC AV_OPT_FLAG_DECODING_PARAM

static const AVOption options[] = {
    { "standard",     "set TV standard, used only by analog frame grabber",       OFFSET(standard),     AV_OPT_TYPE_STRING, {.str = NULL }, 0, 0,       DEC },
    { "channel",      "set TV channel, used only by frame grabber",               OFFSET(channel),      AV_OPT_TYPE_INT,    {.i64 = 0 },    0, INT_MAX, DEC },
    { "video_size",   "set frame size",                                           OFFSET(width),        AV_OPT_TYPE_IMAGE_SIZE, {.str = NULL},  0, 0,   DEC },
    { "pixel_format", "set preferred pixel format",                               OFFSET(pixel_format), AV_OPT_TYPE_STRING, {.str = NULL},  0, 0,       DEC },
    { "input_format", "set preferred pixel format (for raw video) or codec name", OFFSET(pixel_format), AV_OPT_TYPE_STRING, {.str = NULL},  0, 0,       DEC },
    { "framerate",    "set frame rate",                                           OFFSET(framerate),    AV_OPT_TYPE_STRING, {.str = NULL},  0, 0,       DEC },

    { "list_formats", "list available formats and exit",                          OFFSET(list_format),  AV_OPT_TYPE_INT,    {.i64 = 0 },  0, INT_MAX, DEC, "list_formats" },
    { "all",          "show all available formats",                               OFFSET(list_format),  AV_OPT_TYPE_CONST,  {.i64 = V4L_ALLFORMATS  },    0, INT_MAX, DEC, "list_formats" },
    { "raw",          "show only non-compressed formats",                         OFFSET(list_format),  AV_OPT_TYPE_CONST,  {.i64 = V4L_RAWFORMATS  },    0, INT_MAX, DEC, "list_formats" },
    { "compressed",   "show only compressed formats",                             OFFSET(list_format),  AV_OPT_TYPE_CONST,  {.i64 = V4L_COMPFORMATS },    0, INT_MAX, DEC, "list_formats" },

    { "list_standards", "list supported standards and exit",                      OFFSET(list_standard), AV_OPT_TYPE_INT,   {.i64 = 0 },  0, 1, DEC, "list_standards" },
    { "all",            "show all supported standards",                           OFFSET(list_standard), AV_OPT_TYPE_CONST, {.i64 = 1 },  0, 0, DEC, "list_standards" },

    { "timestamps",   "set type of timestamps for grabbed frames",                OFFSET(ts_mode),      AV_OPT_TYPE_INT,    {.i64 = 0 }, 0, 2, DEC, "timestamps" },
    { "ts",           "set type of timestamps for grabbed frames",                OFFSET(ts_mode),      AV_OPT_TYPE_INT,    {.i64 = 0 }, 0, 2, DEC, "timestamps" },
    { "default",      "use timestamps from the kernel",                           OFFSET(ts_mode),      AV_OPT_TYPE_CONST,  {.i64 = V4L_TS_DEFAULT  }, 0, 2, DEC, "timestamps" },
    { "abs",          "use absolute timestamps (wall clock)",                     OFFSET(ts_mode),      AV_OPT_TYPE_CONST,  {.i64 = V4L_TS_ABS      }, 0, 2, DEC, "timestamps" },
    { "mono2abs",     "force conversion from monotonic to absolute timestamps",   OFFSET(ts_mode),      AV_OPT_TYPE_CONST,  {.i64 = V4L_TS_MONO2ABS }, 0, 2, DEC, "timestamps" },

    { NULL },
};

static const AVClass v4l2_class = {
    .class_name = "V4L2 indev",
    .item_name  = av_default_item_name,
    .option     = options,
    .version    = LIBAVUTIL_VERSION_INT,
};

AVInputFormat ff_v4l2_demuxer = {
    .name           = "video4linux2,v4l2",
    .long_name      = NULL_IF_CONFIG_SMALL("Video4Linux2 device grab"),
    .priv_data_size = sizeof(struct video_data),
    .read_header    = v4l2_read_header,
    .read_packet    = v4l2_read_packet,
    .read_close     = v4l2_read_close,
    .flags          = AVFMT_NOFILE,
    .priv_class     = &v4l2_class,
};<|MERGE_RESOLUTION|>--- conflicted
+++ resolved
@@ -46,10 +46,7 @@
 #endif
 #include <linux/videodev2.h>
 #endif
-<<<<<<< HEAD
-=======
 #include "libavutil/atomic.h"
->>>>>>> 1afddbe5
 #include "libavutil/avassert.h"
 #include "libavutil/imgutils.h"
 #include "libavutil/log.h"
@@ -116,7 +113,6 @@
     volatile int buffers_queued;
     void **buf_start;
     unsigned int *buf_len;
-    int *buf_dequeued;
     char *standard;
     v4l2_std_id std_id;
     int channel;
@@ -130,7 +126,6 @@
     struct video_data *s;
     int index;
     int fd;
-    int *buf_dequeued;
 };
 
 struct fmt_map {
@@ -444,11 +439,6 @@
         av_free(s->buf_start);
         return AVERROR(ENOMEM);
     }
-    s->buf_dequeued = av_mallocz(sizeof(int) * s->buffers);
-    if (s->buf_dequeued == NULL) {
-        av_log(ctx, AV_LOG_ERROR, "Cannot allocate buffer array\n");
-        return AVERROR(ENOMEM);
-    }
 
     for (i = 0; i < req.count; i++) {
         struct v4l2_buffer buf = {
@@ -483,9 +473,6 @@
     return 0;
 }
 
-<<<<<<< HEAD
-static int enqueue_buffer(int fd, int index)
-=======
 #if FF_API_DESTRUCT_PACKET
 static void dummy_release_buffer(AVPacket *pkt)
 {
@@ -494,54 +481,25 @@
 #endif
 
 static void mmap_release_buffer(void *opaque, uint8_t *data)
->>>>>>> 1afddbe5
-{
-    int res;
+{
     struct v4l2_buffer buf = { 0 };
-<<<<<<< HEAD
-
-    buf.type   = V4L2_BUF_TYPE_VIDEO_CAPTURE;
-    buf.memory = V4L2_MEMORY_MMAP;
-    buf.index  = index;
-
-    if (v4l2_ioctl(fd, VIDIOC_QBUF, &buf) < 0) {
-        res = AVERROR(errno);
-        av_log(NULL, AV_LOG_ERROR, "ioctl(VIDIOC_QBUF): %s\n", av_err2str(res));
-        return res;
-    }
-    return 0;
-}
-
-static void mmap_release_buffer(AVPacket *pkt)
-{
-    struct buff_data *buf_descriptor = pkt->priv;
-
-    if (pkt->data == NULL)
-        return;
-=======
     int res, fd;
     struct buff_data *buf_descriptor = opaque;
     struct video_data *s = buf_descriptor->s;
->>>>>>> 1afddbe5
-
-    if (buf_descriptor->index == -1) {
-        av_free(pkt->data);
-    } else {
-        if (!enqueue_buffer(buf_descriptor->fd, buf_descriptor->index))
-            buf_descriptor->buf_dequeued[buf_descriptor->index] = 0;
-    }
+
+    buf.type = V4L2_BUF_TYPE_VIDEO_CAPTURE;
+    buf.memory = V4L2_MEMORY_MMAP;
+    buf.index = buf_descriptor->index;
+    fd = buf_descriptor->fd;
     av_free(buf_descriptor);
 
-<<<<<<< HEAD
-    pkt->data = NULL;
-    pkt->size = 0;
-=======
-    res = ioctl(fd, VIDIOC_QBUF, &buf);
-    if (res < 0)
+    if (v4l2_ioctl(fd, VIDIOC_QBUF, &buf) < 0) {
+        res = AVERROR(errno);
         av_log(NULL, AV_LOG_ERROR, "ioctl(VIDIOC_QBUF): %s\n",
-               strerror(errno));
+               av_err2str(res));
+    }
+
     avpriv_atomic_int_add_and_fetch(&s->buffers_queued, 1);
->>>>>>> 1afddbe5
 }
 
 #if HAVE_CLOCK_GETTIME && defined(CLOCK_MONOTONIC)
@@ -611,26 +569,15 @@
         .type   = V4L2_BUF_TYPE_VIDEO_CAPTURE,
         .memory = V4L2_MEMORY_MMAP
     };
-<<<<<<< HEAD
-    struct buff_data *buf_descriptor;
-    int res, i, free_buffers;
-=======
-    struct pollfd p = { .fd = s->fd, .events = POLLIN };
     int res;
-
-    res = poll(&p, 1, s->timeout);
-    if (res < 0)
-        return AVERROR(errno);
-
-    if (!(p.revents & (POLLIN | POLLERR | POLLHUP)))
-        return AVERROR(EAGAIN);
->>>>>>> 1afddbe5
 
     /* FIXME: Some special treatment might be needed in case of loss of signal... */
     while ((res = v4l2_ioctl(s->fd, VIDIOC_DQBUF, &buf)) < 0 && (errno == EINTR));
     if (res < 0) {
-        if (errno == EAGAIN)
+        if (errno == EAGAIN) {
+            pkt->size = 0;
             return AVERROR(EAGAIN);
+        }
         res = AVERROR(errno);
         av_log(ctx, AV_LOG_ERROR, "ioctl(VIDIOC_DQBUF): %s\n", av_err2str(res));
         return res;
@@ -654,52 +601,9 @@
         av_log(ctx, AV_LOG_ERROR,
                "The v4l2 frame is %d bytes, but %d bytes are expected\n",
                buf.bytesused, s->frame_size);
-        enqueue_buffer(s->fd, buf.index);
         return AVERROR_INVALIDDATA;
     }
 
-<<<<<<< HEAD
-    buf_descriptor = av_malloc(sizeof(struct buff_data));
-    if (buf_descriptor == NULL) {
-        /* Something went wrong... Since av_malloc() failed, we cannot even
-         * allocate a buffer for memcopying into it
-         */
-        av_log(ctx, AV_LOG_ERROR, "Failed to allocate a buffer descriptor\n");
-        res = v4l2_ioctl(s->fd, VIDIOC_QBUF, &buf);
-        return AVERROR(ENOMEM);
-    }
-    buf_descriptor->fd = s->fd;
-    buf_descriptor->buf_dequeued = s->buf_dequeued;
-
-    free_buffers = -1; /* start from -1 because we just dequeued a buffer */
-    for (i = 0; i < s->buffers; i++)
-        if (s->buf_dequeued[i] == 0)
-            free_buffers++;
-
-    if (free_buffers == 0) {
-        if ((res = av_new_packet(pkt, buf.bytesused)) < 0) {
-            enqueue_buffer(s->fd, buf.index);
-            return res;
-        }
-        memcpy(pkt->data, s->buf_start[buf.index], buf.bytesused);
-        enqueue_buffer(s->fd, buf.index);
-        buf_descriptor->index = -1;
-    } else {
-        /* Image is at s->buff_start[buf.index] */
-        pkt->data = s->buf_start[buf.index];
-        buf_descriptor->index = buf.index;
-        buf_descriptor->buf_dequeued[buf.index] = 1;
-    }
-    pkt->size = buf.bytesused;
-    pkt->priv = buf_descriptor;
-    pkt->destruct = mmap_release_buffer;
-    pkt->pts = buf.timestamp.tv_sec * INT64_C(1000000) + buf.timestamp.tv_usec;
-    res = convert_timestamp(ctx, &pkt->pts);
-    if (res < 0) {
-        mmap_release_buffer(pkt);
-        return res;
-    }
-=======
     /* Image is at s->buff_start[buf.index] */
     if (avpriv_atomic_int_get(&s->buffers_queued) == FFMAX(s->buffers / 8, 1)) {
         /* when we start getting low on queued buffers, fallback to copying data */
@@ -710,7 +614,7 @@
         }
         memcpy(pkt->data, s->buf_start[buf.index], buf.bytesused);
 
-        res = ioctl(s->fd, VIDIOC_QBUF, &buf);
+        res = v4l2_ioctl(s->fd, VIDIOC_QBUF, &buf);
         if (res < 0) {
             av_log(ctx, AV_LOG_ERROR, "ioctl(VIDIOC_QBUF)\n");
             av_free_packet(pkt);
@@ -732,7 +636,7 @@
              * allocate a buffer for memcpying into it
              */
             av_log(ctx, AV_LOG_ERROR, "Failed to allocate a buffer descriptor\n");
-            res = ioctl(s->fd, VIDIOC_QBUF, &buf);
+            res = v4l2_ioctl(s->fd, VIDIOC_QBUF, &buf);
 
             return AVERROR(ENOMEM);
         }
@@ -748,7 +652,7 @@
         }
     }
     pkt->pts = buf.timestamp.tv_sec * INT64_C(1000000) + buf.timestamp.tv_usec;
->>>>>>> 1afddbe5
+    convert_timestamp(ctx, &pkt->pts);
 
     return s->buf_len[buf.index];
 }
@@ -799,7 +703,6 @@
     }
     av_free(s->buf_start);
     av_free(s->buf_len);
-    av_free(s->buf_dequeued);
 }
 
 static int v4l2_set_parameters(AVFormatContext *s1)
@@ -1101,8 +1004,6 @@
     int res;
 
     av_init_packet(pkt);
-    pkt->data = NULL;
-    pkt->size = 0;
     if ((res = mmap_read_frame(s1, pkt)) < 0) {
         return res;
     }
