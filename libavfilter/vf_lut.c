--- conflicted
+++ resolved
@@ -174,12 +174,8 @@
 {
     AVFilterContext *ctx = inlink->dst;
     LutContext *lut = ctx->priv;
-<<<<<<< HEAD
-    const AVPixFmtDescriptor *desc = &av_pix_fmt_descriptors[inlink->format];
+    const AVPixFmtDescriptor *desc = av_pix_fmt_desc_get(inlink->format);
     int rgba_map[4]; /* component index -> RGBA color index map */
-=======
-    const AVPixFmtDescriptor *desc = av_pix_fmt_desc_get(inlink->format);
->>>>>>> 59ee9f78
     int min[4], max[4];
     int val, comp, ret;
 
