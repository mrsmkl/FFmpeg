/*
 * Various utilities for command line tools
 * copyright (c) 2003 Fabrice Bellard
 *
 * This file is part of FFmpeg.
 *
 * FFmpeg is free software; you can redistribute it and/or
 * modify it under the terms of the GNU Lesser General Public
 * License as published by the Free Software Foundation; either
 * version 2.1 of the License, or (at your option) any later version.
 *
 * FFmpeg is distributed in the hope that it will be useful,
 * but WITHOUT ANY WARRANTY; without even the implied warranty of
 * MERCHANTABILITY or FITNESS FOR A PARTICULAR PURPOSE.  See the GNU
 * Lesser General Public License for more details.
 *
 * You should have received a copy of the GNU Lesser General Public
 * License along with FFmpeg; if not, write to the Free Software
 * Foundation, Inc., 51 Franklin Street, Fifth Floor, Boston, MA 02110-1301 USA
 */

#ifndef FFMPEG_CMDUTILS_H
#define FFMPEG_CMDUTILS_H

#include <stdint.h>

#include "libavcodec/avcodec.h"
#include "libavfilter/avfilter.h"
#include "libavformat/avformat.h"
#include "libswscale/swscale.h"

#ifdef __MINGW32__
#undef main /* We don't want SDL to override our main() */
#endif

/**
 * program name, defined by the program for show_version().
 */
extern const char program_name[];

/**
 * program birth year, defined by the program for show_banner()
 */
extern const int program_birth_year;

/**
 * this year, defined by the program for show_banner()
 */
extern const int this_year;

extern AVCodecContext *avcodec_opts[AVMEDIA_TYPE_NB];
extern AVFormatContext *avformat_opts;
extern struct SwsContext *sws_opts;
extern struct SwrContext *swr_opts;
extern AVDictionary *format_opts, *codec_opts;

/**
 * Initialize the cmdutils option system, in particular
 * allocate the *_opts contexts.
 */
void init_opts(void);
/**
 * Uninitialize the cmdutils option system, in particular
 * free the *_opts contexts and their contents.
 */
void uninit_opts(void);

/**
 * Trivial log callback.
 * Only suitable for opt_help and similar since it lacks prefix handling.
 */
void log_callback_help(void* ptr, int level, const char* fmt, va_list vl);

/**
 * Fallback for options that are not explicitly handled, these will be
 * parsed through AVOptions.
 */
int opt_default(const char *opt, const char *arg);

/**
 * Set the libav* libraries log level.
 */
int opt_loglevel(const char *opt, const char *arg);

int opt_report(const char *opt);

int opt_max_alloc(const char *opt, const char *arg);

int opt_cpuflags(const char *opt, const char *arg);

int opt_codec_debug(const char *opt, const char *arg);

/**
 * Limit the execution time.
 */
int opt_timelimit(const char *opt, const char *arg);

/**
 * Parse a string and return its corresponding value as a double.
 * Exit from the application if the string cannot be correctly
 * parsed or the corresponding value is invalid.
 *
 * @param context the context of the value to be set (e.g. the
 * corresponding command line option name)
 * @param numstr the string to be parsed
 * @param type the type (OPT_INT64 or OPT_FLOAT) as which the
 * string should be parsed
 * @param min the minimum valid accepted value
 * @param max the maximum valid accepted value
 */
double parse_number_or_die(const char *context, const char *numstr, int type,
                           double min, double max);

/**
 * Parse a string specifying a time and return its corresponding
 * value as a number of microseconds. Exit from the application if
 * the string cannot be correctly parsed.
 *
 * @param context the context of the value to be set (e.g. the
 * corresponding command line option name)
 * @param timestr the string to be parsed
 * @param is_duration a flag which tells how to interpret timestr, if
 * not zero timestr is interpreted as a duration, otherwise as a
 * date
 *
 * @see parse_date()
 */
int64_t parse_time_or_die(const char *context, const char *timestr,
                          int is_duration);

typedef struct SpecifierOpt {
    char *specifier;    /**< stream/chapter/program/... specifier */
    union {
        uint8_t *str;
        int        i;
        int64_t  i64;
        float      f;
        double   dbl;
    } u;
} SpecifierOpt;

typedef struct {
    const char *name;
    int flags;
#define HAS_ARG    0x0001
#define OPT_BOOL   0x0002
#define OPT_EXPERT 0x0004
#define OPT_STRING 0x0008
#define OPT_VIDEO  0x0010
#define OPT_AUDIO  0x0020
#define OPT_GRAB   0x0040
#define OPT_INT    0x0080
#define OPT_FLOAT  0x0100
#define OPT_SUBTITLE 0x0200
#define OPT_INT64  0x0400
#define OPT_EXIT   0x0800
#define OPT_DATA   0x1000
#define OPT_FUNC2  0x2000
#define OPT_OFFSET 0x4000       /* option is specified as an offset in a passed optctx */
#define OPT_SPEC   0x8000       /* option is to be stored in an array of SpecifierOpt.
                                   Implies OPT_OFFSET. Next element after the offset is
                                   an int containing element count in the array. */
#define OPT_TIME  0x10000
#define OPT_DOUBLE 0x20000
     union {
        void *dst_ptr;
        int (*func_arg)(const char *, const char *);
        int (*func2_arg)(void *, const char *, const char *);
        size_t off;
    } u;
    const char *help;
    const char *argname;
} OptionDef;

void show_help_options(const OptionDef *options, const char *msg, int mask,
                       int value);

/**
 * Show help for all options with given flags in class and all its
 * children.
 */
void show_help_children(const AVClass *class, int flags);

/**
 * Parse the command line arguments.
 *
 * @param optctx an opaque options context
 * @param options Array with the definitions required to interpret every
 * option of the form: -option_name [argument]
 * @param parse_arg_function Name of the function called to process every
 * argument without a leading option name flag. NULL if such arguments do
 * not have to be processed.
 */
void parse_options(void *optctx, int argc, char **argv, const OptionDef *options,
                   void (* parse_arg_function)(void *optctx, const char*));

/**
 * Parse one given option.
 *
 * @return on success 1 if arg was consumed, 0 otherwise; negative number on error
 */
int parse_option(void *optctx, const char *opt, const char *arg,
                 const OptionDef *options);

/**
 * Find the '-loglevel' option in the command line args and apply it.
 */
void parse_loglevel(int argc, char **argv, const OptionDef *options);

/**
 * Return index of option opt in argv or 0 if not found.
 */
int locate_option(int argc, char **argv, const OptionDef *options,
                  const char *optname);

/**
 * Check if the given stream matches a stream specifier.
 *
 * @param s  Corresponding format context.
 * @param st Stream from s to be checked.
 * @param spec A stream specifier of the [v|a|s|d]:[\<stream index\>] form.
 *
 * @return 1 if the stream matches, 0 if it doesn't, <0 on error
 */
int check_stream_specifier(AVFormatContext *s, AVStream *st, const char *spec);

/**
 * Filter out options for given codec.
 *
 * Create a new options dictionary containing only the options from
 * opts which apply to the codec with ID codec_id.
 *
 * @param s Corresponding format context.
 * @param st A stream from s for which the options should be filtered.
 * @return a pointer to the created dictionary
 */
AVDictionary *filter_codec_opts(AVDictionary *opts, AVCodec *codec,
                                AVFormatContext *s, AVStream *st);

/**
 * Setup AVCodecContext options for avformat_find_stream_info().
 *
 * Create an array of dictionaries, one dictionary for each stream
 * contained in s.
 * Each dictionary will contain the options from codec_opts which can
 * be applied to the corresponding stream codec context.
 *
 * @return pointer to the created array of dictionaries, NULL if it
 * cannot be created
 */
AVDictionary **setup_find_stream_info_opts(AVFormatContext *s,
                                           AVDictionary *codec_opts);

/**
 * Print an error message to stderr, indicating filename and a human
 * readable description of the error code err.
 *
 * If strerror_r() is not available the use of this function in a
 * multithreaded application may be unsafe.
 *
 * @see av_strerror()
 */
void print_error(const char *filename, int err);

/**
 * Print the program banner to stderr. The banner contents depend on the
 * current version of the repository and of the libav* libraries used by
 * the program.
 */
void show_banner(int argc, char **argv, const OptionDef *options);

/**
 * Print the version of the program to stdout. The version message
 * depends on the current versions of the repository and of the libav*
 * libraries.
 * This option processing function does not utilize the arguments.
 */
int opt_version(const char *opt, const char *arg);

/**
 * Print the license of the program to stdout. The license depends on
 * the license of the libraries compiled into the program.
 * This option processing function does not utilize the arguments.
 */
int opt_license(const char *opt, const char *arg);

/**
 * Print a listing containing all the formats supported by the
 * program.
 * This option processing function does not utilize the arguments.
 */
int opt_formats(const char *opt, const char *arg);

/**
 * Print a listing containing all the codecs supported by the
 * program.
 * This option processing function does not utilize the arguments.
 */
int opt_codecs(const char *opt, const char *arg);

/**
 * Print a listing containing all the filters supported by the
 * program.
 * This option processing function does not utilize the arguments.
 */
int opt_filters(const char *opt, const char *arg);

/**
 * Print a listing containing all the bit stream filters supported by the
 * program.
 * This option processing function does not utilize the arguments.
 */
int opt_bsfs(const char *opt, const char *arg);

/**
 * Print a listing containing all the protocols supported by the
 * program.
 * This option processing function does not utilize the arguments.
 */
int opt_protocols(const char *opt, const char *arg);

/**
 * Print a listing containing all the pixel formats supported by the
 * program.
 * This option processing function does not utilize the arguments.
 */
int opt_pix_fmts(const char *opt, const char *arg);

/**
 * Print a listing containing all the sample formats supported by the
 * program.
 */
int show_sample_fmts(const char *opt, const char *arg);

/**
 * Return a positive value if a line read from standard input
 * starts with [yY], otherwise return 0.
 */
int read_yesno(void);

/**
 * Read the file with name filename, and put its content in a newly
 * allocated 0-terminated buffer.
 *
 * @param bufptr location where pointer to buffer is returned
 * @param size   location where size of buffer is returned
 * @return 0 in case of success, a negative value corresponding to an
 * AVERROR error code in case of failure.
 */
int cmdutils_read_file(const char *filename, char **bufptr, size_t *size);

/**
 * Get a file corresponding to a preset file.
 *
 * If is_path is non-zero, look for the file in the path preset_name.
 * Otherwise search for a file named arg.ffpreset in the directories
 * $FFMPEG_DATADIR (if set), $HOME/.ffmpeg, and in the datadir defined
 * at configuration time or in a "ffpresets" folder along the executable
 * on win32, in that order. If no such file is found and
 * codec_name is defined, then search for a file named
 * codec_name-preset_name.avpreset in the above-mentioned directories.
 *
 * @param filename buffer where the name of the found filename is written
 * @param filename_size size in bytes of the filename buffer
 * @param preset_name name of the preset to search
 * @param is_path tell if preset_name is a filename path
 * @param codec_name name of the codec for which to look for the
 * preset, may be NULL
 */
FILE *get_preset_file(char *filename, size_t filename_size,
                      const char *preset_name, int is_path, const char *codec_name);

<<<<<<< HEAD

=======
>>>>>>> c8b4a399
/**
 * Do all the necessary cleanup and abort.
 * This function is implemented in the avtools, not cmdutils.
 */
void exit_program(int ret);

/**
 * Realloc array to hold new_size elements of elem_size.
 * Calls exit_program() on failure.
 *
 * @param elem_size size in bytes of each element
 * @param size new element count will be written here
 * @return reallocated array
 */
void *grow_array(void *array, int elem_size, int *size, int new_size);

#endif /* CMDUTILS_H */<|MERGE_RESOLUTION|>--- conflicted
+++ resolved
@@ -370,10 +370,6 @@
 FILE *get_preset_file(char *filename, size_t filename_size,
                       const char *preset_name, int is_path, const char *codec_name);
 
-<<<<<<< HEAD
-
-=======
->>>>>>> c8b4a399
 /**
  * Do all the necessary cleanup and abort.
  * This function is implemented in the avtools, not cmdutils.
