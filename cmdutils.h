/*
 * Various utilities for command line tools
 * copyright (c) 2003 Fabrice Bellard
 *
 * This file is part of FFmpeg.
 *
 * FFmpeg is free software; you can redistribute it and/or
 * modify it under the terms of the GNU Lesser General Public
 * License as published by the Free Software Foundation; either
 * version 2.1 of the License, or (at your option) any later version.
 *
 * FFmpeg is distributed in the hope that it will be useful,
 * but WITHOUT ANY WARRANTY; without even the implied warranty of
 * MERCHANTABILITY or FITNESS FOR A PARTICULAR PURPOSE.  See the GNU
 * Lesser General Public License for more details.
 *
 * You should have received a copy of the GNU Lesser General Public
 * License along with FFmpeg; if not, write to the Free Software
 * Foundation, Inc., 51 Franklin Street, Fifth Floor, Boston, MA 02110-1301 USA
 */

#ifndef FFMPEG_CMDUTILS_H
#define FFMPEG_CMDUTILS_H

#include <stdint.h>

#include "libavcodec/avcodec.h"
#include "libavfilter/avfilter.h"
#include "libavformat/avformat.h"
#include "libswscale/swscale.h"

#ifdef __MINGW32__
#undef main /* We don't want SDL to override our main() */
#endif

/**
 * program name, defined by the program for show_version().
 */
extern const char program_name[];

/**
 * program birth year, defined by the program for show_banner()
 */
extern const int program_birth_year;

/**
 * this year, defined by the program for show_banner()
 */
extern const int this_year;

extern AVCodecContext *avcodec_opts[AVMEDIA_TYPE_NB];
extern AVFormatContext *avformat_opts;
extern struct SwsContext *sws_opts;
extern AVDictionary *format_opts, *codec_opts;

/**
 * Initialize the cmdutils option system, in particular
 * allocate the *_opts contexts.
 */
void init_opts(void);
/**
 * Uninitialize the cmdutils option system, in particular
 * free the *_opts contexts and their contents.
 */
void uninit_opts(void);

/**
 * Trivial log callback.
 * Only suitable for opt_help and similar since it lacks prefix handling.
 */
void log_callback_help(void* ptr, int level, const char* fmt, va_list vl);

/**
 * Fallback for options that are not explicitly handled, these will be
 * parsed through AVOptions.
 */
int opt_default(const char *opt, const char *arg);

/**
 * Set the libav* libraries log level.
 */
int opt_loglevel(const char *opt, const char *arg);

int opt_report(const char *opt);

int opt_max_alloc(const char *opt, const char *arg);

int opt_codec_debug(const char *opt, const char *arg);

/**
 * Limit the execution time.
 */
int opt_timelimit(const char *opt, const char *arg);

/**
 * Parse a string and return its corresponding value as a double.
 * Exit from the application if the string cannot be correctly
 * parsed or the corresponding value is invalid.
 *
 * @param context the context of the value to be set (e.g. the
 * corresponding command line option name)
 * @param numstr the string to be parsed
 * @param type the type (OPT_INT64 or OPT_FLOAT) as which the
 * string should be parsed
 * @param min the minimum valid accepted value
 * @param max the maximum valid accepted value
 */
double parse_number_or_die(const char *context, const char *numstr, int type,
                           double min, double max);

/**
 * Parse a string specifying a time and return its corresponding
 * value as a number of microseconds. Exit from the application if
 * the string cannot be correctly parsed.
 *
 * @param context the context of the value to be set (e.g. the
 * corresponding command line option name)
 * @param timestr the string to be parsed
 * @param is_duration a flag which tells how to interpret timestr, if
 * not zero timestr is interpreted as a duration, otherwise as a
 * date
 *
 * @see parse_date()
 */
int64_t parse_time_or_die(const char *context, const char *timestr,
                          int is_duration);

typedef struct SpecifierOpt {
    char *specifier;    /**< stream/chapter/program/... specifier */
    union {
        uint8_t *str;
        int        i;
        int64_t  i64;
        float      f;
        double   dbl;
    } u;
} SpecifierOpt;

typedef struct {
    const char *name;
    int flags;
#define HAS_ARG    0x0001
#define OPT_BOOL   0x0002
#define OPT_EXPERT 0x0004
#define OPT_STRING 0x0008
#define OPT_VIDEO  0x0010
#define OPT_AUDIO  0x0020
#define OPT_GRAB   0x0040
#define OPT_INT    0x0080
#define OPT_FLOAT  0x0100
#define OPT_SUBTITLE 0x0200
#define OPT_INT64  0x0400
#define OPT_EXIT   0x0800
#define OPT_DATA   0x1000
#define OPT_FUNC2  0x2000
#define OPT_OFFSET 0x4000       /* option is specified as an offset in a passed optctx */
#define OPT_SPEC   0x8000       /* option is to be stored in an array of SpecifierOpt.
                                   Implies OPT_OFFSET. Next element after the offset is
                                   an int containing element count in the array. */
#define OPT_TIME  0x10000
#define OPT_DOUBLE 0x20000
     union {
        void *dst_ptr;
        int (*func_arg)(const char *, const char *);
        int (*func2_arg)(void *, const char *, const char *);
        size_t off;
    } u;
    const char *help;
    const char *argname;
} OptionDef;

void show_help_options(const OptionDef *options, const char *msg, int mask,
                       int value);

/**
 * Show help for all options with given flags in class and all its
 * children.
 */
void show_help_children(const AVClass *class, int flags);

/**
 * Parse the command line arguments.
 *
 * @param optctx an opaque options context
 * @param options Array with the definitions required to interpret every
 * option of the form: -option_name [argument]
 * @param parse_arg_function Name of the function called to process every
 * argument without a leading option name flag. NULL if such arguments do
 * not have to be processed.
 */
void parse_options(void *optctx, int argc, char **argv, const OptionDef *options,
                   void (* parse_arg_function)(void *optctx, const char*));

/**
 * Parse one given option.
 *
 * @return on success 1 if arg was consumed, 0 otherwise; negative number on error
 */
int parse_option(void *optctx, const char *opt, const char *arg,
                 const OptionDef *options);

/**
 * Find the '-loglevel' option in the command line args and apply it.
 */
void parse_loglevel(int argc, char **argv, const OptionDef *options);

/**
 * Check if the given stream matches a stream specifier.
 *
 * @param s  Corresponding format context.
 * @param st Stream from s to be checked.
 * @param spec A stream specifier of the [v|a|s|d]:[\<stream index\>] form.
 *
 * @return 1 if the stream matches, 0 if it doesn't, <0 on error
 */
int check_stream_specifier(AVFormatContext *s, AVStream *st, const char *spec);

/**
 * Filter out options for given codec.
 *
 * Create a new options dictionary containing only the options from
 * opts which apply to the codec with ID codec_id.
 *
 * @param s Corresponding format context.
 * @param st A stream from s for which the options should be filtered.
 * @return a pointer to the created dictionary
 */
<<<<<<< HEAD
AVDictionary *filter_codec_opts(AVDictionary *opts, AVCodec *codec, AVFormatContext *s, AVStream *st);
=======
AVDictionary *filter_codec_opts(AVDictionary *opts, enum CodecID codec_id,
                                AVFormatContext *s, AVStream *st);
>>>>>>> 0184bbe2

/**
 * Setup AVCodecContext options for avformat_find_stream_info().
 *
 * Create an array of dictionaries, one dictionary for each stream
 * contained in s.
 * Each dictionary will contain the options from codec_opts which can
 * be applied to the corresponding stream codec context.
 *
 * @return pointer to the created array of dictionaries, NULL if it
 * cannot be created
 */
AVDictionary **setup_find_stream_info_opts(AVFormatContext *s,
                                           AVDictionary *codec_opts);

/**
 * Print an error message to stderr, indicating filename and a human
 * readable description of the error code err.
 *
 * If strerror_r() is not available the use of this function in a
 * multithreaded application may be unsafe.
 *
 * @see av_strerror()
 */
void print_error(const char *filename, int err);

/**
 * Print the program banner to stderr. The banner contents depend on the
 * current version of the repository and of the libav* libraries used by
 * the program.
 */
void show_banner(int argc, char **argv, const OptionDef *options);

/**
 * Print the version of the program to stdout. The version message
 * depends on the current versions of the repository and of the libav*
 * libraries.
 * This option processing function does not utilize the arguments.
 */
int opt_version(const char *opt, const char *arg);

/**
 * Print the license of the program to stdout. The license depends on
 * the license of the libraries compiled into the program.
 * This option processing function does not utilize the arguments.
 */
int opt_license(const char *opt, const char *arg);

/**
 * Print a listing containing all the formats supported by the
 * program.
 * This option processing function does not utilize the arguments.
 */
int opt_formats(const char *opt, const char *arg);

/**
 * Print a listing containing all the codecs supported by the
 * program.
 * This option processing function does not utilize the arguments.
 */
int opt_codecs(const char *opt, const char *arg);

/**
 * Print a listing containing all the filters supported by the
 * program.
 * This option processing function does not utilize the arguments.
 */
int opt_filters(const char *opt, const char *arg);

/**
 * Print a listing containing all the bit stream filters supported by the
 * program.
 * This option processing function does not utilize the arguments.
 */
int opt_bsfs(const char *opt, const char *arg);

/**
 * Print a listing containing all the protocols supported by the
 * program.
 * This option processing function does not utilize the arguments.
 */
int opt_protocols(const char *opt, const char *arg);

/**
 * Print a listing containing all the pixel formats supported by the
 * program.
 * This option processing function does not utilize the arguments.
 */
int opt_pix_fmts(const char *opt, const char *arg);

/**
 * Print a listing containing all the sample formats supported by the
 * program.
 */
int show_sample_fmts(const char *opt, const char *arg);

/**
 * Return a positive value if a line read from standard input
 * starts with [yY], otherwise return 0.
 */
int read_yesno(void);

/**
 * Read the file with name filename, and put its content in a newly
 * allocated 0-terminated buffer.
 *
 * @param bufptr location where pointer to buffer is returned
 * @param size   location where size of buffer is returned
 * @return 0 in case of success, a negative value corresponding to an
 * AVERROR error code in case of failure.
 */
int cmdutils_read_file(const char *filename, char **bufptr, size_t *size);

/**
 * Get a file corresponding to a preset file.
 *
 * If is_path is non-zero, look for the file in the path preset_name.
 * Otherwise search for a file named arg.ffpreset in the directories
 * $FFMPEG_DATADIR (if set), $HOME/.ffmpeg, and in the datadir defined
 * at configuration time or in a "ffpresets" folder along the executable
 * on win32, in that order. If no such file is found and
 * codec_name is defined, then search for a file named
 * codec_name-preset_name.ffpreset in the above-mentioned directories.
 *
 * @param filename buffer where the name of the found filename is written
 * @param filename_size size in bytes of the filename buffer
 * @param preset_name name of the preset to search
 * @param is_path tell if preset_name is a filename path
 * @param codec_name name of the codec for which to look for the
 * preset, may be NULL
 */
FILE *get_preset_file(char *filename, size_t filename_size,
                      const char *preset_name, int is_path, const char *codec_name);

/**
 * Do all the necessary cleanup and abort.
 * This function is implemented in the avtools, not cmdutils.
 */
void exit_program(int ret);

/**
 * Realloc array to hold new_size elements of elem_size.
 * Calls exit_program() on failure.
 *
 * @param elem_size size in bytes of each element
 * @param size new element count will be written here
 * @return reallocated array
 */
void *grow_array(void *array, int elem_size, int *size, int new_size);

#endif /* CMDUTILS_H */<|MERGE_RESOLUTION|>--- conflicted
+++ resolved
@@ -225,12 +225,8 @@
  * @param st A stream from s for which the options should be filtered.
  * @return a pointer to the created dictionary
  */
-<<<<<<< HEAD
-AVDictionary *filter_codec_opts(AVDictionary *opts, AVCodec *codec, AVFormatContext *s, AVStream *st);
-=======
-AVDictionary *filter_codec_opts(AVDictionary *opts, enum CodecID codec_id,
+AVDictionary *filter_codec_opts(AVDictionary *opts, AVCodec *codec,
                                 AVFormatContext *s, AVStream *st);
->>>>>>> 0184bbe2
 
 /**
  * Setup AVCodecContext options for avformat_find_stream_info().
