--- conflicted
+++ resolved
@@ -81,12 +81,8 @@
   --fatal-warnings         fail if any configure warning is generated
   --prefix=PREFIX          install in PREFIX [$prefix]
   --bindir=DIR             install binaries in DIR [PREFIX/bin]
-<<<<<<< HEAD
   --datadir=DIR            install data files in DIR [PREFIX/share/ffmpeg]
-=======
-  --datadir=DIR            install data files in DIR [PREFIX/share/avconv]
-  --docdir=DIR             install documentation in DIR [PREFIX/share/doc/libav]
->>>>>>> f4ca970d
+  --docdir=DIR             install documentation in DIR [PREFIX/share/doc/ffmpeg]
   --libdir=DIR             install libs in DIR [PREFIX/lib]
   --shlibdir=DIR           install shared libs in DIR [PREFIX/lib]
   --incdir=DIR             install includes in DIR [PREFIX/include]
@@ -2275,12 +2271,8 @@
 # installation paths
 prefix_default="/usr/local"
 bindir_default='${prefix}/bin'
-<<<<<<< HEAD
 datadir_default='${prefix}/share/ffmpeg'
-=======
-datadir_default='${prefix}/share/avconv'
-docdir_default='${prefix}/share/doc/libav'
->>>>>>> f4ca970d
+docdir_default='${prefix}/share/doc/ffmpeg'
 incdir_default='${prefix}/include'
 libdir_default='${prefix}/lib'
 mandir_default='${prefix}/share/man'
